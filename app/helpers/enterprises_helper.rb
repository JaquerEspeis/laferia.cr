--- conflicted
+++ resolved
@@ -14,11 +14,7 @@
   def available_shipping_methods
     return [] if current_distributor.blank?
 
-<<<<<<< HEAD
-    shipping_methods = current_distributor.shipping_methods.to_a
-=======
     shipping_methods = current_distributor.shipping_methods.display_on_checkout.to_a
->>>>>>> cf534237
 
     applicator = OpenFoodNetwork::TagRuleApplicator.new(current_distributor, "FilterShippingMethods", current_customer.andand.tag_list)
     applicator.filter!(shipping_methods)
