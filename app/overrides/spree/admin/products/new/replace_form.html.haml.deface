/ replace "fieldset[data-hook='new_product']"
<<<<<<< HEAD
.twelve.columns.alpha
  %fieldset.no-border-bottom{ id: "new_product" }
    %legend{align: "center"}= t(:new_product)
    .twelve.columns.alpha
      .six.columns.alpha
        = f.field_container :supplier do
          = f.label :supplier_id, t(:supplier)
          %span.required *
          = f.collection_select(:supplier_id, Enterprise.is_primary_producer.managed_by(spree_current_user).by_name, :id, :name, {:include_blank => true}, {:class => "select2 fullwidth"})
          = f.error_message_on :supplier
      .six.columns.omega
        = f.field_container :name do
          = f.label :name, t(:product_name)
          %span.required *
          %br/
          = f.text_field :name, :class => 'fullwidth title'
          = f.error_message_on :name
    .twelve.columns.alpha{ 'ng-controller' => 'unitsCtrl' }
      .six.columns.alpha
        = f.field_container :units do
          = f.label :variant_unit_with_scale, :units
          %select.select2.fullwidth{ id: 'product_variant_unit_with_scale', 'ng-model' => 'product.variant_unit_with_scale', 'ng-options' => 'unit[1] as unit[0] for unit in variant_unit_options' }
            %option{'value' => '', 'ng-hide' => "hasUnit(product)"}
          %input{ type: 'hidden', 'ng-value' => 'product.variant_unit', name: 'product[variant_unit]' }
          %input{ type: 'hidden', 'ng-value' => 'product.variant_unit_scale', name: 'product[variant_unit_scale]' }
      .three.columns
        = f.field_container :unit_value do
          = f.label :product_unit_value_with_description, :value, 'ng-disabled' => "!hasUnit(product)"
          %input.fullwidth{ id: 'product_unit_value_with_description', 'ng-model' => 'product.master.unit_value_with_description', :type => 'text', placeholder: "eg. 2", 'ng-disabled' => "!hasUnit(product)" }
          %input{ type: 'hidden', 'ng-value' => 'product.master.unit_value', name: 'product[unit_value]' }
          %input{ type: 'hidden', 'ng-value' => 'product.master.unit_description', name: 'product[unit_description]' }
        .three.columns.omega{ 'ng-show' => "product.variant_unit_with_scale == 'items'" }
          = f.field_container :unit_name do
            = f.label :product_variant_unit_name, :unit_name
            %input.fullwidth{ id: 'product_variant_unit_name','ng-model' => 'product.variant_unit_name', :name => 'product[variant_unit_name]', :placeholder => 'eg. bunches', :type => 'text' }
    .twelve.columns.alpha
      .three.columns.alpha
        = f.field_container :price do
          = f.label :price, t(:price)
          %span.required *
          %br/
          = f.text_field :price, class: 'fullwidth'
          = f.error_message_on :price
      .three.columns
        = f.field_container :on_hand do
          = f.label :on_hand, t(:on_hand)
          %span.required *
          %br/
          = f.text_field :on_hand, class: 'fullwidth'
          = f.error_message_on :on_hand
      .six.columns.omega
        = f.field_container :primary_taxon do
          = f.label :product_category
          %br/
          = text_field_tag :primary_taxon, nil, class: 'fullwidth'
    .twelve.columns.alpha
=======

%fieldset{ id: "new_product" }
  %legend{align: "center"}= t(:new_product)

  .row
    .alpha.eleven.columns
      = f.field_container :name do
        = f.label :name, t(:name)
        %span.required *
        %br/
        = f.text_field :name, :class => 'fullwidth title'
        = f.error_message_on :name
    .five.columns.omega
      = f.field_container :supplier do
        = f.label :supplier
        %span.required *
        = f.collection_select(:supplier_id, Enterprise.is_primary_producer.managed_by(spree_current_user).by_name, :id, :name, {:include_blank => true}, {:class => "select2 fullwidth"})
        = f.error_message_on :supplier

  .row
    .alpha.six.columns
      = render 'spree/admin/products/primary_taxon_form', f: f
    .five.columns
      = f.field_container :price do
        = f.label :price, t(:price)
        %span.required *
        %br/
        = f.text_field :price, :class => 'fullwidth'
        = f.error_message_on :price
    .five.columns.omega
>>>>>>> c9acb148
      = f.field_container :on_hand do
        = f.label :product_description, t(:product_description)
        %br/
<<<<<<< HEAD
        = f.text_area :description, class: 'fullwidth', rows: 3
        = f.error_message_on :description
.four.columns.omega{ style: "text-align: center" }
  %fieldset.no-border-bottom{ id: "image" }
    %legend{align: "center"}= t(:image)
    .row
      = image_tag "noimage/product.png", class: "four columns alpha"
    .row
      = f.fields_for 'images_attributes[]', f.object.images.build do |image_fields|
        = image_fields.file_field :attachment
.sixteen.columns.alpha
  .form-buttons.filter-actions.actions{ 'data-hook' => "buttons" }
    = button t('actions.create'), 'icon-ok', :submit, value: "create"
    %span.or
      = t(:or)
    = button "Create And Add Another", 'icon-repeat', :submit, value: 'add_another'
    %span.or
      = t(:or)
    = link_to_with_icon 'icon-remove', t('actions.cancel'), collection_url, :class => 'button'
=======
        = f.text_field :on_hand, :class => 'fullwidth'
        = f.error_message_on :on_hand

  .row{ 'ng-controller' => 'unitsCtrl' }
    .six.columns.alpha
      = f.label :variant_unit_with_scale, :units
      %select.select2.fullwidth{ id: 'product_variant_unit_with_scale', 'ng-model' => 'product.variant_unit_with_scale', 'ng-options' => 'unit[1] as unit[0] for unit in variant_unit_options' }
        %option{'value' => '', 'ng-hide' => "hasUnit(product)"}
      %input{ type: 'hidden', 'ng-value' => 'product.variant_unit', name: 'product[variant_unit]' }
      %input{ type: 'hidden', 'ng-value' => 'product.variant_unit_scale', name: 'product[variant_unit_scale]' }
    .five.columns
      = f.label :product_unit_value_with_description, :value
      %input.fullwidth{ id: 'product_unit_value_with_description', 'ng-model' => 'product.master.unit_value_with_description', :type => 'text', :placeholder => 'eg. 2', 'ng-disabled' => "!hasUnit(product)" }
      %input{ type: 'hidden', 'ng-value' => 'product.master.unit_value', name: 'product[unit_value]' }
      %input{ type: 'hidden', 'ng-value' => 'product.master.unit_description', name: 'product[unit_description]' }
    .five.columns.omega{ 'ng-show' => "product.variant_unit_with_scale == 'items'" }
      = f.label :product_variant_unit_name, :unit_name
      %input.fullwidth{ id: 'product_variant_unit_name','ng-model' => 'product.variant_unit_name', :name => 'product[variant_unit_name]', :placeholder => 'eg. bunches', :type => 'text' }

  #product-from-prototype.clearfix{"data-hook" => "product-from-prototype"}
    = render :file => 'spree/admin/prototypes/show' if @prototype
  = render :partial => 'spree/admin/shared/new_resource_links'
>>>>>>> c9acb148


:javascript
  angular.element(document.getElementById("new_product")).ready(function() {
    angular.bootstrap(document.getElementById("new_product"), ['admin.products']);
  });<|MERGE_RESOLUTION|>--- conflicted
+++ resolved
@@ -1,5 +1,4 @@
 / replace "fieldset[data-hook='new_product']"
-<<<<<<< HEAD
 .twelve.columns.alpha
   %fieldset.no-border-bottom{ id: "new_product" }
     %legend{align: "center"}= t(:new_product)
@@ -36,62 +35,26 @@
             = f.label :product_variant_unit_name, :unit_name
             %input.fullwidth{ id: 'product_variant_unit_name','ng-model' => 'product.variant_unit_name', :name => 'product[variant_unit_name]', :placeholder => 'eg. bunches', :type => 'text' }
     .twelve.columns.alpha
-      .three.columns.alpha
+      .six.columns.alpha
+        = render 'spree/admin/products/primary_taxon_form', f: f
+      .three.columns
         = f.field_container :price do
           = f.label :price, t(:price)
           %span.required *
           %br/
           = f.text_field :price, class: 'fullwidth'
           = f.error_message_on :price
-      .three.columns
+      .three.columns.omega
         = f.field_container :on_hand do
           = f.label :on_hand, t(:on_hand)
           %span.required *
           %br/
           = f.text_field :on_hand, class: 'fullwidth'
           = f.error_message_on :on_hand
-      .six.columns.omega
-        = f.field_container :primary_taxon do
-          = f.label :product_category
-          %br/
-          = text_field_tag :primary_taxon, nil, class: 'fullwidth'
     .twelve.columns.alpha
-=======
-
-%fieldset{ id: "new_product" }
-  %legend{align: "center"}= t(:new_product)
-
-  .row
-    .alpha.eleven.columns
-      = f.field_container :name do
-        = f.label :name, t(:name)
-        %span.required *
-        %br/
-        = f.text_field :name, :class => 'fullwidth title'
-        = f.error_message_on :name
-    .five.columns.omega
-      = f.field_container :supplier do
-        = f.label :supplier
-        %span.required *
-        = f.collection_select(:supplier_id, Enterprise.is_primary_producer.managed_by(spree_current_user).by_name, :id, :name, {:include_blank => true}, {:class => "select2 fullwidth"})
-        = f.error_message_on :supplier
-
-  .row
-    .alpha.six.columns
-      = render 'spree/admin/products/primary_taxon_form', f: f
-    .five.columns
-      = f.field_container :price do
-        = f.label :price, t(:price)
-        %span.required *
-        %br/
-        = f.text_field :price, :class => 'fullwidth'
-        = f.error_message_on :price
-    .five.columns.omega
->>>>>>> c9acb148
-      = f.field_container :on_hand do
+      = f.field_container :description do
         = f.label :product_description, t(:product_description)
         %br/
-<<<<<<< HEAD
         = f.text_area :description, class: 'fullwidth', rows: 3
         = f.error_message_on :description
 .four.columns.omega{ style: "text-align: center" }
@@ -111,30 +74,6 @@
     %span.or
       = t(:or)
     = link_to_with_icon 'icon-remove', t('actions.cancel'), collection_url, :class => 'button'
-=======
-        = f.text_field :on_hand, :class => 'fullwidth'
-        = f.error_message_on :on_hand
-
-  .row{ 'ng-controller' => 'unitsCtrl' }
-    .six.columns.alpha
-      = f.label :variant_unit_with_scale, :units
-      %select.select2.fullwidth{ id: 'product_variant_unit_with_scale', 'ng-model' => 'product.variant_unit_with_scale', 'ng-options' => 'unit[1] as unit[0] for unit in variant_unit_options' }
-        %option{'value' => '', 'ng-hide' => "hasUnit(product)"}
-      %input{ type: 'hidden', 'ng-value' => 'product.variant_unit', name: 'product[variant_unit]' }
-      %input{ type: 'hidden', 'ng-value' => 'product.variant_unit_scale', name: 'product[variant_unit_scale]' }
-    .five.columns
-      = f.label :product_unit_value_with_description, :value
-      %input.fullwidth{ id: 'product_unit_value_with_description', 'ng-model' => 'product.master.unit_value_with_description', :type => 'text', :placeholder => 'eg. 2', 'ng-disabled' => "!hasUnit(product)" }
-      %input{ type: 'hidden', 'ng-value' => 'product.master.unit_value', name: 'product[unit_value]' }
-      %input{ type: 'hidden', 'ng-value' => 'product.master.unit_description', name: 'product[unit_description]' }
-    .five.columns.omega{ 'ng-show' => "product.variant_unit_with_scale == 'items'" }
-      = f.label :product_variant_unit_name, :unit_name
-      %input.fullwidth{ id: 'product_variant_unit_name','ng-model' => 'product.variant_unit_name', :name => 'product[variant_unit_name]', :placeholder => 'eg. bunches', :type => 'text' }
-
-  #product-from-prototype.clearfix{"data-hook" => "product-from-prototype"}
-    = render :file => 'spree/admin/prototypes/show' if @prototype
-  = render :partial => 'spree/admin/shared/new_resource_links'
->>>>>>> c9acb148
 
 
 :javascript
