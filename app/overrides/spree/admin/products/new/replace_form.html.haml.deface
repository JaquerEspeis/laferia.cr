/ replace "fieldset[data-hook='new_product']"
.twelve.columns.alpha
  %fieldset.no-border-bottom{ id: "new_product" }
    %legend{align: "center"}= t(:new_product)
    .twelve.columns.alpha
      .six.columns.alpha
        = f.field_container :supplier do
          = f.label :supplier_id, t(:supplier)
          %span.required *
          = f.collection_select(:supplier_id, @producers, :id, :name, {:include_blank => true}, {:class => "select2 fullwidth"})
          = f.error_message_on :supplier
      .six.columns.omega
        = f.field_container :name do
          = f.label :name, t(:product_name)
          %span.required *
          %br/
          = f.text_field :name, :class => 'fullwidth title'
          = f.error_message_on :name
    .twelve.columns.alpha{ 'ng-controller' => 'unitsCtrl' }
      .six.columns.alpha
        = f.field_container :units do
          = f.label :variant_unit_with_scale, :units
          %select.select2.fullwidth{ id: 'product_variant_unit_with_scale', 'ng-model' => 'product.variant_unit_with_scale', 'ng-options' => 'unit[1] as unit[0] for unit in variant_unit_options' }
            %option{'value' => '', 'ng-hide' => "hasUnit(product)"}
          %input{ type: 'hidden', 'ng-value' => 'product.variant_unit', name: 'product[variant_unit]' }
          %input{ type: 'hidden', 'ng-value' => 'product.variant_unit_scale', name: 'product[variant_unit_scale]' }
      .three.columns
        = f.field_container :unit_value do
          = f.label :product_unit_value_with_description, :value, 'ng-disabled' => "!hasUnit(product)"
          %input.fullwidth{ id: 'product_unit_value_with_description', 'ng-model' => 'product.master.unit_value_with_description', :type => 'text', placeholder: "eg. 2", 'ng-disabled' => "!hasUnit(product)" }
          %input{ type: 'hidden', 'ng-value' => 'product.master.unit_value', name: 'product[unit_value]' }
          %input{ type: 'hidden', 'ng-value' => 'product.master.unit_description', name: 'product[unit_description]' }
      = render 'display_as', f: f
      .three.columns.omega{ 'ng-show' => "product.variant_unit_with_scale == 'items'" }
        = f.field_container :unit_name do
          = f.label :product_variant_unit_name, t(:unit_name)
          %input.fullwidth{ id: 'product_variant_unit_name','ng-model' => 'product.variant_unit_name', :name => 'product[variant_unit_name]', :placeholder => 'eg. bunches', :type => 'text' }
    .twelve.columns.alpha
      .three.columns.alpha
        = render 'spree/admin/products/primary_taxon_form', f: f
<<<<<<< HEAD
        - if Spree::TaxCategory.any?
          = render 'spree/admin/products/tax_category_form', f: f
=======
      .three.columns.alpha
        = render 'spree/admin/products/shipping_category_form', f: f
>>>>>>> b81bf60d
      .three.columns
        = f.field_container :price do
          = f.label :price, t(:price)
          %span.required *
          %br/
          = f.text_field :price, class: 'fullwidth'
          = f.error_message_on :price
      .three.columns.omega
        = f.field_container :on_hand do
          = f.label :on_hand, t(:on_hand)
          %span.required *
          %br/
          = f.text_field :on_hand, class: 'fullwidth'
          = f.error_message_on :on_hand
    .twelve.columns.alpha
      = f.field_container :description do
        = f.label :product_description, t(:product_description)
        %br/
        = f.text_area :description, class: 'fullwidth', rows: 3
        = f.error_message_on :description
.four.columns.omega{ style: "text-align: center" }
  %fieldset.no-border-bottom{ id: "image" }
    %legend{align: "center"}= t(:image)
    .row
      = image_tag "noimage/product.png", class: "four columns alpha"
    .row
      = f.fields_for 'images_attributes[]', f.object.images.build do |image_fields|
        = image_fields.file_field :attachment
.sixteen.columns.alpha
  .form-buttons.filter-actions.actions{ 'data-hook' => "buttons" }
    = button t('actions.create'), 'icon-ok', :submit, value: "create"
    %span.or
      = t(:or)
    = button "Create And Add Another", 'icon-repeat', :submit, value: 'add_another'
    %span.or
      = t(:or)
    = link_to_with_icon 'icon-remove', t('actions.cancel'), bulk_edit_admin_products_path, :class => 'button'


:javascript
  angular.element(document.getElementById("new_product")).ready(function() {
    angular.bootstrap(document.getElementById("new_product"), ['admin.products']);
  });<|MERGE_RESOLUTION|>--- conflicted
+++ resolved
@@ -36,15 +36,8 @@
           = f.label :product_variant_unit_name, t(:unit_name)
           %input.fullwidth{ id: 'product_variant_unit_name','ng-model' => 'product.variant_unit_name', :name => 'product[variant_unit_name]', :placeholder => 'eg. bunches', :type => 'text' }
     .twelve.columns.alpha
-      .three.columns.alpha
+      .six.columns.alpha
         = render 'spree/admin/products/primary_taxon_form', f: f
-<<<<<<< HEAD
-        - if Spree::TaxCategory.any?
-          = render 'spree/admin/products/tax_category_form', f: f
-=======
-      .three.columns.alpha
-        = render 'spree/admin/products/shipping_category_form', f: f
->>>>>>> b81bf60d
       .three.columns
         = f.field_container :price do
           = f.label :price, t(:price)
@@ -59,6 +52,16 @@
           %br/
           = f.text_field :on_hand, class: 'fullwidth'
           = f.error_message_on :on_hand
+    .twelve.columns.alpha
+      .six.columns.alpha &nbsp;
+      .three.columns
+        - if Spree::TaxCategory.any?
+          = render 'spree/admin/products/tax_category_form', f: f
+        - else
+          &nbsp;
+      .three.columns.omega
+        = render 'spree/admin/products/shipping_category_form', f: f
+
     .twelve.columns.alpha
       = f.field_container :description do
         = f.label :product_description, t(:product_description)
