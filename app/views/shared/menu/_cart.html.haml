--- conflicted
+++ resolved
@@ -9,16 +9,13 @@
   .joyride-tip-guide{"ng-class" => "{ in: open }", "ng-show" => "open"}
     %span.joyride-nub.top
     .joyride-content-wrapper
-<<<<<<< HEAD
       %h5
         = t 'cart_headline'
-=======
-      %h5.text-left Your shopping cart
       .buttons.text-right
         %a.button.secondary.tiny.add_to_cart{ href: cart_path, type: :submit, "ng-disabled" => "Cart.dirty || Cart.empty()", "ng-class" => "{ dirty: Cart.dirty }" }
-          {{ Cart.dirty ? 'Updating cart...' : (Cart.empty() ? 'Cart empty' : 'Edit your cart' ) }}
-        %a.button.primary.tiny{href: checkout_path, "ng-disabled" => "Cart.dirty || Cart.empty()"}  Checkout now
->>>>>>> 33af6cbf
+          = "{{ Cart.dirty ? '#{t(:cart_updating)}' : (Cart.empty() ? '#{t(:cart_empty)}' : '#{t(:cart_edit)}' ) }}"
+        %a.button.primary.tiny{href: checkout_path, "ng-disabled" => "Cart.dirty || Cart.empty()"}
+          = t 'checkout'
       %table
         %tr.product-cart{"ng-repeat" => "line_item in Cart.line_items_present()",
         "ng-controller" => "LineItemCtrl", "id" => "cart-variant-{{ line_item.variant.id }}"}
