%nav.tab-bar.show-for-medium-down
  %section.left
    %a.left-off-canvas-toggle.menu-icon
      %span
  %section.right{"ng-cloak" => true}
    .cart
      = render partial: "shared/menu/cart"
    %a{href: main_app.shop_path}
      {{ CurrentHub.hub.name }}

%aside.left-off-canvas-menu.show-for-medium-down
  %ul.off-canvas-list
    %li.ofn-logo
      %a{href: root_path}
<<<<<<< HEAD
        %img{src: "/assets/logo-black.png", srcset: "/assets/logo-black.svg", width: "75", height: "26"}
    %li.li-menu
      %a{href: main_app.shops_path}
        %span.nav-primary
          %i.ofn-i_019-map-pin
          Shops
=======
        %img{src: "/assets/open-food-network-beta.png", srcset: "/assets/open-food-network-beta.svg", width: "110", height: "26"}

    - if current_page? root_path
      %li.li-menu
        %a{"ofn-scroll-to" => "hubs"}
          %span.nav-primary
            %i.ofn-i_040-hub
            Hubs
    - else
      %li.li-menu
        %a{href: root_path + "#/#hubs"}
          %span.nav-primary
            %i.ofn-i_040-hub
            Hubs
>>>>>>> d6c630da
    %li.li-menu
      %a{href: main_app.map_path}
        %span.nav-primary
          %i.ofn-i_037-map
          Map
    %li.li-menu
      %a{href: main_app.producers_path}
        %span.nav-primary
          %i.ofn-i_036-producers
          Producers
    %li.li-menu
      %a{href: main_app.groups_path}
        %span.nav-primary
          %i.ofn-i_035-groups
          Groups
    %li.li-menu
      %a{href: ContentConfig.footer_about_url}
        %span.nav-primary
          %i.ofn-i_013-help
          About

    %li
    - if spree_current_user.nil?
      = render 'shared/signed_out'
    - else
      = render 'shared/signed_in_offcanvas'<|MERGE_RESOLUTION|>--- conflicted
+++ resolved
@@ -12,29 +12,18 @@
   %ul.off-canvas-list
     %li.ofn-logo
       %a{href: root_path}
-<<<<<<< HEAD
         %img{src: "/assets/logo-black.png", srcset: "/assets/logo-black.svg", width: "75", height: "26"}
     %li.li-menu
-      %a{href: main_app.shops_path}
-        %span.nav-primary
-          %i.ofn-i_019-map-pin
-          Shops
-=======
-        %img{src: "/assets/open-food-network-beta.png", srcset: "/assets/open-food-network-beta.svg", width: "110", height: "26"}
-
-    - if current_page? root_path
-      %li.li-menu
+      - if current_page? main_app.shops_path
         %a{"ofn-scroll-to" => "hubs"}
           %span.nav-primary
-            %i.ofn-i_040-hub
-            Hubs
-    - else
-      %li.li-menu
-        %a{href: root_path + "#/#hubs"}
+            %i.ofn-i_019-map-pin
+            Shops
+      - else
+        %a{href: main_app.shops_path}
           %span.nav-primary
-            %i.ofn-i_040-hub
-            Hubs
->>>>>>> d6c630da
+            %i.ofn-i_019-map-pin
+            Shops
     %li.li-menu
       %a{href: main_app.map_path}
         %span.nav-primary
