--- conflicted
+++ resolved
@@ -26,11 +26,7 @@
       %li.divider
       - if spree_current_user.andand.has_spree_role? 'admin'
         %li
-<<<<<<< HEAD
-          %a{href: admin_path}
-=======
           %a{href: spree.admin_path}
->>>>>>> d9f462ba
             %span.nav-primary Admin
       %li.divider
   %section.top-bar-section
