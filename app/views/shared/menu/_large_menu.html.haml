--- conflicted
+++ resolved
@@ -13,11 +13,7 @@
             %span.nav-primary Hubs
       %li.divider
       %li
-<<<<<<< HEAD
-        %a{href: map_path}
-=======
         %a{href: main_app.map_path}
->>>>>>> 94b7601d
           %span.nav-primary Map
       %li.divider
       %li
