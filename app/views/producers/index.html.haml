<<<<<<< HEAD
= inject_enterprises 
.producers{"ng-controller" => "EnterprisesCtrl"}
=======
= inject_enterprises

.producers.pad-top{"ng-controller" => "EnterprisesCtrl", "ng-cloak" => true}
>>>>>>> d6c630da
  .row
    .small-12.columns.pad-top
      %h1 Find local producers

  = render partial: "shared/components/enterprise_search"
  = render partial: "producers/filters"

  .row{bindonce: true}
    .small-12.columns
      .active_table
        %producer.active_table_node.row.animate-repeat{id: "{{producer.path}}",
        "scroll-after-load" => true,
        "ng-repeat" => "producer in filteredEnterprises = (Enterprises.producers | visible | searchEnterprises:query | taxons:activeTaxons)",
        "ng-controller" => "ProducerNodeCtrl",
        "ng-class" => "{'closed' : !open(), 'open' : open(), 'inactive' : !producer.active}",
        id: "{{producer.hash}}"}

          .small-12.columns
            = render partial: 'producers/skinny'
            = render partial: 'producers/fat'

        = render partial: 'shared/components/enterprise_no_results'

= render partial: "shared/footer"<|MERGE_RESOLUTION|>--- conflicted
+++ resolved
@@ -1,11 +1,6 @@
-<<<<<<< HEAD
-= inject_enterprises 
-.producers{"ng-controller" => "EnterprisesCtrl"}
-=======
 = inject_enterprises
 
-.producers.pad-top{"ng-controller" => "EnterprisesCtrl", "ng-cloak" => true}
->>>>>>> d6c630da
+.producers{"ng-controller" => "EnterprisesCtrl", "ng-cloak" => true}
   .row
     .small-12.columns.pad-top
       %h1 Find local producers
