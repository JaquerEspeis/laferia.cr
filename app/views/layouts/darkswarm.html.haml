--- conflicted
+++ resolved
@@ -32,9 +32,5 @@
         %section{ role: "main" }
           = yield
           
-<<<<<<< HEAD
           #footer
-    %loading
-=======
-          #footer
->>>>>>> 94b7601d
+    %loading