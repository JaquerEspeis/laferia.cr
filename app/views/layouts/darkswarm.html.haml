!!!
%html
  %head
    %meta{charset: 'utf-8'}/
    %meta{name: 'viewport', content: "width=device-width,initial-scale=1.0"}/

    %title= content_for?(:title) ? yield(:title) : 'Welcome to Open Food Network'
    = favicon_link_tag "favicon.png"
    %link{href: "http://fonts.googleapis.com/css?family=Open+Sans:400,700", rel: "stylesheet", type: "text/css"}/

    = yield :scripts
<<<<<<< HEAD
=======
    %script{src: "//maps.googleapis.com/maps/api/js?sensor=false"}
>>>>>>> 6c5b514b
    = stylesheet_link_tag "darkswarm/all"
    = javascript_include_tag "darkswarm/all"


    = render "layouts/bugherd_script"
    = csrf_meta_tags

  %body.off-canvas{"ng-app" => "Darkswarm"}
    = inject_json "currentHub", "current_hub"
    = inject_json "currentOrder", "current_order"
    = inject_json "user", "current_user"
    = inject_json "railsFlash", "flash"

    .off-canvas-wrap{offcanvas: true}
      .inner-wrap
        = render partial: "shared/menu/menu"

        %ofn-flash

        %section{ role: "main" }
          = yield
          
          #footer<|MERGE_RESOLUTION|>--- conflicted
+++ resolved
@@ -9,10 +9,7 @@
     %link{href: "http://fonts.googleapis.com/css?family=Open+Sans:400,700", rel: "stylesheet", type: "text/css"}/
 
     = yield :scripts
-<<<<<<< HEAD
-=======
     %script{src: "//maps.googleapis.com/maps/api/js?sensor=false"}
->>>>>>> 6c5b514b
     = stylesheet_link_tag "darkswarm/all"
     = javascript_include_tag "darkswarm/all"
 
