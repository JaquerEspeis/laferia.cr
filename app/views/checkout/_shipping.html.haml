%fieldset#shipping
  %ng-form{"ng-controller" => "ShippingCtrl", name: "shipping"}

    %h5{"ng-class" => "{valid: shipping.$valid, dirty: shipping.$dirty}"}
      %span.right
        %label.label.round.alert.right
          %i.ofn-i_009-close
        %label.label.round.success.right
          %i.ofn-i_051-check-big
      Shipping info

    %accordion-group{"is-open" => "accordion.shipping",
      "ng-class" => "{valid: shipping.$valid, open: accordion.shipping}"}
      %accordion-heading
        .row
          .small-10.columns
            %em 
              %small
<<<<<<< HEAD
                {{ Checkout.shippingMethod().name }}
          .small-1.columns.right
            %span.accordion-up.right
              %i.ofn-i_006-caret-up
            %span.accordion-down.right
              %i.ofn-i_005-caret-down  
=======
                {{ Order.shippingMethod().name }}
          .small-2.columns.text-right
            %span.accordion-up
              %em 
                %small Hide
              %i.ofn-i_053-point-up 
            %span.accordion-down
              %em 
                %small Expand
              %i.ofn-i_052-point-down
>>>>>>> a40b5689

      .small-12.columns.medium-6.columns.large-6.columns
        %label{"ng-repeat" => "method in ShippingMethods.shipping_methods"}
          %input{type: :radio,
            required: true,
            "ng-value" => "method.id",
            "ng-model" => "order.shipping_method_id"}
            {{ method.name }}

        %label{"ng-if" => "Checkout.requireShipAddress()"}
          %input{type: :checkbox, "ng-model" => "Checkout.ship_address_same_as_billing"}
          Shipping address same as billing address?

      .small-12.columns.medium-6.columns.large-6.columns
        #distributor_address.panel{"ng-show" => "Checkout.shippingMethod().description"}
          %span{ style: "white-space: pre-wrap;" }{{ Checkout.shippingMethod().description }}
          %br/
          %br/
          = 'Ready for:' if @order.order_cycle.pickup_time_for(@order.distributor)
          = @order.order_cycle.pickup_time_for(@order.distributor)

      = f.fields_for :ship_address, @order.ship_address do |sa|
        .small-12.columns
          #ship_address{"ng-if" => "Checkout.requireShipAddress()"}
            %div.visible{"ng-if" => "!Checkout.ship_address_same_as_billing"}
              .row
                .small-12.columns
                  = validated_input "Address", "order.ship_address.address1", "ofn-focus" => "accordion['shipping']"
              .row
                .small-12.columns
                  = validated_input "Address (contd.)", "order.ship_address.address2", required: false
              .row
                .small-6.columns
                  = validated_input "City", "order.ship_address.city"
                .small-6.columns
                  = sa.select :state_id, @order.shipping_address.country.states.map{|c|[c.name, c.id]}
              .row
                .small-6.columns
                  = validated_input "Postcode", "order.ship_address.zipcode"
                .small-6.columns.right
                  = sa.select :country_id, available_countries.map{|c|[c.name, c.id]},
                    {include_blank: false}
              .row
                .small-6.columns
                  = validated_input "First Name", "order.ship_address.firstname"
                .small-6.columns
                  = validated_input "Last Name", "order.ship_address.lastname"
              .row
                .small-6.columns
                  = validated_input "Phone", "order.ship_address.phone"
      .row
        .small-12.columns.text-right
          %button.primary{"ng-disabled" => "shipping.$invalid", "ng-click" => "next($event)", "ofn-focus" => "accordion['shipping']"} Next<|MERGE_RESOLUTION|>--- conflicted
+++ resolved
@@ -16,15 +16,7 @@
           .small-10.columns
             %em 
               %small
-<<<<<<< HEAD
                 {{ Checkout.shippingMethod().name }}
-          .small-1.columns.right
-            %span.accordion-up.right
-              %i.ofn-i_006-caret-up
-            %span.accordion-down.right
-              %i.ofn-i_005-caret-down  
-=======
-                {{ Order.shippingMethod().name }}
           .small-2.columns.text-right
             %span.accordion-up
               %em 
@@ -34,7 +26,6 @@
               %em 
                 %small Expand
               %i.ofn-i_052-point-down
->>>>>>> a40b5689
 
       .small-12.columns.medium-6.columns.large-6.columns
         %label{"ng-repeat" => "method in ShippingMethods.shipping_methods"}
