--- conflicted
+++ resolved
@@ -1,10 +1,5 @@
-<<<<<<< HEAD
-= inject_enterprises
-#hubs.hubs{"ng-controller" => "HubsCtrl"}
-=======
 = inject_enterprises 
 #hubs.hubs{"ng-controller" => "EnterprisesCtrl"}
->>>>>>> 3877bed6
   .row
     .small-12.columns
       %h1 Shop in your local area
@@ -22,13 +17,8 @@
   .row{bindonce: true}
     .small-12.columns
       .active_table
-<<<<<<< HEAD
-        %hub.active_table_node.row.animate-repeat{"ng-repeat" => "hub in filteredHubs = (hubs | hubs:query  | taxons:activeTaxons | shipping:shippingTypes | showProfiles:show_profiles )",
+        %hub.active_table_node.row.animate-repeat{"ng-repeat" => "hub in hubs = (Enterprises.hubs | searchEnterprises:query  | taxons:activeTaxons | shipping:shippingTypes | showProfiles:show_profiles | orderBy:['-active', '+orders_close_at'])",
         "ng-class" => "{'is_profile' : !hub.is_distributor, 'closed' : !open(), 'open' : open(), 'inactive' : !hub.active, 'current' : current()}",
-=======
-        %hub.active_table_node.row.animate-repeat{"ng-repeat" => "hub in hubs = (Enterprises.hubs | searchEnterprises:query  | taxons:activeTaxons | shipping:shippingTypes | showProfiles:show_profiles | orderBy:['-active', '+orders_close_at'])",
-        "ng-class" => "{'closed' : !open(), 'open' : open(), 'inactive' : !hub.active, 'current' : current()}",
->>>>>>> 3877bed6
         "scroll-after-load" => true,
         "ng-controller" => "HubNodeCtrl",
         id: "{{hub.hash}}"}
