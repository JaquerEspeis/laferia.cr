--- conflicted
+++ resolved
@@ -14,38 +14,8 @@
   "ofn-disable-scroll" => true,
   max: "{{product.on_demand && 9999 || product.count_on_hand }}",
   name: "variants[{{product.master.id}}]", 
-<<<<<<< HEAD
   "ng-model" => "product.master.line_item.quantity",
   id: "variants_{{product.master.id}}"}
-  %small x {{ product.master.unit_to_display }}
-
--# WITH GROUP BUY
-.small-2.columns{"bo-if" => "product.group_buy"}
-  %input{type: :number, 
-  min: 0,
-  placeholder: "min",
-  "ofn-disable-scroll" => true,
-  max: "{{product.on_demand && 9999 || product.count_on_hand }}",
-  name: "variants[{{product.master.id}}]", 
-  "ng-model" => "product.master.line_item.quantity",
-  id: "variants_{{product.master.id}}"}
-
-.small-3.columns{"bo-if" => "product.group_buy"}
-  %input{type: :number,
-  min: 0,
-  placeholder: "max",
-  "ofn-disable-scroll" => true,
-  max: "{{product.on_demand && 9999 || product.count_on_hand }}",
-  "ng-model" => "product.master.line_item.max_quantity",
-  name: "variant_attributes[{{product.master.id}}][max_quantity]"}
-  %small x {{ product.master.unit_to_display }}
-
-.small-2.columns.text-right
-  {{ product.master.price | currency }} x {{ product.master.line_item.quantity }} =
-  {{ product.master.getPrice() | currency }}
-=======
-  id: "variants_{{product.master.id}}",
-  "ng-model" => "product.quantity"}
 
 -# WITH GROUP BUY
 .small-4.medium-3.large-3.columns.text-right{"bo-if" => "product.group_buy"}
@@ -53,20 +23,21 @@
     %span.bulk-input
       %input.bulk.first{type: :number, 
       min: 0,
+      "ng-model" => "product.master.line_item.quantity",
       placeholder: "min",
       "ofn-disable-scroll" => true,
       max: "{{product.on_demand && 9999 || product.count_on_hand }}",
       name: "variants[{{product.master.id}}]", 
-      id: "variants_{{product.master.id}}",
-      "ng-model" => "product.quantity"}
+      id: "variants_{{product.master.id}}"}
+
     %span.bulk-input{"bo-if" => "product.group_buy"}
       %input.bulk.second{type: :number,
       min: 0,
+      "ng-model" => "product.master.line_item.max_quantity",
       placeholder: "max",
       "ofn-disable-scroll" => true,
       max: "{{product.on_demand && 9999 || product.count_on_hand }}",
-      name: "variant_attributes[{{product.master.id}}][max_quantity]",
-      "ng-model" => "product.max_quantity"}
+      name: "variant_attributes[{{product.master.id}}][max_quantity]"}
 
 .small-2.medium-1.large-1.columns.variant-unit
   .table-cell 
@@ -79,6 +50,5 @@
 
 .small-3.medium-2.large-2.columns.total-price.text-right
   .table-cell
-    %strong $10,000.95
-  
->>>>>>> 93aa3b53
+    %strong
+      {{ product.master.getPrice() | currency }} 