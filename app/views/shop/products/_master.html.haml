.small-12.medium-4.large-4.columns.variant-name
  .table-cell
    .inline {{ product.master.name_to_display }}
    .bulk-buy.inline{"bo-if" => "product.group_buy"}
      %i.ofn-i_056-bulk><
      %em><
        \ Bulk

-# WITHOUT GROUP BUY
.small-5.medium-3.large-3.columns.text-right{"bo-if" => "!product.group_buy"}
  %input{type: :number, 
  min: 0,
  placeholder: "0",
  "ofn-disable-scroll" => true,
  max: "{{product.on_demand && 9999 || product.count_on_hand }}",
  name: "variants[{{product.master.id}}]", 
  "ng-model" => "product.master.line_item.quantity",
  id: "variants_{{product.master.id}}"}

-# WITH GROUP BUY
.small-5.medium-3.large-3.columns.text-right{"bo-if" => "product.group_buy"}
  %span.bulk-input-container
    %span.bulk-input
      %input.bulk.first{type: :number, 
      min: 0,
      "ng-model" => "product.master.line_item.quantity",
      placeholder: "min",
      "ofn-disable-scroll" => true,
      max: "{{product.on_demand && 9999 || product.count_on_hand }}",
      name: "variants[{{product.master.id}}]", 
      id: "variants_{{product.master.id}}"}

    %span.bulk-input{"bo-if" => "product.group_buy"}
      %input.bulk.second{type: :number,
      min: 0,
      "ng-model" => "product.master.line_item.max_quantity",
      placeholder: "max",
      "ofn-disable-scroll" => true,
      max: "{{product.on_demand && 9999 || product.count_on_hand }}",
      name: "variant_attributes[{{product.master.id}}][max_quantity]"}

.small-3.medium-1.large-1.columns.variant-unit
  .table-cell 
    %em {{ product.master.unit_to_display }}

.small-4.medium-2.large-2.columns.variant-price
  .table-cell
    %i.ofn-i_009-close
    {{ product.price | currency }}
<<<<<<< HEAD
    {{ $id }} 
    %button.graph-button{"price-breakdown" => "_",
      "variant" => "product.master",
      "price-breakdown-animation" => "true"}
=======
    
    %button.graph-button{popover: "This is the popover text", "popover-title" => "The title.", "popover-animation" => "true", "popover-trigger" =>"mouseenter", "popover-placement" => "top", "tabindex" => "-1"}
>>>>>>> 6961a2ad
      %i.ofn-i-058-graph

.small-12.medium-2.large-2.columns.total-price.text-right
  .table-cell
    %strong
      {{ product.master.getPrice() | currency }} <|MERGE_RESOLUTION|>--- conflicted
+++ resolved
@@ -47,15 +47,9 @@
   .table-cell
     %i.ofn-i_009-close
     {{ product.price | currency }}
-<<<<<<< HEAD
-    {{ $id }} 
     %button.graph-button{"price-breakdown" => "_",
       "variant" => "product.master",
       "price-breakdown-animation" => "true"}
-=======
-    
-    %button.graph-button{popover: "This is the popover text", "popover-title" => "The title.", "popover-animation" => "true", "popover-trigger" =>"mouseenter", "popover-placement" => "top", "tabindex" => "-1"}
->>>>>>> 6961a2ad
       %i.ofn-i-058-graph
 
 .small-12.medium-2.large-2.columns.total-price.text-right
