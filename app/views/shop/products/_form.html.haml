--- conflicted
+++ resolved
@@ -17,16 +17,7 @@
 
     %div.pad-top{bindonce: true}
       %product.animate-repeat{"ng-controller" => "ProductNodeCtrl",
-<<<<<<< HEAD
         "ng-repeat" => "product in filteredProducts = (Products.products | products:query | taxons:activeTaxons | orderBy:ordering.order) track by product.id "}
-        %div
-          = render partial: "shop/products/summary"
-          %div{"bo-if" => "product.hasVariants"}
-            = render partial: "shop/products/variants"
-=======
-        "ng-repeat" => "product in filteredProducts = (Product.products | products:query | taxons:activeTaxons | orderBy:ordering.order) track by product.id "}
-        
-
         .product-thumb
           %a{"ng-click" => "triggerProductModal()"}
             %img{"bo-src" => "product.master.images[0].small_url", "ng-click" => "triggerProductModal()"}
@@ -36,7 +27,6 @@
         %span{"bo-if" => "product.hasVariants"}
           = render partial: "shop/products/variants"
 
->>>>>>> 93aa3b53
         .variants.row{"bo-if" => "!product.hasVariants"}
           = render partial: "shop/products/master"
       
