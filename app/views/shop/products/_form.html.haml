--- conflicted
+++ resolved
@@ -1,11 +1,6 @@
-<<<<<<< HEAD
 .footer-pad.small-12.columns
-  %products{"ng-controller" => "ProductsCtrl", "ng-show" => "order_cycle.order_cycle_id != null",
+  %products{"ng-controller" => "ProductsCtrl", "ng-show" => "order_cycle.order_cycle_id != null", "ng-cloak" => true,
   "infinite-scroll" => "incrementLimit()", "infinite-scroll-distance" => "1"}
-=======
-%products.small-12.columns{"ng-controller" => "ProductsCtrl", "ng-show" => "order_cycle.order_cycle_id != null", "ng-cloak" => true,
-"infinite-scroll" => "incrementLimit()", "infinite-scroll-distance" => "1"}
->>>>>>> d6c630da
 
     // TODO: Needs an ng-show to slide content down
     .row.animate-slide{ "ng-show" => "query || appliedPropertiesList() || appliedTaxonsList()" }
