%ofn-modal{title: "{{product.name}}"}

<<<<<<< HEAD
  .row
    .columns.small-12.large-6
      %img.product-img{"ng-src" => "{{product.master.images[0].large_url}}", "ng-if" => "product.master.images[0]"} 
    .columns.small-12.large-6
      %h2 
        %img{"ng-src" => "{{product.primary_taxon.icon}}"} 
        {{product.name}}
      %p {{product.description}}
  %a.close-reveal-modal{"ng-click" => "$close()"} &#215;
 
=======
  {{ product | json }}
  {{ product.description }}
>>>>>>> fdff442e
<|MERGE_RESOLUTION|>--- conflicted
+++ resolved
@@ -1,6 +1,4 @@
 %ofn-modal{title: "{{product.name}}"}
-
-<<<<<<< HEAD
   .row
     .columns.small-12.large-6
       %img.product-img{"ng-src" => "{{product.master.images[0].large_url}}", "ng-if" => "product.master.images[0]"} 
@@ -9,9 +7,4 @@
         %img{"ng-src" => "{{product.primary_taxon.icon}}"} 
         {{product.name}}
       %p {{product.description}}
-  %a.close-reveal-modal{"ng-click" => "$close()"} &#215;
- 
-=======
-  {{ product | json }}
-  {{ product.description }}
->>>>>>> fdff442e
+  %a.close-reveal-modal{"ng-click" => "$close()"} &#215;