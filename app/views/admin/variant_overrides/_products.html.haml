%table.index.bulk{ ng: {show: 'hub'}}
  %col.producer{ width: "20%", ng: { show: 'columns.producer.visible' } }
  %col.product{ width: "20%", ng: { show: 'columns.product.visible' } }
  %col.sku{ width: "20%", ng: { show: 'columns.sku.visible' } }
  %col.price{ width: "10%", ng: { show: 'columns.price.visible' } }
  %col.on_hand{ width: "10%", ng: { show: 'columns.on_hand.visible' } }
  %col.on_demand{ width: "10%", ng: { show: 'columns.on_demand.visible' } }
  %col.reset{ width: "1%", ng: { show: 'columns.reset.visible' } }
  %col.reset{ width: "15%", ng: { show: 'columns.reset.visible' } }
  %col.inheritance{ width: "5%", ng: { show: 'columns.inheritance.visible' } }
  %thead
<<<<<<< HEAD
    %tr
      %th
        = t(:producer)
      %th
        = t(:product)
      %th
        = t(:price)
      %th
        = t(:on_hand)
  %tbody{ng: {repeat: 'product in products | hubPermissions:hubPermissions:hub.id'}}
=======
    %tr{ ng: { controller: "ColumnsCtrl" } }
      %th.producer{ ng: { show: 'columns.producer.visible' } } Producer
      %th.product{ ng: { show: 'columns.product.visible' } } Product
      %th.sku{ ng: { show: 'columns.sku.visible' } } SKU
      %th.price{ ng: { show: 'columns.price.visible' } } Price
      %th.on_hand{ ng: { show: 'columns.on_hand.visible' } } On hand
      %th.on_demand{ ng: { show: 'columns.on_demand.visible' } } On Demand?
      %th.reset{ colspan: 2, ng: { show: 'columns.reset.visible' } } Enable Stock Level Reset?
      %th.inheritance{ ng: { show: 'columns.inheritance.visible' } } Inherit?
  %tbody{bindonce: true, ng: {repeat: 'product in products | hubPermissions:hubPermissions:hub.id | attrFilter:{producer_id:producerFilter} | filter:query' } }
>>>>>>> 533124fe
    = render 'admin/variant_overrides/products_product'
    = render 'admin/variant_overrides/products_variants'<|MERGE_RESOLUTION|>--- conflicted
+++ resolved
@@ -9,28 +9,15 @@
   %col.reset{ width: "15%", ng: { show: 'columns.reset.visible' } }
   %col.inheritance{ width: "5%", ng: { show: 'columns.inheritance.visible' } }
   %thead
-<<<<<<< HEAD
-    %tr
-      %th
-        = t(:producer)
-      %th
-        = t(:product)
-      %th
-        = t(:price)
-      %th
-        = t(:on_hand)
-  %tbody{ng: {repeat: 'product in products | hubPermissions:hubPermissions:hub.id'}}
-=======
     %tr{ ng: { controller: "ColumnsCtrl" } }
-      %th.producer{ ng: { show: 'columns.producer.visible' } } Producer
-      %th.product{ ng: { show: 'columns.product.visible' } } Product
+      %th.producer{ ng: { show: 'columns.producer.visible' } } = t(:producer)
+      %th.product{ ng: { show: 'columns.product.visible' } }  = t(:product)
       %th.sku{ ng: { show: 'columns.sku.visible' } } SKU
-      %th.price{ ng: { show: 'columns.price.visible' } } Price
-      %th.on_hand{ ng: { show: 'columns.on_hand.visible' } } On hand
+      %th.price{ ng: { show: 'columns.price.visible' } } = t(:price)
+      %th.on_hand{ ng: { show: 'columns.on_hand.visible' } } = t(:on_hand)
       %th.on_demand{ ng: { show: 'columns.on_demand.visible' } } On Demand?
       %th.reset{ colspan: 2, ng: { show: 'columns.reset.visible' } } Enable Stock Level Reset?
       %th.inheritance{ ng: { show: 'columns.inheritance.visible' } } Inherit?
   %tbody{bindonce: true, ng: {repeat: 'product in products | hubPermissions:hubPermissions:hub.id | attrFilter:{producer_id:producerFilter} | filter:query' } }
->>>>>>> 533124fe
     = render 'admin/variant_overrides/products_product'
     = render 'admin/variant_overrides/products_variants'