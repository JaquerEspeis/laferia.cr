--- conflicted
+++ resolved
@@ -2,11 +2,7 @@
   = t("admin.inventory.title")
 
 - content_for :page_title do
-<<<<<<< HEAD
-  =t :override_product_details
-=======
   %h1.page-title= t("admin.inventory.title")
   %a.with-tip{ 'data-powertip' => "#{t("admin.inventory.description")}" }=t('admin.whats_this')
->>>>>>> 61fb34e7
 
 = render :partial => 'spree/admin/shared/product_sub_menu'