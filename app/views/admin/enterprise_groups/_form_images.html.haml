--- conflicted
+++ resolved
@@ -3,29 +3,21 @@
     = t 'admin_entreprise_groups_images'
   .row
     .alpha.three.columns
-<<<<<<< HEAD
-      = f.label :logo, class: 'with-tip', 'data-powertip' => 'This is the logo'
-      .with-tip{'data-powertip' => t(:admin_entreprise_groups_data_powertip_logo)}
-=======
       = f.label :logo, 'ofn-with-tip' => 'This is the logo for the group'
       %div{'ofn-with-tip' => 'This is the logo for the group'}
->>>>>>> 6193bb89
         %a What's this?
     .omega.eight.columns
       = image_tag @object.logo.url if @object.logo.present?
       = f.file_field :logo
   .row
     .alpha.three.columns
-<<<<<<< HEAD
       = f.label :promo_image, class: 'with-tip', 'data-powertip' => t(:admin_entreprise_groups_data_powertip_promo_image)
       .with-tip{'data-powertip' => t(:admin_entreprise_groups_data_powertip_promo_image_tip)}
         %a 
           = t 'admin_entreprise_groups_what_s_this'
-=======
       = f.label :promo_image, 'ofn-with-tip' => 'This image is displayed at the top of the Group profile'
       %div{'ofn-with-tip' => 'This image is displayed at the top of the Group profile'}
         %a What's this?
->>>>>>> 6193bb89
     .omega.eight.columns
       = image_tag @object.promo_image.url if @object.promo_image.present?
       = f.file_field :promo_image