<<<<<<< HEAD
%div.three.columns.omega
  %div.ofn-drop-down.right#columns-dropdown{ 'ng-controller' => "DropDownCtrl" }
    %span{ :class => 'icon-reorder' }
      &nbsp;
      = t "bom_columns"
    %span{ 'ng-class' => "expanded && 'icon-caret-up' || !expanded && 'icon-caret-down'" }
    %div.menu{ 'ng-show' => "expanded" }
      %div.menu_item.three.columns.alpha.omega{ 'ng-repeat' => "column in columns",  'ofn-toggle-column' => true }
        %span.one.column.alpha.text-center {{ column.visible && "&#10003;" || !column.visible && "&nbsp;" }}
        %span.two.columns.omega {{column.name }}
=======
.ofn-drop-down.right#columns-dropdown
  %span{ :class => 'icon-reorder' }= "&nbsp; #{t('admin.columns')}".html_safe
  %span{ 'ng-class' => "expanded && 'icon-caret-up' || !expanded && 'icon-caret-down'" }
  %div.menu{ 'ng-show' => "expanded" }
    %div.menu_item{ ng: { repeat: "column in columns" }, toggle: { column: true } }
      %span.check
      %span.name {{column.name }}
>>>>>>> 61fb34e7
<|MERGE_RESOLUTION|>--- conflicted
+++ resolved
@@ -1,20 +1,7 @@
-<<<<<<< HEAD
-%div.three.columns.omega
-  %div.ofn-drop-down.right#columns-dropdown{ 'ng-controller' => "DropDownCtrl" }
-    %span{ :class => 'icon-reorder' }
-      &nbsp;
-      = t "bom_columns"
-    %span{ 'ng-class' => "expanded && 'icon-caret-up' || !expanded && 'icon-caret-down'" }
-    %div.menu{ 'ng-show' => "expanded" }
-      %div.menu_item.three.columns.alpha.omega{ 'ng-repeat' => "column in columns",  'ofn-toggle-column' => true }
-        %span.one.column.alpha.text-center {{ column.visible && "&#10003;" || !column.visible && "&nbsp;" }}
-        %span.two.columns.omega {{column.name }}
-=======
 .ofn-drop-down.right#columns-dropdown
   %span{ :class => 'icon-reorder' }= "&nbsp; #{t('admin.columns')}".html_safe
   %span{ 'ng-class' => "expanded && 'icon-caret-up' || !expanded && 'icon-caret-down'" }
   %div.menu{ 'ng-show' => "expanded" }
     %div.menu_item{ ng: { repeat: "column in columns" }, toggle: { column: true } }
       %span.check
-      %span.name {{column.name }}
->>>>>>> 61fb34e7
+      %span.name {{column.name }}