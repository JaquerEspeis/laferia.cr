--- conflicted
+++ resolved
@@ -23,12 +23,7 @@
       <tr data-hook="enterprises_header">
         <th>Name</th>
         <th>Role</th>
-<<<<<<< HEAD
-        <th>Active?</th>
-=======
         <th>Visible?</th>
-        <th>Next Collection Date/Time</th>
->>>>>>> 607045f8
         <th>Description</th>
         <th></th>
       </tr>
