<% content_for :page_title do %>
  Enterprises 
<% end %>

<% content_for :page_actions do %>
  <li id="new_product_link">
    <%= button_link_to "New Enterprise", main_app.new_admin_enterprise_path, :icon => 'add', :id => 'admin_new_enterprise_link' %>
  </li>
<% end %>


<%= form_for @enterprise_set, :url => main_app.bulk_update_admin_enterprises_path do |f| %>
  <table class="index" id="listing_enterprises">
    <colgroup>
      <col style="width: 20%;">
<<<<<<< HEAD
      <col style="width: 10%;">
=======
      <col style="width: 5%;">
      <col style="width: 5%;">
      <col style="width: 15%;">
>>>>>>> 9fb4b2f9
      <col>
      <col style="width: 20%;">
    </colgroup>

    <thead>
      <tr data-hook="enterprises_header">
        <th>Name</th>
        <th>Role</th>
<<<<<<< HEAD
=======
        <th>Active?</th>
        <th>Next Collection Date/Time</th>
>>>>>>> 9fb4b2f9
        <th>Description</th>
        <th></th>
      </tr>
    </thead>
    <tbody>
      <%= f.fields_for :collection do |enterprise_form| %>
        <% enterprise = enterprise_form.object %>
        <tr class="enterprise-<%= enterprise.id %>">
          <td><%= link_to enterprise.name, main_app.admin_enterprise_path(enterprise) %></td>
<<<<<<< HEAD
          <td><% if enterprise.is_primary_producer && enterprise.is_distributor %> Producer &amp; Distributor
            <% elsif enterprise.is_distributor %> Distributor
            <% elsif enterprise.is_primary_producer %> Producer
            <% else %>
                <h1 class = "icon-exclamation-sign with-tip" style = "text-align: center;color: #DA5354" data-powertip = "This enterprise does not have any roles"></h1>
            <% end %>
          </td>
=======
          <td><%= 'PP ' if enterprise.is_primary_producer %><%= 'D' if enterprise.is_distributor %></td>
          <td><%= enterprise.visible ? 'Visible' : 'Invisible' %></td>
          <td><%= enterprise_form.text_field :next_collection_at %></td>
>>>>>>> 9fb4b2f9
          <td><%= enterprise.description %></td>
          <td data-hook="admin_users_index_row_actions">

            <%= link_to_with_icon('icon-edit', 'Edit Profile', main_app.edit_admin_enterprise_path(enterprise), class: 'edit') %><br />
            <%= link_to_delete_enterprise enterprise %><br />

            <% if enterprise.is_distributor %>
              <%= link_to_with_icon 'icon-chevron-right', 'Payment Methods', spree.admin_payment_methods_path(enterprise_id: enterprise.id) %> (<%= enterprise.payment_methods.count %>)
              <% if enterprise.payment_methods.count == 0 %>
                <span class = "icon-exclamation-sign with-tip" style = "font-size: 16px;color: #DA5354" data-powertip = "This enterprise has no payment methods"></span>
              <% end %><br />
              <%= link_to_with_icon 'icon-plane', 'Shipping Methods', spree.admin_shipping_methods_path(enterprise_id: enterprise.id) %> (<%= enterprise.shipping_methods.count %>)
              <% if enterprise.shipping_methods.count == 0 %>
                <span class = "icon-exclamation-sign with-tip" style = "font-size: 16px;color: #DA5354" data-powertip = "This enterprise has shipping methods"></span>
              <% end %><br />
            <% end %>
            <%= link_to_with_icon 'icon-money', 'Enterprise Fees', main_app.admin_enterprise_fees_path(enterprise_id: enterprise.id) %> (<%= enterprise.enterprise_fees.count %>)
            <% if enterprise.enterprise_fees.count == 0 %>
              <span class = "icon-warning-sign with-tip" style = "font-size: 16px;color: orange" data-powertip = "This enterprise has no fees"></span>
            <% end %>
          </td>
        </tr>
      <% end %>
      <% if @enterprises.empty? %>
        <tr><td colspan="4"><%= t(:none) %></td></tr>
      <% end %>
    </tbody>
  </table>

  <%= f.submit 'Update' %>
<% end %><|MERGE_RESOLUTION|>--- conflicted
+++ resolved
@@ -13,13 +13,8 @@
   <table class="index" id="listing_enterprises">
     <colgroup>
       <col style="width: 20%;">
-<<<<<<< HEAD
       <col style="width: 10%;">
-=======
       <col style="width: 5%;">
-      <col style="width: 5%;">
-      <col style="width: 15%;">
->>>>>>> 9fb4b2f9
       <col>
       <col style="width: 20%;">
     </colgroup>
@@ -28,11 +23,7 @@
       <tr data-hook="enterprises_header">
         <th>Name</th>
         <th>Role</th>
-<<<<<<< HEAD
-=======
         <th>Active?</th>
-        <th>Next Collection Date/Time</th>
->>>>>>> 9fb4b2f9
         <th>Description</th>
         <th></th>
       </tr>
@@ -42,7 +33,6 @@
         <% enterprise = enterprise_form.object %>
         <tr class="enterprise-<%= enterprise.id %>">
           <td><%= link_to enterprise.name, main_app.admin_enterprise_path(enterprise) %></td>
-<<<<<<< HEAD
           <td><% if enterprise.is_primary_producer && enterprise.is_distributor %> Producer &amp; Distributor
             <% elsif enterprise.is_distributor %> Distributor
             <% elsif enterprise.is_primary_producer %> Producer
@@ -50,11 +40,7 @@
                 <h1 class = "icon-exclamation-sign with-tip" style = "text-align: center;color: #DA5354" data-powertip = "This enterprise does not have any roles"></h1>
             <% end %>
           </td>
-=======
-          <td><%= 'PP ' if enterprise.is_primary_producer %><%= 'D' if enterprise.is_distributor %></td>
           <td><%= enterprise.visible ? 'Visible' : 'Invisible' %></td>
-          <td><%= enterprise_form.text_field :next_collection_at %></td>
->>>>>>> 9fb4b2f9
           <td><%= enterprise.description %></td>
           <td data-hook="admin_users_index_row_actions">
 
