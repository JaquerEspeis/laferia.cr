--- conflicted
+++ resolved
@@ -9,12 +9,8 @@
   .row
     .three.columns.alpha
       =f.label :owner_id, 'Owner'
-<<<<<<< HEAD
       %span.required *
-      .with-tip{'data-powertip' => "The primary user responsible for this enterprise."}
-=======
       %div{'ofn-with-tip' => "The primary user responsible for this enterprise."}
->>>>>>> 4feb7c89
         %a What's this?
     .nine.columns.omega
       - owner_email = @enterprise.andand.owner.andand.email || ""
@@ -56,12 +52,7 @@
     = f.text_field :contact, { placeholder: "eg. Gustav Plum"}
 .row
   .alpha.three.columns
-<<<<<<< HEAD
-    = f.label :email
-    %span.required *
-=======
     = f.label :email_address
->>>>>>> 4feb7c89
   .omega.nine.columns
     = f.text_field :email_address, { placeholder: "eg. gustav@truffles.com", "ng-model" => "Enterprise.email_address" }
 .row
