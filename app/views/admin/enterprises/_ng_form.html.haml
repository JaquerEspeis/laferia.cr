<<<<<<< HEAD
= admin_inject_enterprise
= admin_inject_payment_methods
= admin_inject_shipping_methods

.sixteen.columns.alpha{ ng: { app: 'admin.enterprises', controller: 'enterpriseCtrl' } }
  .twelve.columns.alpha
    = render 'form', f: f
  .four.columns.omega
    = render 'sidebar', f: f
=======
= form_for [main_app, :admin, @enterprise], html: { name: "enterprise", "ng-app" => 'admin.enterprises', "ng-submit" => "navClear()", "ng-controller" => 'enterpriseCtrl' , "nav-check" => '', "nav-callback" => 'enterpriseNavCallback()' } do |f|
  .row
    .sixteen.columns.alpha
      .eleven.columns.alpha.fullwidth_inputs
        = render 'form', f: f
      .one.column &nbsp;
      .four.columns.omega
        = render 'sidebar', f: f
  .row
    .twelve.columns.alpha
      = render partial: "spree/admin/shared/#{action}_resource_links"
>>>>>>> bd7253bd
<|MERGE_RESOLUTION|>--- conflicted
+++ resolved
@@ -1,14 +1,3 @@
-<<<<<<< HEAD
-= admin_inject_enterprise
-= admin_inject_payment_methods
-= admin_inject_shipping_methods
-
-.sixteen.columns.alpha{ ng: { app: 'admin.enterprises', controller: 'enterpriseCtrl' } }
-  .twelve.columns.alpha
-    = render 'form', f: f
-  .four.columns.omega
-    = render 'sidebar', f: f
-=======
 = form_for [main_app, :admin, @enterprise], html: { name: "enterprise", "ng-app" => 'admin.enterprises', "ng-submit" => "navClear()", "ng-controller" => 'enterpriseCtrl' , "nav-check" => '', "nav-callback" => 'enterpriseNavCallback()' } do |f|
   .row
     .sixteen.columns.alpha
@@ -19,5 +8,4 @@
         = render 'sidebar', f: f
   .row
     .twelve.columns.alpha
-      = render partial: "spree/admin/shared/#{action}_resource_links"
->>>>>>> bd7253bd
+      = render partial: "spree/admin/shared/#{action}_resource_links"