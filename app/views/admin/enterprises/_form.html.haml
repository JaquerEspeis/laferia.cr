<<<<<<< HEAD
- content_for :head do
  = render 'shared/cms_elrte_head'

- content_for :page_actions do
  %li= button_link_to "Back to enterprises list", main_app.admin_enterprises_path, icon: 'icon-arrow-left'


.fullwidth_inputs
  %fieldset.twelve.columns.alpha.no-border-bottom
    %legend Primary Details
    .row
      .alpha.twelve.columns
        .three.columns.alpha
          = f.label :name
        .eight.columns.omega
          = f.text_field :name, { placeholder: "eg. Professor Plum's Biodynamic Truffles" }
        .one.columns.omega
          = render 'required'
    .row
      .alpha.eleven.columns
        .three.columns.alpha
          = f.label :group_ids, 'Groups'
          .with-tip{'data-powertip' => "Select any groups or regions that you are a member of. This will help customers find your enterprise."}
            %a What's this?
=======
%fieldset.eleven.columns.alpha.no-border-bottom
  %legend Primary Details
  .row
    .alpha.eleven.columns
      .three.columns.alpha
        = f.label :name
      .eight.columns.omega
        = f.text_field :name, { placeholder: "eg. Professor Plum's Biodynamic Truffles" }
  .row
    .alpha.eleven.columns
      .three.columns.alpha
        = f.label :group_ids, 'Groups'
        .with-tip{'data-powertip' => "Select any groups or regions that you are a member of. This will help customers find your enterprise."}
          %a What's this?
>>>>>>> bd7253bd

      .eight.columns.omega
        = f.collection_select :group_ids, EnterpriseGroup.all, :id, :name, {}, class: "select2 fullwidth", multiple: true, placeholder: "Start typing to search available groups..."
  - if spree_current_user.admin?
    .row
      .three.columns.alpha
        =f.label :owner_id, 'Owner'
        .with-tip{'data-powertip' => "The primary user responsible for this enterprise."}
          %a What's this?
      .eight.columns
        - owner_email = @enterprise.andand.owner.andand.email || ""
        = f.hidden_field :owner_id, class: "select2 fullwidth", 'ofn-user-autocomplete' => true, email: owner_email

  .row
    .three.columns.alpha
      %label Primary Producer
      .with-tip{'data-powertip' => "Select 'Producer' if you are a primary producer of food."}
        %a What's this?
    .five.columns.omega
      = f.check_box :is_primary_producer, 'ng-model' => 'Enterprise.is_primary_producer'
      &nbsp;
      = f.label :is_primary_producer, 'Producer'
  - if spree_current_user.admin?
    .row
      .alpha.eleven.columns
        .three.columns.alpha
          = f.label :sells, 'Sells'
          .with-tip{'data-powertip' => "None - enterprise does not sell to customers directly.<br />Own - Enterprise sells own products to customers.<br />Any - Enterprise can sell own or other enterprises products.<br />"}
            %a What's this?
        .two.columns
          = f.radio_button :sells, "none", 'ng-model' => 'Enterprise.sells'
          &nbsp;
          = f.label :sells, "None", value: "none"
        .two.columns
          = f.radio_button :sells, "own", 'ng-model' => 'Enterprise.sells'
          &nbsp;
          = f.label :sells, "Own", value: "own"
        .four.columns.omega
          = f.radio_button :sells, "any", 'ng-model' => 'Enterprise.sells'
          &nbsp;
          = f.label :sells, "Any", value: "any"
  .row
    .three.columns.alpha
      %label Visible in search?
      .with-tip{'data-powertip' => "Determines whether this enterprise will be visible to customers when searching the site."}
        %a What's this?
    .two.columns
      = f.radio_button :visible, true
      &nbsp;
      = f.label :visible, "Visible", :value => "true"
    .five.columns.omega
      = f.radio_button :visible, false
      &nbsp;
      = f.label :visible, "Not Visible", :value => "false"
  - if @enterprise.is_distributor
  - # TODO: Angularise this
    .row
      .three.columns.alpha
        %label Link to shop front
        .with-tip{'data-powertip' => "A direct link to your shopfront on the Open Food Network."}
          %a What's this?
      .eight.columns.omega
        = main_app.shop_enterprise_url(@enterprise)


<<<<<<< HEAD
  = f.fields_for :address do |af|
    %fieldset.twelve.columns.alpha.no-border-bottom
      %legend Address
      .row
        .three.columns.alpha
          = af.label :address1
        .eight.columns.omega
          = af.text_field :address1, { placeholder: "eg. 123 High Street"}
        .one.columns.omega
          = render 'required'
      .row
        .alpha.three.columns
          = af.label :address2
        .eight.columns.omega
          = af.text_field :address2
      .row
        .three.columns.alpha
          = af.label :city, 'Suburb'
          \/
          = af.label :zipcode, 'Postcode'
        .four.columns
          = af.text_field :city, { placeholder: "eg. Northcote"}
        .four.columns.omega
          = af.text_field :zipcode, { placeholder: "eg. 3070"}
        .one.columns.omega
          = render 'required'
      .row
        .three.columns.alpha
          = af.label :state_id, 'State'
          \/
          = af.label :country_id, 'Country'
        .four.columns
          = af.collection_select :state_id, af.object.country.states, :id, :name, {}, :class => "select2 fullwidth"
        .four.columns.omega
          = af.collection_select :country_id, available_countries, :id, :name, {}, :class => "select2 fullwidth"
        .one.columns.omega
          = render 'required'
    %fieldset.twelve.columns.alpha.no-border-bottom
      %legend Contact Details
      .row
        .alpha.three.columns
          = f.label :contact, 'Name'
        .omega.eight.columns
          = f.text_field :contact, { placeholder: "eg. Gustav Plum"}
      .row
        .alpha.three.columns
          = f.label :email
        .omega.eight.columns
          = f.text_field :email, { placeholder: "eg. gustav@truffles.com"}
      .row
        .alpha.three.columns
          = f.label :phone
        .omega.eight.columns
          = f.text_field :phone, { placeholder: "eg. 98 7654 3210"}
    %fieldset.twelve.columns.alpha.no-border-bottom
      %legend Enterprise Details
      .row
        .alpha.three.columns
          = f.label :abn, 'ABN'
        .omega.eight.columns
          = f.text_field :abn, { placeholder: "eg. 99 123 456 789"}
      .row
        .alpha.three.columns
          = f.label :acn, 'ACN'
        .omega.eight.columns
          = f.text_field :acn, { placeholder: "eg. 123 456 789"}
      .row
        .alpha.three.columns
          = f.label :website
        .omega.eight.columns
          = f.text_field :website, { placeholder: "eg. www.truffles.com"}
      .row
        .alpha.three.columns
          = f.label :facebook, 'Facebook'
        .omega.eight.columns
          = f.text_field :facebook
      .row
        .alpha.three.columns
          = f.label :instagram, 'Instagram'
        .omega.eight.columns
          = f.text_field :instagram
      .row
        .alpha.three.columns
          = f.label :linkedin, 'LinkedIn'
        .omega.eight.columns
          = f.text_field :linkedin
      .row
        .alpha.three.columns
          = f.label :twitter
        .omega.eight.columns
          = f.text_field :twitter, { placeholder: "eg. @the_prof" }
  %fieldset.twelve.columns.alpha.no-border-bottom
    %legend About Us
=======
= f.fields_for :address do |af|
  %fieldset.eleven.columns.alpha.no-border-bottom
    %legend Address
    .row
      .three.columns.alpha
        = af.label :address1
      .eight.columns.omega
        = af.text_field :address1, { placeholder: "eg. 123 High Street"}
    .row
      .alpha.three.columns
        = af.label :address2
      .eight.columns.omega
        = af.text_field :address2
    .row
      .three.columns.alpha
        = af.label :city, 'Suburb'
        \/
        = af.label :zipcode, 'Postcode'
      .four.columns
        = af.text_field :city, { placeholder: "eg. Northcote"}
      .four.columns.omega
        = af.text_field :zipcode, { placeholder: "eg. 3070"}
    .row
      .three.columns.alpha
        = af.label :state_id, 'State'
        \/
        = af.label :country_id, 'Country'
      .four.columns
        = af.collection_select :state_id, af.object.country.states, :id, :name, {}, :class => "select2 fullwidth"
      .four.columns.omega
        = af.collection_select :country_id, available_countries, :id, :name, {}, :class => "select2 fullwidth"
  %fieldset.eleven.columns.alpha.no-border-bottom
    %legend Contact Details
    -if @enterprise.unconfirmed_email
      .alert-box
        Email change is pending.
        We've sent a confirmation email to
        %strong= "#{@enterprise.unconfirmed_email}."
        = link_to('Resend', main_app.enterprise_confirmation_path(enterprise: { id: @enterprise.id, email: @enterprise.unconfirmed_email } ), method: :post)
        %a.close{ href: "#" } ×
>>>>>>> bd7253bd
    .row
      .alpha.three.columns
        = f.label :contact, 'Name'
      .omega.eight.columns
        = f.text_field :contact, { placeholder: "eg. Gustav Plum"}
    .row
      .alpha.three.columns
        = f.label :email
      .omega.eight.columns
        = f.text_field :email, { placeholder: "eg. gustav@truffles.com", "ng-model" => "Enterprise.email" }
    .row{ ng: { hide: "pristineEmail == null || pristineEmail == Enterprise.email"} }
      .alpha.three.columns
        &nbsp;
      .omega.eight.columns
        Note: A new email address may need to be confirmed prior to use

    .row
      .alpha.three.columns
        = f.label :phone
      .omega.eight.columns
<<<<<<< HEAD
        = f.text_area :distributor_info, class: 'rich_text', placeholder: 'Hub only: Explain your distribution offer/s - this is more detailed information that the user can access by clicking on "How does it work?"'
        / TODO: editor breaks scrolling with arrow keys
  %fieldset.twelve.columns.alpha.no-border-bottom
    %legend IMAGES
=======
        = f.text_field :phone, { placeholder: "eg. 98 7654 3210"}
  %fieldset.eleven.columns.alpha.no-border-bottom
    %legend Enterprise Details
>>>>>>> bd7253bd
    .row
      .alpha.three.columns
        = f.label :abn, 'ABN'
      .omega.eight.columns
        = f.text_field :abn, { placeholder: "eg. 99 123 456 789"}
    .row
      .alpha.three.columns
        = f.label :acn, 'ACN'
      .omega.eight.columns
        = f.text_field :acn, { placeholder: "eg. 123 456 789"}
    .row
      .alpha.three.columns
        = f.label :website
      .omega.eight.columns
        = f.text_field :website, { placeholder: "eg. www.truffles.com"}
    .row
      .alpha.three.columns
        = f.label :facebook, 'Facebook'
      .omega.eight.columns
        = f.text_field :facebook
    .row
      .alpha.three.columns
        = f.label :instagram, 'Instagram'
      .omega.eight.columns
        = f.text_field :instagram
    .row
      .alpha.three.columns
        = f.label :linkedin, 'LinkedIn'
      .omega.eight.columns
        = f.text_field :linkedin
    .row
      .alpha.three.columns
        = f.label :twitter
      .omega.eight.columns
        = f.text_field :twitter, { placeholder: "eg. @the_prof" }
%fieldset.eleven.columns.alpha.no-border-bottom
  %legend About Us
  .row
    .alpha.three.columns
      = f.label :description, 'Short Description'
    .omega.eight.columns
      = f.text_field :description, maxlength: 255, placeholder: 'Tell us about your enterprise in one or two sentences'
  .row
    .alpha.three.columns
      = f.label :long_description, 'About Us'
    .omega.eight.columns
      -# textAngular toolbar options, add to the ta-toolbar array below and separate into groups with extra ],[ if needed:
      -# 	['h1', 'h2', 'h3', 'h4', 'h5', 'h6', 'p', 'pre', 'quote'],
      -# 	['bold', 'italics', 'underline', 'strikeThrough', 'ul', 'ol', 'redo', 'undo', 'clear'],
      -# 	['justifyLeft','justifyCenter','justifyRight','indent','outdent'],
      -# 	['html', 'insertImage', 'insertLink', 'insertVideo']
      %text-angular{'ng-model' => 'htmlVariable', 'id' => 'enterprise_long_description', 'name' => 'enterprise[long_description]', 'class' => 'text-angular',
        'ta-toolbar' => "[['h1','h2','h3','h4','p'],['bold','italics','underline','clear'],['insertLink']]",
        'placeholder' => 'Tell customers about yourself. This information appears on your public profile.'}
%fieldset.eleven.columns.alpha.no-border-bottom
  %legend IMAGES
  .row
    .alpha.three.columns
      = f.label :logo
      %br
      100 x 100 pixels
    .omega.eight.columns
      = image_tag @object.logo(:medium) if @object.logo.present?
      = f.file_field :logo
  .row
    .alpha.three.columns
      = f.label :promo_image, class: 'with-tip', 'data-powertip' => 'This image is displayed in "About Us"'
      %br/
      %span{ style: 'font-weight:bold' } PLEASE NOTE:
      Any promo image uploaded here will be cropped to 1200 x 260.
      The promo image is displayed at the top of an enterprise's profile page and pop-ups.

    .omega.eight.columns
      = image_tag @object.promo_image(:large) if @object.promo_image.present?
      = f.file_field :promo_image<|MERGE_RESOLUTION|>--- conflicted
+++ resolved
@@ -1,35 +1,10 @@
-<<<<<<< HEAD
-- content_for :head do
-  = render 'shared/cms_elrte_head'
-
-- content_for :page_actions do
-  %li= button_link_to "Back to enterprises list", main_app.admin_enterprises_path, icon: 'icon-arrow-left'
-
-
-.fullwidth_inputs
-  %fieldset.twelve.columns.alpha.no-border-bottom
-    %legend Primary Details
-    .row
-      .alpha.twelve.columns
-        .three.columns.alpha
-          = f.label :name
-        .eight.columns.omega
-          = f.text_field :name, { placeholder: "eg. Professor Plum's Biodynamic Truffles" }
-        .one.columns.omega
-          = render 'required'
-    .row
-      .alpha.eleven.columns
-        .three.columns.alpha
-          = f.label :group_ids, 'Groups'
-          .with-tip{'data-powertip' => "Select any groups or regions that you are a member of. This will help customers find your enterprise."}
-            %a What's this?
-=======
 %fieldset.eleven.columns.alpha.no-border-bottom
   %legend Primary Details
   .row
     .alpha.eleven.columns
       .three.columns.alpha
         = f.label :name
+        %span.required *
       .eight.columns.omega
         = f.text_field :name, { placeholder: "eg. Professor Plum's Biodynamic Truffles" }
   .row
@@ -38,7 +13,6 @@
         = f.label :group_ids, 'Groups'
         .with-tip{'data-powertip' => "Select any groups or regions that you are a member of. This will help customers find your enterprise."}
           %a What's this?
->>>>>>> bd7253bd
 
       .eight.columns.omega
         = f.collection_select :group_ids, EnterpriseGroup.all, :id, :name, {}, class: "select2 fullwidth", multiple: true, placeholder: "Start typing to search available groups..."
@@ -46,6 +20,7 @@
     .row
       .three.columns.alpha
         =f.label :owner_id, 'Owner'
+        %span.required *
         .with-tip{'data-powertip' => "The primary user responsible for this enterprise."}
           %a What's this?
       .eight.columns
@@ -102,109 +77,19 @@
           %a What's this?
       .eight.columns.omega
         = main_app.shop_enterprise_url(@enterprise)
-
-
-<<<<<<< HEAD
-  = f.fields_for :address do |af|
-    %fieldset.twelve.columns.alpha.no-border-bottom
-      %legend Address
-      .row
-        .three.columns.alpha
-          = af.label :address1
-        .eight.columns.omega
-          = af.text_field :address1, { placeholder: "eg. 123 High Street"}
-        .one.columns.omega
-          = render 'required'
-      .row
-        .alpha.three.columns
-          = af.label :address2
-        .eight.columns.omega
-          = af.text_field :address2
-      .row
-        .three.columns.alpha
-          = af.label :city, 'Suburb'
-          \/
-          = af.label :zipcode, 'Postcode'
-        .four.columns
-          = af.text_field :city, { placeholder: "eg. Northcote"}
-        .four.columns.omega
-          = af.text_field :zipcode, { placeholder: "eg. 3070"}
-        .one.columns.omega
-          = render 'required'
-      .row
-        .three.columns.alpha
-          = af.label :state_id, 'State'
-          \/
-          = af.label :country_id, 'Country'
-        .four.columns
-          = af.collection_select :state_id, af.object.country.states, :id, :name, {}, :class => "select2 fullwidth"
-        .four.columns.omega
-          = af.collection_select :country_id, available_countries, :id, :name, {}, :class => "select2 fullwidth"
-        .one.columns.omega
-          = render 'required'
-    %fieldset.twelve.columns.alpha.no-border-bottom
-      %legend Contact Details
-      .row
-        .alpha.three.columns
-          = f.label :contact, 'Name'
-        .omega.eight.columns
-          = f.text_field :contact, { placeholder: "eg. Gustav Plum"}
-      .row
-        .alpha.three.columns
-          = f.label :email
-        .omega.eight.columns
-          = f.text_field :email, { placeholder: "eg. gustav@truffles.com"}
-      .row
-        .alpha.three.columns
-          = f.label :phone
-        .omega.eight.columns
-          = f.text_field :phone, { placeholder: "eg. 98 7654 3210"}
-    %fieldset.twelve.columns.alpha.no-border-bottom
-      %legend Enterprise Details
-      .row
-        .alpha.three.columns
-          = f.label :abn, 'ABN'
-        .omega.eight.columns
-          = f.text_field :abn, { placeholder: "eg. 99 123 456 789"}
-      .row
-        .alpha.three.columns
-          = f.label :acn, 'ACN'
-        .omega.eight.columns
-          = f.text_field :acn, { placeholder: "eg. 123 456 789"}
-      .row
-        .alpha.three.columns
-          = f.label :website
-        .omega.eight.columns
-          = f.text_field :website, { placeholder: "eg. www.truffles.com"}
-      .row
-        .alpha.three.columns
-          = f.label :facebook, 'Facebook'
-        .omega.eight.columns
-          = f.text_field :facebook
-      .row
-        .alpha.three.columns
-          = f.label :instagram, 'Instagram'
-        .omega.eight.columns
-          = f.text_field :instagram
-      .row
-        .alpha.three.columns
-          = f.label :linkedin, 'LinkedIn'
-        .omega.eight.columns
-          = f.text_field :linkedin
-      .row
-        .alpha.three.columns
-          = f.label :twitter
-        .omega.eight.columns
-          = f.text_field :twitter, { placeholder: "eg. @the_prof" }
-  %fieldset.twelve.columns.alpha.no-border-bottom
-    %legend About Us
-=======
+  -# redo denoting required fields in the whole project
+  .row
+    Required fields are denoted with an asterisk (
+    %span.required *
+    )
+
 = f.fields_for :address do |af|
   %fieldset.eleven.columns.alpha.no-border-bottom
     %legend Address
     .row
       .three.columns.alpha
         = af.label :address1
+        %span.required *
       .eight.columns.omega
         = af.text_field :address1, { placeholder: "eg. 123 High Street"}
     .row
@@ -217,6 +102,7 @@
         = af.label :city, 'Suburb'
         \/
         = af.label :zipcode, 'Postcode'
+        %span.required *
       .four.columns
         = af.text_field :city, { placeholder: "eg. Northcote"}
       .four.columns.omega
@@ -226,6 +112,7 @@
         = af.label :state_id, 'State'
         \/
         = af.label :country_id, 'Country'
+        %span.required *
       .four.columns
         = af.collection_select :state_id, af.object.country.states, :id, :name, {}, :class => "select2 fullwidth"
       .four.columns.omega
@@ -239,7 +126,6 @@
         %strong= "#{@enterprise.unconfirmed_email}."
         = link_to('Resend', main_app.enterprise_confirmation_path(enterprise: { id: @enterprise.id, email: @enterprise.unconfirmed_email } ), method: :post)
         %a.close{ href: "#" } ×
->>>>>>> bd7253bd
     .row
       .alpha.three.columns
         = f.label :contact, 'Name'
@@ -248,6 +134,7 @@
     .row
       .alpha.three.columns
         = f.label :email
+        %span.required *
       .omega.eight.columns
         = f.text_field :email, { placeholder: "eg. gustav@truffles.com", "ng-model" => "Enterprise.email" }
     .row{ ng: { hide: "pristineEmail == null || pristineEmail == Enterprise.email"} }
@@ -260,16 +147,9 @@
       .alpha.three.columns
         = f.label :phone
       .omega.eight.columns
-<<<<<<< HEAD
-        = f.text_area :distributor_info, class: 'rich_text', placeholder: 'Hub only: Explain your distribution offer/s - this is more detailed information that the user can access by clicking on "How does it work?"'
-        / TODO: editor breaks scrolling with arrow keys
-  %fieldset.twelve.columns.alpha.no-border-bottom
-    %legend IMAGES
-=======
         = f.text_field :phone, { placeholder: "eg. 98 7654 3210"}
   %fieldset.eleven.columns.alpha.no-border-bottom
     %legend Enterprise Details
->>>>>>> bd7253bd
     .row
       .alpha.three.columns
         = f.label :abn, 'ABN'
