%h1 Edit Order Cycle

<<<<<<< HEAD
= content_for :page_actions do
  %li
    = button_to "Notify producers", main_app.notifications_admin_order_cycle_path, :id => 'admin_notify_producers'

= form_for [main_app, :admin, @order_cycle], :url => '', :html => {:class => 'ng order_cycle', 'ng-app' => 'order_cycle', 'ng-controller' => 'AdminEditOrderCycleCtrl', 'ng-submit' => 'submit()'} do |f|
  = render 'form', :f => f
=======
- ng_controller = order_cycles_simple_view ? 'AdminSimpleEditOrderCycleCtrl' : 'AdminEditOrderCycleCtrl'

= form_for [main_app, :admin, @order_cycle], :url => '', :html => {:class => 'ng order_cycle', 'ng-app' => 'admin.order_cycles', 'ng-controller' => ng_controller, 'ng-submit' => 'submit($event)'} do |f|
  - if order_cycles_simple_view
    = render 'simple_form', f: f
  - else
    = render 'form', f: f
>>>>>>> 3beff771
<|MERGE_RESOLUTION|>--- conflicted
+++ resolved
@@ -1,18 +1,13 @@
 %h1 Edit Order Cycle
 
-<<<<<<< HEAD
 = content_for :page_actions do
   %li
     = button_to "Notify producers", main_app.notifications_admin_order_cycle_path, :id => 'admin_notify_producers'
 
-= form_for [main_app, :admin, @order_cycle], :url => '', :html => {:class => 'ng order_cycle', 'ng-app' => 'order_cycle', 'ng-controller' => 'AdminEditOrderCycleCtrl', 'ng-submit' => 'submit()'} do |f|
-  = render 'form', :f => f
-=======
 - ng_controller = order_cycles_simple_view ? 'AdminSimpleEditOrderCycleCtrl' : 'AdminEditOrderCycleCtrl'
 
 = form_for [main_app, :admin, @order_cycle], :url => '', :html => {:class => 'ng order_cycle', 'ng-app' => 'admin.order_cycles', 'ng-controller' => ng_controller, 'ng-submit' => 'submit($event)'} do |f|
   - if order_cycles_simple_view
     = render 'simple_form', f: f
   - else
-    = render 'form', f: f
->>>>>>> 3beff771
+    = render 'form', f: f