%table.social.white-bg{:width => "100%"}
  %tr
    %td
      %table.column{:align => "left"}
        %tr
          %td
            %h3 
              = t :email_confirm_shop_greeting, name: @order.distributor.contact
            %h4
              = t :email_confirm_shop_order_html, distributor: @order.distributor.name
      %table.column{:align => "left"}
        %tr
          %td{:align => "right"}
            %img.float-right{:src => "#{@order.distributor.logo.url(:medium)}"}/
      %span.clear

%p &nbsp;
%h4
<<<<<<< HEAD
  = t :email_confirm_shop_number_html, number: @order.number
%p
  = t :email_confirm_shop_order_detail_html, firstname: @order.bill_address.firstname, lastname: @order.bill_address.lastname
=======
  Order confirmation 
  %strong ##{@order.number}
%h5
  %strong= "#{@order.bill_address.firstname} #{@order.bill_address.lastname}"
  = " <#{@order.email}>" if @order.email
  = @order.bill_address.phone if @order.bill_address.phone
>>>>>>> 33af6cbf

= render 'order_summary'
= render 'payment'
= render 'shipping'
= render 'special_instructions'

%p &nbsp;
= render 'shared/mailers/signoff'
= render 'shared/mailers/social_and_contact'<|MERGE_RESOLUTION|>--- conflicted
+++ resolved
@@ -16,18 +16,11 @@
 
 %p &nbsp;
 %h4
-<<<<<<< HEAD
   = t :email_confirm_shop_number_html, number: @order.number
-%p
-  = t :email_confirm_shop_order_detail_html, firstname: @order.bill_address.firstname, lastname: @order.bill_address.lastname
-=======
-  Order confirmation 
-  %strong ##{@order.number}
 %h5
   %strong= "#{@order.bill_address.firstname} #{@order.bill_address.lastname}"
   = " <#{@order.email}>" if @order.email
   = @order.bill_address.phone if @order.bill_address.phone
->>>>>>> 33af6cbf
 
 = render 'order_summary'
 = render 'payment'
