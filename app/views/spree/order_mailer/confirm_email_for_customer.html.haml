%table.social.white-bg{:width => "100%"}
  %tr
    %td
      %table.column{:align => "left"}
        %tr
          %td
<<<<<<< HEAD
            %h3
              Hi #{@order.bill_address.firstname},
            %h4
              Thanks for shopping at
              %strong= "#{@order.distributor.name}!"
=======
            %h3 
              = t :email_confirm_customer_greeting, name: @order.bill_address.firstname
            %h4
              = t :email_confirm_customer_intro_html, distributor: @order.distributor.name
>>>>>>> 1751a959
      %table.column{:align => "left"}
        %tr
          %td{:align => "right"}
            %img.float-right{:src => "#{@order.distributor.logo.url(:medium)}"}/
      %span.clear

%p &nbsp;
%h4
<<<<<<< HEAD
  Order confirmation
  %strong ##{@order.number}
%p
  Here are your order details from
  %strong= "#{@order.distributor.name}:"
=======
  = t :email_confirm_customer_number_html, number: @order.number
%p
  = t :email_confirm_customer_details_html, distributor: @order.distributor.name
>>>>>>> 1751a959

= render 'order_summary'
= render 'payment'
= render 'shipping'
= render 'special_instructions'
<<<<<<< HEAD
= render 'signoff'
=======

%br
%p.callout
  = t :email_confirm_customer_signoff
  %br
  #{@order.distributor.contact}
  %br
  %br
  = @order.distributor.name
  %br
  = @order.distributor.phone || ""
  %br
  %a{:href => "mailto:#{@order.distributor.email}", :target => "_blank"}
    = @order.distributor.email
  %br
  = @order.distributor.website || ""

>>>>>>> 1751a959
<|MERGE_RESOLUTION|>--- conflicted
+++ resolved
@@ -4,18 +4,10 @@
       %table.column{:align => "left"}
         %tr
           %td
-<<<<<<< HEAD
-            %h3
-              Hi #{@order.bill_address.firstname},
-            %h4
-              Thanks for shopping at
-              %strong= "#{@order.distributor.name}!"
-=======
             %h3 
               = t :email_confirm_customer_greeting, name: @order.bill_address.firstname
             %h4
               = t :email_confirm_customer_intro_html, distributor: @order.distributor.name
->>>>>>> 1751a959
       %table.column{:align => "left"}
         %tr
           %td{:align => "right"}
@@ -24,40 +16,12 @@
 
 %p &nbsp;
 %h4
-<<<<<<< HEAD
-  Order confirmation
-  %strong ##{@order.number}
-%p
-  Here are your order details from
-  %strong= "#{@order.distributor.name}:"
-=======
   = t :email_confirm_customer_number_html, number: @order.number
 %p
   = t :email_confirm_customer_details_html, distributor: @order.distributor.name
->>>>>>> 1751a959
 
 = render 'order_summary'
 = render 'payment'
 = render 'shipping'
 = render 'special_instructions'
-<<<<<<< HEAD
-= render 'signoff'
-=======
-
-%br
-%p.callout
-  = t :email_confirm_customer_signoff
-  %br
-  #{@order.distributor.contact}
-  %br
-  %br
-  = @order.distributor.name
-  %br
-  = @order.distributor.phone || ""
-  %br
-  %a{:href => "mailto:#{@order.distributor.email}", :target => "_blank"}
-    = @order.distributor.email
-  %br
-  = @order.distributor.website || ""
-
->>>>>>> 1751a959
+= render 'signoff'