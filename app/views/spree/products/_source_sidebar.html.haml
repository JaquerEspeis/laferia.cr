%nav#filters
  %div#distributor_filter
    %h6.filter_name Shop by Distributor
    %ul.filter_choices
      - order = current_order(false)
      - validator = DistributorChangeValidator.new(order)
      - @sidebar_distributors.each do |distributor|
        %li.nowrap
          - if order.nil? || validator.can_change_to_distributor?(distributor)
            = link_to distributor.name, [main_app, distributor]
          - elsif order.distributor == distributor
            = link_to distributor.name, [main_app, distributor]
          - else
            %abbr(title="One or more of the products in your cart is not available from this distributor")= distributor.name
      - if @total_distributors > @sidebar_distributors.length
        - distributors_more = @total_distributors - @sidebar_distributors.length
        %span.filter_more
          = "#{distributors_more} more..."
    = button_to 'Browse All Distributors', main_app.distributors_enterprises_path, :method => :get
    
  %div#supplier_filter
    %h6.filter_name Shop by Supplier
    %ul.filter_choices
      - @sidebar_suppliers.each do |supplier|
        %li.nowrap= link_to supplier.name, [main_app, supplier]
<<<<<<< HEAD
    = button_to 'Browse All Suppliers', main_app.suppliers_enterprises_path, :method => :get

  %h6.filter_name Shop by Distributor
  %ul.filter_choices
    - order = current_order(false)
    - validator = DistributionChangeValidator.new(order)
    - @distributors.each do |distributor|
      %li.nowrap
        - if order.nil? || order.distributor == distributor || validator.can_change_to_distributor?(distributor)
          = link_to distributor.name, [main_app, distributor]
        - else
          %abbr(title="One or more of the products in your cart is not available from this distributor")= distributor.name
  = button_to 'Browse All Distributors', deselect_distributor_orders_path, :method => :get
=======
      - if @total_suppliers > @sidebar_suppliers.length
        - suppliers_more = @total_suppliers - @sidebar_suppliers.length 
        %span.filter_more
          = "#{suppliers_more} more..."
    = button_to 'Browse All Suppliers', main_app.suppliers_enterprises_path, :method => :get
>>>>>>> 863236b8
<|MERGE_RESOLUTION|>--- conflicted
+++ resolved
@@ -6,9 +6,7 @@
       - validator = DistributorChangeValidator.new(order)
       - @sidebar_distributors.each do |distributor|
         %li.nowrap
-          - if order.nil? || validator.can_change_to_distributor?(distributor)
-            = link_to distributor.name, [main_app, distributor]
-          - elsif order.distributor == distributor
+          - if order.nil? || order.distributor == distributor || validator.can_change_to_distributor?(distributor)
             = link_to distributor.name, [main_app, distributor]
           - else
             %abbr(title="One or more of the products in your cart is not available from this distributor")= distributor.name
@@ -23,24 +21,8 @@
     %ul.filter_choices
       - @sidebar_suppliers.each do |supplier|
         %li.nowrap= link_to supplier.name, [main_app, supplier]
-<<<<<<< HEAD
-    = button_to 'Browse All Suppliers', main_app.suppliers_enterprises_path, :method => :get
-
-  %h6.filter_name Shop by Distributor
-  %ul.filter_choices
-    - order = current_order(false)
-    - validator = DistributionChangeValidator.new(order)
-    - @distributors.each do |distributor|
-      %li.nowrap
-        - if order.nil? || order.distributor == distributor || validator.can_change_to_distributor?(distributor)
-          = link_to distributor.name, [main_app, distributor]
-        - else
-          %abbr(title="One or more of the products in your cart is not available from this distributor")= distributor.name
-  = button_to 'Browse All Distributors', deselect_distributor_orders_path, :method => :get
-=======
       - if @total_suppliers > @sidebar_suppliers.length
         - suppliers_more = @total_suppliers - @sidebar_suppliers.length 
         %span.filter_more
           = "#{suppliers_more} more..."
-    = button_to 'Browse All Suppliers', main_app.suppliers_enterprises_path, :method => :get
->>>>>>> 863236b8
+    = button_to 'Browse All Suppliers', main_app.suppliers_enterprises_path, :method => :get