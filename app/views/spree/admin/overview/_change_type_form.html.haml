= admin_inject_enterprise

= form_for @enterprise, url: main_app.set_sells_admin_enterprise_path(@enterprise),
  html: { name: "change_type", id: "change_type", novalidate: true, "ng-app" => "admin.enterprises", "ng-controller"=> 'changeTypeFormCtrl' } do |change_type_form|
  -# Have to use hidden:'true' on this input rather than type:'hidden' as the latter seems to break ngPattern and therefore validation
  %input{ hidden: "true", name: "sells", ng: { required: true, pattern: "/^(none|own)$/", model: 'sells', value: "sells"} }

  .row
    .options.sixteen.columns.alpha
      - if @enterprise.is_primary_producer
        %input{ type: 'checkbox', hidden: true, name: "producer_profile_only", ng: { required: true, model: 'producer_profile_only', value: "producer_profile_only"} }
        .basic_producer.option.one-third.column.alpha
          %a.full-width.button.selector{ ng: { click: "sells='none';producer_profile_only=true;", class: "{selected: sells=='none' && producer_profile_only==true}" } }
            .top
              %h3 Producer Profile
              %p Connect through OFN
            .bottom ALWAYS FREE
          %p.description
            You want to use Open Food Network as a place for people to find and contact you.

        .producer_shop.option.one-third.column
          %a.full-width.button.selector{ ng: { click: "sells='none';producer_profile_only=false;", class: "{selected: sells=='none' && producer_profile_only==false}" } }
            .top
              %h3 Sell products
              %p As a supplier
            .bottom ALWAYS FREE
          %p.description
            Add your products to Open Food Network, allowing customers to see your product range, and allowing you to act as a supplier to other shopfronts.

        .full_hub.option.one-third.column.omega.disabled
          %a.full-width.button.selector{ ng: { click: "sells='own';producer_profile_only=false;", class: "{selected: sells=='own' && producer_profile_only==false}" } }
            .top
              %h3 Sell products
              %p Through an OFN shopfront
            .bottom 30 DAY TRIAL
          %p.description
            Test out having your own shopfront with full access to all Shopfront features for 30 days. After your trial expires you can keep your Shopfront for a subscription cost of $50 per month.

<<<<<<< HEAD
  .sixteen.columns.alpha
    .admin-cta
      %span.error{ ng: { show: "(change_type.sells.$error.pattern || change_type.sells.$error.pattern) && submitted" } }
        Please choose one of the options above.
      - if @enterprise.sells == 'unspecified'
        %input{ type: 'submit', value: 'Next', ng: { click: "submit(change_type)" } }
      - else
        %input{ type: 'submit', value: 'Change Type', ng: { click: "submit(change_type)" } }
=======
      - else
        .shop_profile.option.one-third.column.alpha
          %a.full-width.button.selector{ ng: { class: "{selected: sells=='none'}" } }
            .top
              %h3 Shop Profile
              %p Get a listing
            .bottom ALWAYS FREE
          %p.description
            You want to use OFN as a place for people to find and contact you.
  .row
    .sixteen.columns.alpha
      .admin-cta
        %span.error{ ng: { show: "(change_type.sells.$error.pattern || change_type.sells.$error.pattern) && submitted" } }
          Please choose one of the options above.
        %input{ type: 'submit', value: 'Next', ng: { click: "submit(change_type)" } }
>>>>>>> 01cb39a9
<|MERGE_RESOLUTION|>--- conflicted
+++ resolved
@@ -36,16 +36,6 @@
           %p.description
             Test out having your own shopfront with full access to all Shopfront features for 30 days. After your trial expires you can keep your Shopfront for a subscription cost of $50 per month.
 
-<<<<<<< HEAD
-  .sixteen.columns.alpha
-    .admin-cta
-      %span.error{ ng: { show: "(change_type.sells.$error.pattern || change_type.sells.$error.pattern) && submitted" } }
-        Please choose one of the options above.
-      - if @enterprise.sells == 'unspecified'
-        %input{ type: 'submit', value: 'Next', ng: { click: "submit(change_type)" } }
-      - else
-        %input{ type: 'submit', value: 'Change Type', ng: { click: "submit(change_type)" } }
-=======
       - else
         .shop_profile.option.one-third.column.alpha
           %a.full-width.button.selector{ ng: { class: "{selected: sells=='none'}" } }
@@ -60,5 +50,7 @@
       .admin-cta
         %span.error{ ng: { show: "(change_type.sells.$error.pattern || change_type.sells.$error.pattern) && submitted" } }
           Please choose one of the options above.
-        %input{ type: 'submit', value: 'Next', ng: { click: "submit(change_type)" } }
->>>>>>> 01cb39a9
+        - if @enterprise.sells == 'unspecified'
+          %input{ type: 'submit', value: 'Next', ng: { click: "submit(change_type)" } }
+        - else
+          %input{ type: 'submit', value: 'Change Type', ng: { click: "submit(change_type)" } }