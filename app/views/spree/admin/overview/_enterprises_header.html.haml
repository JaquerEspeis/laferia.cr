%div.header.sixteen.columns.alpha{ :class => "#{@enterprises.count > 0 ? "" : "red"}"}
  %h3.thirteen.columns.alpha 
    = t "spree_admin_overview_enterprises_header"
  - if @enterprises.any?
    - if spree_current_user.can_own_more_enterprises?
      %a.three.columns.omega.icon-plus.button.blue.white-bottom{ href: "#{main_app.new_admin_enterprise_path}" }
        = t "spree_admin_enterprises_create_new"
  - else
<<<<<<< HEAD
    %a.with-tip{ title: "Enterprises are Producers and/or Hubs and are the basic unit of organisation within the Open Food Network." } 
      = t "admin_enterprise_groups_what_s_this"
=======
    %a{ "ofn-with-tip" => "Enterprises are Producers and/or Hubs and are the basic unit of organisation within the Open Food Network." } What's this?
>>>>>>> 6193bb89
<|MERGE_RESOLUTION|>--- conflicted
+++ resolved
@@ -6,9 +6,6 @@
       %a.three.columns.omega.icon-plus.button.blue.white-bottom{ href: "#{main_app.new_admin_enterprise_path}" }
         = t "spree_admin_enterprises_create_new"
   - else
-<<<<<<< HEAD
     %a.with-tip{ title: "Enterprises are Producers and/or Hubs and are the basic unit of organisation within the Open Food Network." } 
       = t "admin_enterprise_groups_what_s_this"
-=======
-    %a{ "ofn-with-tip" => "Enterprises are Producers and/or Hubs and are the basic unit of organisation within the Open Food Network." } What's this?
->>>>>>> 6193bb89
+    %a{ "ofn-with-tip" => "Enterprises are Producers and/or Hubs and are the basic unit of organisation within the Open Food Network." } What's this?