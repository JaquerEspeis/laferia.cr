#welcome_page.sixteen.columns.alpha{ ng: { app: "admin.welcome", controller: 'welcomeCtrl' } }
  %header
    %h1 Welcome to the Open Food Network!
    %p
      You have successfully created a
      %strong
        = "#{"producer " if @enterprise.is_primary_producer}profile"

    %section
      %h2 Next step
      %p Choose your starting point:

  = form_for @enterprise, url: main_app.set_sells_admin_enterprise_path(@enterprise), html: { name: "enterprise", novalidate: true } do |enterprise_form|
    -# Have to use hidden:'true' on this input rather than type:'hidden' as the latter seems to break ngPattern and therefore validation
    %input{ hidden: "true", id: "sells", name: "sells", ng: { required: true, pattern: "/^(none|own)$/", model: 'sells', value: "sells"} }
    .options.sixteen.columns.alpha
      - if @enterprise.is_primary_producer
        .basic_producer.option.one-third.column.alpha
          %a.full-width.button.selector{ ng: { click: "sells='none'", class: "{selected: sells=='none'}" } }
            .top
              %h3 Producer Profile
              %p Connect through OFN
            .bottom ALWAYS FREE
          %p.description
            You want to use Open Food Network as a place for people to find and contact you.

        .producer_shop.option.one-third.column
          %a.full-width.button.selector{ ng: { click: "sells='own'", class: "{selected: sells=='own'}" } }
            .top
              %h3 Sell products
              %p As a supplier
            .bottom ALWAYS FREE
          %p.description
            Add your products to Open Food Network, allowing customers to see your product range, and allowing you to act as a supplier to other shopfronts.

        .full_hub.option.one-third.column.omega.disabled
          %a.full-width.button.selector
            .top
              %h3 Sell products
              %p Through an OFN shopfront
            .bottom 30 DAY TRIAL
          %p.description
            Test out having your own shopfront with full access to all Shopfront features for 30 days. After your trial expires you can keep your Shopfront for a subscription cost of $50 per month.

<<<<<<< HEAD
      - else
        .shop_profile.option.one-third.column.alpha
          %a.selector{ ng: { class: "{selected: sells=='none'}" } }
            .top
              %h3 Shop Profile
              %p Get a listing
            .bottom ALWAYS FREE
          .description
            You want to use OFN as a place for people to find and contact you.
=======
    - else
      .shop_profile.option.one-third.column.alpha
        %a.full-width.button.selector{ ng: { class: "{selected: sells=='none'}" } }
          .top
            %h3 Shop Profile
            %p Get a listing
          .bottom ALWAYS FREE
        .description
          You want to use OFN as a place for people to find and contact you.
>>>>>>> 04af9544

    .sixteen.columns.alpha
      %span.error{ ng: { show: "(enterprise.sells.$error.pattern || enterprise.sells.$error.pattern) && submitted" } }
        Please select an option
    %input{ type: 'submit', ng: { click: "submit(enterprise)" } }<|MERGE_RESOLUTION|>--- conflicted
+++ resolved
@@ -42,27 +42,15 @@
           %p.description
             Test out having your own shopfront with full access to all Shopfront features for 30 days. After your trial expires you can keep your Shopfront for a subscription cost of $50 per month.
 
-<<<<<<< HEAD
       - else
         .shop_profile.option.one-third.column.alpha
-          %a.selector{ ng: { class: "{selected: sells=='none'}" } }
+          %a.full-width.button.selector{ ng: { class: "{selected: sells=='none'}" } }
             .top
               %h3 Shop Profile
               %p Get a listing
             .bottom ALWAYS FREE
           .description
             You want to use OFN as a place for people to find and contact you.
-=======
-    - else
-      .shop_profile.option.one-third.column.alpha
-        %a.full-width.button.selector{ ng: { class: "{selected: sells=='none'}" } }
-          .top
-            %h3 Shop Profile
-            %p Get a listing
-          .bottom ALWAYS FREE
-        .description
-          You want to use OFN as a place for people to find and contact you.
->>>>>>> 04af9544
 
     .sixteen.columns.alpha
       %span.error{ ng: { show: "(enterprise.sells.$error.pattern || enterprise.sells.$error.pattern) && submitted" } }
