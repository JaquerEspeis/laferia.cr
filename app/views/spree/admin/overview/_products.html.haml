--- conflicted
+++ resolved
@@ -6,12 +6,9 @@
       %a.three.columns.omega.icon-plus.button.blue{ href: "#{new_admin_product_path}" }
         = t "spree_admin_enterprises_create_new"
     - else
-<<<<<<< HEAD
       %a.with-tip{ title: "The products that you sell through the Open Food Network." } 
         = t "admin_entreprise_groups_what_s_this"
-=======
       %a{ "ofn-with-tip" => "The products that you sell through the Open Food Network." } What's this?
->>>>>>> 6193bb89
   %div.seven.columns.alpha.list
     - if @product_count > 0
       %div.seven.columns.alpha.list-item
@@ -30,4 +27,6 @@
           %span.icon-remove-sign
       %a.seven.columns.alpha.button.bottom.red{ href: "#{new_admin_product_path}" }
         = t "spree_admin_enterprises_create_new_product"
+        %span.icon-arrow-right
+        CREATE A NEW PRODUCT
         %span.icon-arrow-right