.filters.sixteen.columns.alpha.omega
  .quick_search.four.columns.alpha
    %label{ :for => 'quick_filter' }
    %br
<<<<<<< HEAD
    %input.search{ :class => "four columns alpha", 'ng-model' => 'query', :name => "quick_filter", :type => 'text', 'placeholder' => 'Quick Search' }
  .filter_select{ :class => "four columns" }
    %label{ :for => 'producer_filter' }
      = t 'producer'
    %br
    %select{ :class => "four columns alpha", :id => 'producer_filter', 'ofn-select2-min-search' => 5, 'ng-model' => 'producerFilter', 'ng-options' => 'producer.id as producer.name for producer in filterProducers' }
  .filter_select{ :class => "four columns" }
    %label{ :for => 'category_filter' }
      = t 'category'
=======
    %input.quick-search.fullwidth{ 'ng-model' => 'query', :name => "quick_filter", :type => 'text', 'placeholder' => 'Quick Search' }
  .filter_select.four.columns
    %label{ :for => 'producer_filter' }Producer
    %br
    %select.fullwidth{ :id => 'producer_filter', 'ofn-select2-min-search' => 5, 'ng-model' => 'producerFilter', 'ng-options' => 'producer.id as producer.name for producer in filterProducers' }
  .filter_select.four.columns
    %label{ :for => 'category_filter' }Category
>>>>>>> 533124fe
    %br
    %select.fullwidth{ :id => 'category_filter', 'ofn-select2-min-search' => 5, 'ng-model' => 'categoryFilter', 'ng-options' => 'taxon.id as taxon.name for taxon in filterTaxons'}
  %div{ :class => "one column" } &nbsp;
  .filter_clear.three.columns.omega
    %label{ :for => 'clear_all_filters' }
    %br
    %input.fullwidth.red{ :type => 'button', :id => 'clear_all_filters', :value => "Clear Filters", 'ng-click' => "resetSelectFilters()" }<|MERGE_RESOLUTION|>--- conflicted
+++ resolved
@@ -2,25 +2,13 @@
   .quick_search.four.columns.alpha
     %label{ :for => 'quick_filter' }
     %br
-<<<<<<< HEAD
-    %input.search{ :class => "four columns alpha", 'ng-model' => 'query', :name => "quick_filter", :type => 'text', 'placeholder' => 'Quick Search' }
-  .filter_select{ :class => "four columns" }
-    %label{ :for => 'producer_filter' }
-      = t 'producer'
-    %br
-    %select{ :class => "four columns alpha", :id => 'producer_filter', 'ofn-select2-min-search' => 5, 'ng-model' => 'producerFilter', 'ng-options' => 'producer.id as producer.name for producer in filterProducers' }
-  .filter_select{ :class => "four columns" }
-    %label{ :for => 'category_filter' }
-      = t 'category'
-=======
     %input.quick-search.fullwidth{ 'ng-model' => 'query', :name => "quick_filter", :type => 'text', 'placeholder' => 'Quick Search' }
   .filter_select.four.columns
-    %label{ :for => 'producer_filter' }Producer
+    %label{ :for => 'producer_filter' }= t 'producer'
     %br
     %select.fullwidth{ :id => 'producer_filter', 'ofn-select2-min-search' => 5, 'ng-model' => 'producerFilter', 'ng-options' => 'producer.id as producer.name for producer in filterProducers' }
   .filter_select.four.columns
-    %label{ :for => 'category_filter' }Category
->>>>>>> 533124fe
+    %label{ :for => 'category_filter' }= t 'category'
     %br
     %select.fullwidth{ :id => 'category_filter', 'ofn-select2-min-search' => 5, 'ng-model' => 'categoryFilter', 'ng-options' => 'taxon.id as taxon.name for taxon in filterTaxons'}
   %div{ :class => "one column" } &nbsp;
