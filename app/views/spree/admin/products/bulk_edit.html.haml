- content_for :page_title do
  = "Bulk Edit Products"

- content_for :page_actions do
  %div{ :class => "toolbar", 'data-hook' => "toolbar" }
    %ul{ :class => "actions header-action-links inline-menu" }
      %li#new_product_link
        = button_link_to t(:new_product), new_object_url, { :remote => true, :icon => 'icon-plus', :id => 'admin_new_product' }

= render :partial => 'spree/admin/shared/product_sub_menu'

%div#new_product(data-hook)



%div{ 'ng-app' => 'bulk_product_update', 'ng-controller' => 'AdminBulkProductsCtrl', 'ng-init' => "initialise('#{@spree_api_key}');loading=true;" }
  %div{ 'ng-show' => '!spree_api_key_ok' }
    {{ api_error_msg }}
<<<<<<< HEAD
  %div
    %div.options
      Filter Results:
      %input.search{ 'ng-model' => 'query', :type => 'text', 'placeholder' => 'Search Value' }
      %input{ :type => 'button', :value => 'Toggle Columns', 'ofn-toggle-column-list' => true }
      %div{ :style => 'display: none;' }
        %ul.column-list{ style: 'border: 1px solid darkgray; background-color: white;' }
          %li.column-list-item{ 'ofn-toggle-column' => 'column', 'ng-repeat' => 'column in columns' }
            {{ column.name }}
    %br.clear
    %br.clear
=======
  %div.option_tab_titles{ :class => "sixteen columns alpha" }
    %h6{ :class => "three columns alpha", 'ng-repeat' => "tab in optionTabs", "ng-click" => "shiftTab(tab)", "ng-class" => "tab.visible && 'selected' || !tab.visible && 'unselected'"}
      {{ tab.title }}
  %div.option_tabs{ :class => "sixteen columns alpha" }
    %div.filters{ :class => "sixteen columns alpha", "ng-show" => 'optionTabs.filters.visible' }
      %div{ :class => "four columns alpha" }
        Column:
        %br.clear
        %select.select2.fullwidth{ 'ng-model' => 'filterProperty', :name => "filter_property", 'ng-options' => 'fc.name for fc in filterableColumns' }
      %div{ :class => "four columns omega" }
        Filter Type:
        %br.clear
        %select.select2.fullwidth{ 'ng-model' => 'filterPredicate', :name => "filter_predicate", 'ng-options' => 'ft.name for ft in filterTypes' }
      %div{ :class => "six columns omega" }
        Value:
        %br.clear
        %input{ :class => "four columns alpha", 'ng-model' => 'filterValue', :name => "filter_value", :type => "text", 'placeholder' => 'Filter Value' }
      %div{ :class => "two columns omega" }
        &nbsp;
        %input.fullwidth{ :name => "add_filter", :value => "Apply Filter", :type => "button", "ng-click" => "addFilter({property:filterProperty,predicate:filterPredicate,value:filterValue})" }
    %div.applied_filters{ :class => "sixteen columns alpha", "ng-show" => 'optionTabs.filters.visible && currentFilters.length > 0' }
      %div.applied_filter{ :class => "sixteen columns alpha", 'ng-repeat' => 'filter in currentFilters' }
        %div{ :class => "four columns alpha" }
          {{ filter.property.name }}
        %div{ :class => "four columns omega" }
          {{ filter.predicate.name }}
        %div{ :class => "six columns omega" }
          {{ filter.value }}
        %div{ :class => "two columns omega" }
          %a{ 'ng-click' => "removeFilter(filter)" } Remove Filter
    %div.column_toggle{ :class => "sixteen columns alpha", "ng-show" => 'optionTabs.column_toggle.visible' }
      %ul.column-list{ :class => "sixteen columns alpha" }
        %li.column-list-item{ :class => "three columns alpha", 'ofn-toggle-column' => 'column', 'ng-repeat' => 'column in columns' }
          {{ column.name }}
    %hr
  %div.loading{ 'ng-show' => 'loading' }
    %h4 Loading Products...
  %div{ 'ng-show' => '!loading && products.length == 0' }
    %h4{ :style => 'color:red;' } No matching products found.
  %div{ 'ng-show' => 'products.length == 500' }
    %h6 Search returned too many products to display (500+), please apply more search filters to reduce the number of matching products
  %div{ 'ng-hide' => 'loading || products.length == 500 || products.length == 0' }
    %div.quick_search{ :class => "five columns omega" }
      %input.search{ :class => "four columns alpha", 'ng-model' => 'query', :name => "quick_filter", :type => 'text', 'placeholder' => 'Quick Search' }
    %div.pagination{ :class => "seven columns omega" }
      %div.pagenav{ :class => "two columns alpha" }
        %span.first
          %a{ 'ng-click' => "currentPage = 1", 'ng-show' => "currentPage > 1" }
            &laquo;&nbsp;First
        %span.prev
          %a{ 'ng-click' => "currentPage = currentPage - 1", 'ng-show' => "currentPage > 1" }
            &lsaquo;&nbsp;Prev
      %div.pagenav{ :class => "columns omega" }
        %span.page{ 'ng-repeat' => "page in [] | rangeArray:minPage():maxPage()", 'ng-class' => "{current: currentPage==page}" }
          %a{ 'ng-click' => "setPage(page)" }
            {{page}}
        %span{ 'ng-show' => "maxPage() < totalPages()" } ...
      %div.pagenav{ :class => "two columns omega" }
        %span.next
          %a{ 'ng-click' => "currentPage = currentPage + 1", 'ng-show' => "currentPage < totalPages()" }
            Next&nbsp;&rsaquo;
        %span.last
          %a{ 'ng-click' => "currentPage = totalPages()", 'ng-show' => "currentPage < totalPages()" }
            Last&nbsp;&raquo;
    %div.pagination_info{ :class => 'four columns alpha' }
      Show&nbsp;
      %select{ 'ng-model' => 'perPage', :name => 'perPage', 'ng-options' => 'pp for pp in [25,50,100,200]'}
      &nbsp;per page
      %br
      %span Displaying {{firstVisibleProduct()}}-{{lastVisibleProduct()}} of {{totalCount()}} products
>>>>>>> aff35e57
    %table.index#listing_products.bulk
      %colgroup
        %col
        %col
        %col{'style' => 'width: 20%;'}
        %col{'style' => 'width: 12%;'}
        %col
        %col
        %col
        %col

      %thead
        %tr
          %th.left-actions
          %th{ 'ng-show' => 'columns.supplier.visible' } Supplier
          %th{ 'ng-show' => 'columns.name.visible' } Name
          %th{ 'ng-show' => 'columns.unit.visible' } Unit / Value
          %th{ 'ng-show' => 'columns.price.visible' } Price
          %th{ 'ng-show' => 'columns.on_hand.visible' } On Hand
          %th{ 'ng-show' => 'columns.available_on.visible' } Av. On
          %th.actions
      %tbody{ 'ng-repeat' => 'product in filteredProducts = (products | filter:query)', 'ng-class-even' => "'even'", 'ng-class-odd' => "'odd'", 'ng-show' => "$index >= perPage*(currentPage-1) && $index < perPage*currentPage" }
        %tr.product
          %td.left-actions
            %a{ 'ofn-toggle-variants' => 'true', :class => "view-variants icon-chevron-right", 'ng-show' => 'hasVariants(product)' }
          %td.supplier{ 'ng-show' => 'columns.supplier.visible' }
            %select.select2{ 'ng-model' => 'product.supplier', :name => 'supplier', 'ofn-track-product' => 'supplier', 'ng-options' => 's.name for s in suppliers' }
          %td{ 'ng-show' => 'columns.name.visible' }
            %input{ 'ng-model' => "product.name", :name => 'product_name', 'ofn-track-product' => 'name', :type => 'text' }
          %td.unit{ 'ng-show' => 'columns.unit.visible' }
            %select.select2{ 'ng-model' => 'product.variant_unit_with_scale', :name => 'variant_unit_with_scale', 'ofn-track-product' => 'variant_unit_with_scale', 'ng-options' => 'unit[1] as unit[0] for unit in variant_unit_options' }
            %input{ 'ng-model' => 'product.variant_unit_name', :name => 'variant_unit_name', 'ofn-track-product' => 'variant_unit_name', 'ng-show' => "product.variant_unit_with_scale == 'items'", :type => 'text' }
          %td{ 'ng-show' => 'columns.price.visible' }
            %input{ 'ng-model' => 'product.price', 'ofn-decimal' => :true, :name => 'price', 'ofn-track-product' => 'price', :type => 'text' }
          %td{ 'ng-show' => 'columns.on_hand.visible' }
            %span{ 'ng-bind' => 'product.on_hand', :name => 'on_hand', 'ng-show' => 'hasVariants(product)' }
            %input.field{ 'ng-model' => 'product.on_hand', :name => 'on_hand', 'ofn-track-product' => 'on_hand', 'ng-show' => '!hasVariants(product)', :type => 'number' }
          %td{ 'ng-show' => 'columns.available_on.visible' }
            %input{ 'ng-model' => 'product.available_on', :name => 'available_on', 'ofn-track-product' => 'available_on', 'datetimepicker' => 'product.available_on', type: "text" }
          %td.actions
            %a{ 'ng-click' => 'editWarn(product)', :class => "edit-product icon-edit no-text" }
          %td.actions
            %a{ 'ng-click' => 'cloneProduct(product)', :class => "clone-product icon-copy no-text" }
          %td.actions
            %a{ 'ng-click' => 'deleteProduct(product)', :class => "delete-product icon-trash no-text" }
        %tr.variant{ 'ng-repeat' => 'variant in product.variants', 'ng-show' => 'displayProperties[product.id].showVariants', 'ng-class-even' => "'even'", 'ng-class-odd' => "'odd'" }
          %td.left-actions
            %a{ :class => "variant-item icon-caret-right" }
          %td{ 'ng-show' => 'columns.supplier.visible' }
          %td{ 'ng-show' => 'columns.name.visible' }
            {{ variant.options_text }}
          %td{ 'ng-show' => 'columns.unit.visible' }
            %input{ 'ng-model' => 'variant.unit_value_with_description', :name => 'variant_unit_value_with_description', 'ofn-track-variant' => 'unit_value_with_description', :type => 'text' }
          %td{ 'ng-show' => 'columns.price.visible' }
            %input{ 'ng-model' => 'variant.price', 'ofn-decimal' => :true, :name => 'variant_price', 'ofn-track-variant' => 'price', :type => 'text' }
          %td{ 'ng-show' => 'columns.on_hand.visible' }
            %input.field{ 'ng-model' => 'variant.on_hand', 'ng-change' => 'updateOnHand(product)', :name => 'variant_on_hand', 'ofn-track-variant' => 'on_hand', :type => 'number' }
          %td{ 'ng-show' => 'columns.available_on.visible' }
          %td.actions
            %a{ 'ng-click' => 'editWarn(product,variant)', :class => "edit-variant icon-edit no-text" }
          %td.actions
          %td.actions
            %a{ 'ng-click' => 'deleteVariant(product,variant)', :class => "delete-variant icon-trash no-text" }
    %input{ :type => 'button', :value => 'Update', 'ng-click' => 'submitProducts()'}
    %span{ id: "update-status-message", 'ng-style' => 'updateStatusMessage.style' }
      {{ updateStatusMessage.text }}<|MERGE_RESOLUTION|>--- conflicted
+++ resolved
@@ -16,19 +16,6 @@
 %div{ 'ng-app' => 'bulk_product_update', 'ng-controller' => 'AdminBulkProductsCtrl', 'ng-init' => "initialise('#{@spree_api_key}');loading=true;" }
   %div{ 'ng-show' => '!spree_api_key_ok' }
     {{ api_error_msg }}
-<<<<<<< HEAD
-  %div
-    %div.options
-      Filter Results:
-      %input.search{ 'ng-model' => 'query', :type => 'text', 'placeholder' => 'Search Value' }
-      %input{ :type => 'button', :value => 'Toggle Columns', 'ofn-toggle-column-list' => true }
-      %div{ :style => 'display: none;' }
-        %ul.column-list{ style: 'border: 1px solid darkgray; background-color: white;' }
-          %li.column-list-item{ 'ofn-toggle-column' => 'column', 'ng-repeat' => 'column in columns' }
-            {{ column.name }}
-    %br.clear
-    %br.clear
-=======
   %div.option_tab_titles{ :class => "sixteen columns alpha" }
     %h6{ :class => "three columns alpha", 'ng-repeat' => "tab in optionTabs", "ng-click" => "shiftTab(tab)", "ng-class" => "tab.visible && 'selected' || !tab.visible && 'unselected'"}
       {{ tab.title }}
@@ -99,7 +86,6 @@
       &nbsp;per page
       %br
       %span Displaying {{firstVisibleProduct()}}-{{lastVisibleProduct()}} of {{totalCount()}} products
->>>>>>> aff35e57
     %table.index#listing_products.bulk
       %colgroup
         %col
