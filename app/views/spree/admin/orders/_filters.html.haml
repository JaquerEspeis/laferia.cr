%div{"data-hook" => "admin_orders_index_search"}
  = form_tag false, {name: "orders_form", "ng-submit" => "fetchResults()"} do
    .field-block.alpha.four.columns
      .date-range-filter.field
        = label_tag nil, t(:date_range)
        .date-range-fields
          = text_field_tag "q[created_at_gt]", nil, class: 'datepicker', datepicker: 'q.created_at_gt', 'ng-model' => 'q.created_at_gt', :placeholder => t(:start)
          %span.range-divider
            %i.icon-arrow-right
          = text_field_tag "q[created_at_lt]", nil, class: 'datepicker', datepicker: 'q.created_at_lt', 'ng-model' => 'q.created_at_lt', :placeholder => t(:stop)
      .field
        = label_tag nil, t(:status)
        = select_tag("q[state_eq]",
            options_for_select(Spree::Order.state_machines[:state].states.collect {|s| [t("order_state.#{s.name}"), s.value]}),
            {include_blank: true, class: 'select2', 'ng-model' => 'q.state_eq'})
    .four.columns
      .field
        = label_tag nil, t(:order_number)
        = text_field_tag "q[number_cont]", nil, 'ng-model' => 'q.number_cont'
      .field
        = label_tag nil, t(:email)
        = email_field_tag "q[email_cont", nil, 'ng-model' => 'q.email_cont'
    .four.columns
      .field
        = label_tag nil, t(:first_name_begins_with)
        = text_field_tag "q[bill_address_firstname_start]", nil, size: 25, 'ng-model' => 'q.bill_address_firstname_start'
      .field
        = label_tag nil, t(:last_name_begins_with)
        = text_field_tag "q[bill_address_lastname_start]", nil, size: 25, 'ng-model' => 'q.bill_address_lastname_start'
    .omega.four.columns
      .field.checkbox
        %label
          = check_box_tag "q[completed_at_not_null]", 1, true, {'ng-model' => 'q.completed_at_not_null'}
          = t(:show_only_complete_orders)
<<<<<<< HEAD
=======
      .field.checkbox
        %label
          = check_box_tag "q[inventory_units_shipment_id_null]", 1, false, {'ng-model' => 'q.inventory_units_shipment_id_null'}
          = t(:show_only_unfulfilled_orders)
>>>>>>> 51a94c81
    .field-block.alpha.eight.columns
      = label_tag nil, t(:distributors)
      = select_tag("q[distributor_id_in]",
          options_for_select(Enterprise.is_distributor.managed_by(spree_current_user).map {|e| [e.name, e.id]}, params[:distributor_ids]),
          {class: "select2 fullwidth", multiple: true, 'ng-model' => 'q.distributor_id_in'})
    .field-block.omega.eight.columns
      = label_tag nil, t(:order_cycles)
      = select_tag("q[order_cycle_id_in]",
          options_for_select(OrderCycle.managed_by(spree_current_user).where('order_cycles.orders_close_at is not null').order('order_cycles.orders_close_at DESC').map {|oc| [oc.name, oc.id]}, params[:order_cycle_ids]),
          {class: "select2 fullwidth", multiple: true, 'ng-model' => 'q.order_cycle_id_in'})
    .clearfix
    .actions.filter-actions
      %div
        %a.button.icon-search{'ng-click' => 'fetchResults()'}
          = t(:filter_results)<|MERGE_RESOLUTION|>--- conflicted
+++ resolved
@@ -32,13 +32,6 @@
         %label
           = check_box_tag "q[completed_at_not_null]", 1, true, {'ng-model' => 'q.completed_at_not_null'}
           = t(:show_only_complete_orders)
-<<<<<<< HEAD
-=======
-      .field.checkbox
-        %label
-          = check_box_tag "q[inventory_units_shipment_id_null]", 1, false, {'ng-model' => 'q.inventory_units_shipment_id_null'}
-          = t(:show_only_unfulfilled_orders)
->>>>>>> 51a94c81
     .field-block.alpha.eight.columns
       = label_tag nil, t(:distributors)
       = select_tag("q[distributor_id_in]",
