--- conflicted
+++ resolved
@@ -82,7 +82,6 @@
       .one.column.omega &nbsp;
     %div{ :class => "eight columns alpha", 'ng-hide' => 'allFinalWeightVolumesPresent()' }
       %span{ :class => "eight columns alpha", style: 'color:red' }
-<<<<<<< HEAD
         = t "bulk_management_warning"
   %hr{ :class => "sixteen columns alpha", :style => "margin-bottom: 15px" }
   %div{ 'ng-hide' => 'RequestMonitor.loading || lineItems.length == 0' }
@@ -106,31 +105,13 @@
             %div.menu_item{ :class => "three columns alpha", 'ng-repeat' => "column in columns",  'ofn-toggle-column' => true }
               %span{ :class => 'one column alpha', :style => 'text-align: center'} {{ column.visible && "&#10003;" || !column.visible && "&nbsp;" }}
               %span{ :class => 'two columns omega' } {{column.name }}
-=======
-        WARNING: Some variants do not have a unit value
-
-  %hr.divider.sixteen.columns.alpha.omega
-
-  .controls.sixteen.columns.alpha.omega{ ng: { hide: 'RequestMonitor.loading || lineItems.length == 0' } }
-    %div.three.columns.alpha
-      %input.fullwidth{ :type => "text", :id => 'quick_search', 'ng-model' => 'quickSearch', :placeholder => 'Quick Search' }
-    = render 'admin/shared/bulk_actions_dropdown'
-    %div.seven.columns &nbsp;
-    = render 'admin/shared/columns_dropdown'
-
->>>>>>> 533124fe
   %div.sixteen.columns.alpha#loading{ 'ng-if' => 'RequestMonitor.loading' }
     %img.spinner{ src: "/assets/spinning-circles.svg" }
     %h1 LOADING ORDERS
 
   %div{ :class => "sixteen columns alpha", 'ng-show' => '!RequestMonitor.loading && filteredLineItems.length == 0'}
-<<<<<<< HEAD
-    %h1#no_results
-      = t "no_orders_found"
-=======
     %h1#no_results No orders found.
 
->>>>>>> 533124fe
   %div{ 'ng-hide' => 'RequestMonitor.loading || filteredLineItems.length == 0' }
     %form{ name: 'bulk_order_form' }
       %table.index#listing_orders.bulk{ :class => "sixteen columns alpha" }
