--- conflicted
+++ resolved
@@ -2,15 +2,11 @@
   = "ng-app='admin.lineItems'"
 
 - content_for :page_title do
-<<<<<<< HEAD
   %h1.page-title
     = t "bulk_order_management"
-  %a.with-tip{ 'data-powertip' => "Use this page to alter product quantities across multiple orders. Products may also be removed from orders entirely, if required." }
+  %a{ 'ofn-with-tip' => "Use this page to alter product quantities across multiple orders. Products may also be removed from orders entirely, if required." } What's this?
     = t "admin_entreprise_groups_what_s_this"
-=======
   %h1.page-title Bulk Order Management
-  %a{ 'ofn-with-tip' => "Use this page to alter product quantities across multiple orders. Products may also be removed from orders entirely, if required." } What's this?
->>>>>>> 6193bb89
 
 = render :partial => 'spree/admin/shared/order_sub_menu'
 
