--- conflicted
+++ resolved
@@ -2,13 +2,9 @@
   #cached
   #delegate :cache_key, to: :object
 
-<<<<<<< HEAD
-  attributes :id, :zipcode, :city, :state, :state_id 
-=======
   attributes :id, :zipcode, :city, :state_name, :state_id,
     :phone, :firstname, :lastname, :address1, :address2, :city, :country_id,
     :zipcode
->>>>>>> 44bb53b1
 
   def state_name
     object.state.andand.abbr
