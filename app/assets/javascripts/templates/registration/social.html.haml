.container#registration-social
<<<<<<< HEAD
  
=======
  .header
    %h2 Almost there!
    %h5 How can people find {{ enterprise.name }} online?
>>>>>>> 63e50dc8
  %ng-include{ src: "'registration/steps.html'" }

  .row
    .small-12.columns
      %header
        %h2 Last step!
        %h5 How can people find {{ enterprise.name }} online?
        
  %form{ name: 'social', novalidate: true, ng: { controller: "RegistrationFormCtrl", submit: "update('finished',social)" } }
    .row.content
      .small-12.large-7.columns
        .row
          .small-12.columns
            %label{ for: 'enterprise_website' } Website:
            %input.chunky.small-12.columns{ id: 'enterprise_website', placeholder: "eg. openfoodnetwork.org.au", ng: { model: 'enterprise.website' } }
        .row
          .small-12.columns
            %label{ for: 'enterprise_facebook' } Facebook:
            %input.chunky.small-12.columns{ id: 'enterprise_facebook', placeholder: "eg. www.facebook.com/PageNameHere", ng: { model: 'enterprise.facebook' } }
        .row
          .small-12.columns
            %label{ for: 'enterprise_linkedin' } LinkedIn:
            %input.chunky.small-12.columns{ id: 'enterprise_linkedin', placeholder: "eg. www.linkedin.com/YourNameHere", ng: { model: 'enterprise.linkedin' } }
      .small-12.large-5.columns
        .row
          .small-12.columns
            %label{ for: 'enterprise_twitter' } Twitter:
            %input.chunky.small-12.columns{ id: 'enterprise_twitter', placeholder: "eg. @twitter_handle", ng: { model: 'enterprise.twitter' } }
        .row
          .small-12.columns
            %label{ for: 'enterprise_instagram' } Instagram:
            %input.chunky.small-12.columns{ id: 'enterprise_instagram', placeholder: "eg. @instagram_handle", ng: { model: 'enterprise.instagram' } }

    .row.buttons
      .small-12.columns
        %input.button.secondary{ type: "button", value: "Back", ng: { click: "select('images')" } }
        &nbsp;
        %input.button.primary{ type: "submit", value: "Continue" }<|MERGE_RESOLUTION|>--- conflicted
+++ resolved
@@ -1,19 +1,12 @@
 .container#registration-social
-<<<<<<< HEAD
-  
-=======
-  .header
-    %h2 Almost there!
-    %h5 How can people find {{ enterprise.name }} online?
->>>>>>> 63e50dc8
   %ng-include{ src: "'registration/steps.html'" }
 
   .row
     .small-12.columns
       %header
-        %h2 Last step!
+        %h2 Almost there!
         %h5 How can people find {{ enterprise.name }} online?
-        
+
   %form{ name: 'social', novalidate: true, ng: { controller: "RegistrationFormCtrl", submit: "update('finished',social)" } }
     .row.content
       .small-12.large-7.columns
