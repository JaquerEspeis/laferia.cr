.container#registration-finished
<<<<<<< HEAD
  .row
    .small-12.columns
      %header
        %h2 Well done!
        %h5
          You have successfully completed the profile for
          %span.brick{"ng-show" => "enterprise.is_distributor"}
            {{ enterprise.name }}
          %span.turquoise{"ng-show" => "!enterprise.is_distributor" }
            {{ enterprise.name }}

=======
  .header
    %h2 Well done!
    %h5
      That's all of the details we need for
      %span.brick{"ng-show" => "enterprise.is_distributor"}
        {{ enterprise.name }}
      %span.turquoise{"ng-show" => "!enterprise.is_distributor" }
        {{ enterprise.name }}
>>>>>>> 63e50dc8
  .content{ style: 'text-align: center'}

    %h3 There's just one last thing we need you to do:
    %h5 We've sent a confirmation email to {{ enterprise.email }}, so please follow the instructions there to finalise the creation of your enterprise.

    -# perhaps a pretty picture here?

    %br/
    %br/

    %a.button.primary{ type: "button", href: "/" } Take me home &gt;<|MERGE_RESOLUTION|>--- conflicted
+++ resolved
@@ -1,26 +1,15 @@
 .container#registration-finished
-<<<<<<< HEAD
   .row
     .small-12.columns
       %header
         %h2 Well done!
         %h5
-          You have successfully completed the profile for
+          That's all of the details we need for
           %span.brick{"ng-show" => "enterprise.is_distributor"}
             {{ enterprise.name }}
           %span.turquoise{"ng-show" => "!enterprise.is_distributor" }
             {{ enterprise.name }}
 
-=======
-  .header
-    %h2 Well done!
-    %h5
-      That's all of the details we need for
-      %span.brick{"ng-show" => "enterprise.is_distributor"}
-        {{ enterprise.name }}
-      %span.turquoise{"ng-show" => "!enterprise.is_distributor" }
-        {{ enterprise.name }}
->>>>>>> 63e50dc8
   .content{ style: 'text-align: center'}
 
     %h3 There's just one last thing we need you to do:
