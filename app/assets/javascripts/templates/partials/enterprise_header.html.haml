--- conflicted
+++ resolved
@@ -1,27 +1,13 @@
-<<<<<<< HEAD
 .highlight
-  .highlight-top 
-    %p.right
-      {{ [enterprise.address.city, enterprise.address.state_name] | printArray}}
-    %h3{"ng-if" => "enterprise.has_shopfront"}
-      %a{"bo-href" => "enterprise.path", "ofn-empties-cart" => "enterprise", bindonce: true}
-        %i{"ng-class" => "enterprise.icon_font"}
-        %span {{ enterprise.name }}
-    %h3{"ng-if" => "!enterprise.has_shopfront"}
-      %i{"ng-class" => "enterprise.icon_font"}
-      %span {{ enterprise.name }}
-=======
-.highlight{"ng-class" => "{'has_shopfront' : enterprise.has_shopfront}"}
-  
   .highlight-top.row
     .small-12.medium-7.large-8.columns
-      %h3
+      %h3{"ng-if" => "enterprise.has_shopfront"}
         %a{"bo-href" => "enterprise.path", "ofn-empties-cart" => "enterprise", bindonce: true}
           %i{"ng-class" => "enterprise.icon_font"}
           %span {{ enterprise.name }}
+      %h3{"ng-if" => "!enterprise.has_shopfront"}
+        %i{"ng-class" => "enterprise.icon_font"}
+        %span {{ enterprise.name }}
     .small-12.medium-5.large-4.columns.text-right.small-only-text-left
-      %p {{ [enterprise.address.city, enterprise.address.state_name] | printArray}}
-  
-  // Hero image
->>>>>>> 919f87df
-  %img.hero-img{"ng-src" => "{{enterprise.promo_image}}"} +    %p.right
+      {{ [enterprise.address.city, enterprise.address.state_name] | printArray}}