--- conflicted
+++ resolved
@@ -5,36 +5,20 @@
     $scope.select = SideMenu.select
 
     $scope.menu.setItems [
-<<<<<<< HEAD
-      { name: (t('primary_details')), icon_class: "icon-home" }
-      { name: (t('users')), icon_class: "icon-user" }
-      { name: (t('address')), icon_class: "icon-map-marker" }
-      { name: (t('contact')), icon_class: "icon-phone" }
-      { name: (t('social')), icon_class: "icon-twitter" }
-      { name: (t('about')), icon_class: "icon-pencil" }
-      { name: (t('business_details')), icon_class: "icon-briefcase" }
-      { name: (t('images')), icon_class: "icon-picture" }
-      { name: (t("properties")), icon_class: "icon-tags", show: "showProperties()" }
-      { name: (t("shipping_methods")), icon_class: "icon-truck", show: "showShippingMethods()" }
-      { name: (t("payment_methods")), icon_class: "icon-money", show: "showPaymentMethods()" }
-      { name: (t("enterprise_fees")), icon_class: "icon-tasks", show: "showEnterpriseFees()" }
-      { name: (t("shop_preferences")), icon_class: "icon-shopping-cart", show: "showShopPreferences()" }
-=======
-      { name: 'Primary Details', icon_class: "icon-home" }
-      { name: 'Users', icon_class: "icon-user" }
-      { name: 'Address', icon_class: "icon-map-marker" }
-      { name: 'Contact', icon_class: "icon-phone" }
-      { name: 'Social', icon_class: "icon-twitter" }
-      { name: 'About', icon_class: "icon-pencil" }
-      { name: 'Business Details', icon_class: "icon-briefcase" }
-      { name: 'Images', icon_class: "icon-picture" }
-      { name: "Properties", icon_class: "icon-tags", show: "showProperties()" }
-      { name: "Shipping Methods", icon_class: "icon-truck", show: "showShippingMethods()" }
-      { name: "Payment Methods", icon_class: "icon-money", show: "showPaymentMethods()" }
-      { name: "Enterprise Fees", icon_class: "icon-tasks", show: "showEnterpriseFees()" }
-      { name: "Inventory Settings", icon_class: "icon-list-ol", show: "showInventorySettings()" }
-      { name: "Shop Preferences", icon_class: "icon-shopping-cart", show: "showShopPreferences()" }
->>>>>>> 61fb34e7
+      { name: t('primary_details'), icon_class: "icon-home" }
+      { name: t('users'), icon_class: "icon-user" }
+      { name: t('address'), icon_class: "icon-map-marker" }
+      { name: t('contact'), icon_class: "icon-phone" }
+      { name: t('social'), icon_class: "icon-twitter" }
+      { name: t('about'), icon_class: "icon-pencil" }
+      { name: t('business_details'), icon_class: "icon-briefcase" }
+      { name: t('images'), icon_class: "icon-picture" }
+      { name: t('properties'), icon_class: "icon-tags", show: "showProperties()" }
+      { name: t('shipping_methods'), icon_class: "icon-truck", show: "showShippingMethods()" }
+      { name: t('payment_methods'), icon_class: "icon-money", show: "showPaymentMethods()" }
+      { name: t('enterprise_fees'), icon_class: "icon-tasks", show: "showEnterpriseFees()" }
+      { name: t('inventory_settings'), icon_class: "icon-list-ol", show: "showInventorySettings()" }
+      { name: t('shop_preferences'), icon_class: "icon-shopping-cart", show: "showShopPreferences()" }
     ]
 
     $scope.select(0)
