--- conflicted
+++ resolved
@@ -1,18 +1,11 @@
 angular.module("admin.enterprises")
-<<<<<<< HEAD
-  .controller "enterpriseCtrl", ($scope, $rootScope, Enterprise, PaymentMethods, ShippingMethods) ->
-    $scope.Enterprise = Enterprise.enterprise
-    $scope.PaymentMethods = PaymentMethods.paymentMethods
-    $scope.ShippingMethods = ShippingMethods.shippingMethods
-    $scope.$on "$routeChangeStart", (event, newUrl, oldUrl) ->
-      event.preventDefault()
-=======
   .controller "enterpriseCtrl", ($scope, Enterprise, longDescription, PaymentMethods, ShippingMethods) ->
     $scope.Enterprise = Enterprise.enterprise
     $scope.PaymentMethods = PaymentMethods.paymentMethods
     $scope.ShippingMethods = ShippingMethods.shippingMethods
     $scope.htmlVariable = longDescription
->>>>>>> f0c9e7cd
+    $scope.$on "$routeChangeStart", (event, newUrl, oldUrl) ->
+      event.preventDefault()
 
     for payment_method in $scope.PaymentMethods
       payment_method.selected = payment_method.id in $scope.Enterprise.payment_method_ids
