<<<<<<< HEAD
angular.module("ofn.admin").controller "AdminProductEditCtrl", ($scope, $timeout, $http, BulkProducts, DisplayProperties, dataFetcher, DirtyProducts, VariantUnitManager, Producers, Taxons) ->
=======
angular.module("ofn.admin").controller "AdminProductEditCtrl", [
  "$scope", "$timeout", "$http", "dataFetcher", "DirtyProducts", "VariantUnitManager", "producers", "Taxons", "SpreeApiKey",
  ($scope, $timeout, $http, dataFetcher, DirtyProducts, VariantUnitManager, producers, Taxons, SpreeApiKey) ->
    $scope.loading = true

>>>>>>> bb9b244d
    $scope.updateStatusMessage =
      text: ""
      style: {}

    $scope.columns =
      producer:     {name: "Producer",      visible: true}
      name:         {name: "Name",          visible: true}
      unit:         {name: "Unit",          visible: true}
      price:        {name: "Price",         visible: true}
      on_hand:      {name: "On Hand",       visible: true}
      category:     {name: "Category",      visible: false}
      available_on: {name: "Available On",  visible: false}

    $scope.variant_unit_options = VariantUnitManager.variantUnitOptions()

    $scope.filterableColumns = [
      { name: "Producer",       db_column: "producer_name" },
      { name: "Name",           db_column: "name" }
    ]

    $scope.filterTypes = [
      { name: "Equals",         predicate: "eq" },
      { name: "Contains",       predicate: "cont" }
    ]

    $scope.optionTabs =
      filters:        { title: "Filter Products",   visible: false }


    $scope.producers = Producers.producers
    $scope.taxons = Taxons.taxons
    $scope.filterProducers = [{id: "0", name: ""}].concat $scope.producers
    $scope.filterTaxons = [{id: "0", name: ""}].concat $scope.taxons
    $scope.producerFilter = "0"
    $scope.categoryFilter = "0"
    $scope.products = BulkProducts.products
    $scope.filteredProducts = []
    $scope.currentFilters = []
    $scope.limit = 15
    $scope.productsWithUnsavedVariants = []
<<<<<<< HEAD
    $scope.DisplayProperties = DisplayProperties

    $scope.initialise = (spree_api_key) ->
=======
    $scope.query = ""

    $scope.initialise = ->
>>>>>>> bb9b244d
      authorise_api_reponse = ""
      dataFetcher("/api/users/authorise_api?token=" + SpreeApiKey).then (data) ->
        authorise_api_reponse = data
        $scope.spree_api_key_ok = data.hasOwnProperty("success") and data["success"] == "Use of API Authorised"
        if $scope.spree_api_key_ok
          $http.defaults.headers.common["X-Spree-Token"] = SpreeApiKey
          $scope.fetchProducts()
        else if authorise_api_reponse.hasOwnProperty("error")
          $scope.api_error_msg = authorise_api_reponse("error")
        else
          api_error_msg = "You don't have an API key yet. An attempt was made to generate one, but you are currently not authorised, please contact your site administrator for access."

    $scope.$watchCollection '[query, producerFilter, categoryFilter]', ->
      $scope.limit = 15 # Reset limit whenever searching

    $scope.fetchProducts = ->
      $scope.loading = true
      BulkProducts.fetch($scope.currentFilters).then ->
        $scope.resetProducts()
        $scope.loading = false


    $scope.resetProducts = ->
      DirtyProducts.clear()
      $scope.setMessage $scope.updateStatusMessage, "", {}, false

    $scope.updateOnHand = (product) ->
      on_demand_variants = []
      if product.variants
        on_demand_variants = (variant for id, variant of product.variants when variant.on_demand)

      unless product.on_demand || on_demand_variants.length > 0
        product.on_hand = $scope.onHand(product)


    $scope.onHand = (product) ->
      onHand = 0
      if product.hasOwnProperty("variants") and product.variants instanceof Object
        for id, variant of product.variants
          onHand = onHand + parseInt(if variant.on_hand > 0 then variant.on_hand else 0)
      else
        onHand = "error"
      onHand

    $scope.shiftTab = (tab) ->
      $scope.visibleTab.visible = false unless $scope.visibleTab == tab || $scope.visibleTab == undefined
      tab.visible = !tab.visible
      $scope.visibleTab = tab

    $scope.resetSelectFilters = ->
      $scope.query = ""
      $scope.producerFilter = "0"
      $scope.categoryFilter = "0"

    $scope.editWarn = (product, variant) ->
      if (DirtyProducts.count() > 0 and confirm("Unsaved changes will be lost. Continue anyway?")) or (DirtyProducts.count() == 0)
        window.location = "/admin/products/" + product.permalink_live + ((if variant then "/variants/" + variant.id else "")) + "/edit"


    $scope.addVariant = (product) ->
      product.variants.push
        id: $scope.nextVariantId()
        unit_value: null
        unit_description: null
        on_demand: false
        display_as: null
        display_name: null
        on_hand: null
        price: null
      $scope.productsWithUnsavedVariants.push product
      DisplayProperties.setShowVariants product.id, true


    $scope.nextVariantId = ->
      $scope.variantIdCounter = 0 unless $scope.variantIdCounter?
      $scope.variantIdCounter -= 1
      $scope.variantIdCounter

    $scope.deleteProduct = (product) ->
      if confirm("Are you sure?")
        $http(
          method: "DELETE"
          url: "/api/products/" + product.id + "/soft_delete"
        ).success (data) ->
          $scope.products.splice $scope.products.indexOf(product), 1
          DirtyProducts.deleteProduct product.id
          $scope.displayDirtyProducts()


    $scope.deleteVariant = (product, variant) ->
      if !$scope.variantSaved(variant)
        $scope.removeVariant(product, variant)
      else
        if confirm("Are you sure?")
          $http(
            method: "DELETE"
            url: "/api/products/" + product.permalink_live + "/variants/" + variant.id + "/soft_delete"
          ).success (data) ->
            $scope.removeVariant(product, variant)

    $scope.removeVariant = (product, variant) ->
      product.variants.splice product.variants.indexOf(variant), 1
      DirtyProducts.deleteVariant product.id, variant.id
      $scope.displayDirtyProducts()


    $scope.cloneProduct = (product) ->
      BulkProducts.cloneProduct product

    $scope.hasVariants = (product) ->
      product.variants.length > 0


    $scope.hasUnit = (product) ->
      product.variant_unit_with_scale?


    $scope.variantSaved = (variant) ->
      variant.hasOwnProperty('id') && variant.id > 0


    $scope.hasOnDemandVariants = (product) ->
      (variant for id, variant of product.variants when variant.on_demand).length > 0


    $scope.submitProducts = ->
      # Pack pack $scope.products, so they will match the list returned from the server,
      # then pack $scope.dirtyProducts, ensuring that the correct product info is sent to the server.
      $scope.packProduct product for id, product of $scope.products
      $scope.packProduct product for id, product of DirtyProducts.all()

      productsToSubmit = filterSubmitProducts(DirtyProducts.all())
      if productsToSubmit.length > 0
        $scope.updateProducts productsToSubmit # Don't submit an empty list
      else
        $scope.setMessage $scope.updateStatusMessage, "No changes to save.", color: "grey", 3000


    $scope.updateProducts = (productsToSubmit) ->
      $scope.displayUpdating()
      $http(
        method: "POST"
        url: "/admin/products/bulk_update"
        data:
          products: productsToSubmit
          filters: $scope.currentFilters
      ).success((data) ->
        DirtyProducts.clear()
        BulkProducts.updateVariantLists(data.products, $scope.productsWithUnsavedVariants)
        $timeout -> $scope.displaySuccess()
      ).error (data, status) ->
        if status == 400 && data.errors? && data.errors.length > 0
          errors = error + "\n" for error in data.errors
          alert "Saving failed with the following error(s):\n" + errors
          $scope.displayFailure "Save failed due to invalid data"
        else
          $scope.displayFailure "Server returned with error status: " + status


    $scope.packProduct = (product) ->
      if product.variant_unit_with_scale
        match = product.variant_unit_with_scale.match(/^([^_]+)_([\d\.]+)$/)
        if match
          product.variant_unit = match[1]
          product.variant_unit_scale = parseFloat(match[2])
        else
          product.variant_unit = product.variant_unit_with_scale
          product.variant_unit_scale = null
      else
        product.variant_unit = product.variant_unit_scale = null

      $scope.packVariant product, product.master if product.master

      if product.variants
        for id, variant of product.variants
          $scope.packVariant product, variant


    $scope.packVariant = (product, variant) ->
      if variant.hasOwnProperty("unit_value_with_description")
        match = variant.unit_value_with_description.match(/^([\d\.]+(?= |$)|)( |)(.*)$/)
        if match
          product = BulkProducts.find product.id
          variant.unit_value  = parseFloat(match[1])
          variant.unit_value  = null if isNaN(variant.unit_value)
          variant.unit_value *= product.variant_unit_scale if variant.unit_value && product.variant_unit_scale
          variant.unit_description = match[3]

    $scope.incrementLimit = ->
      if $scope.limit < $scope.products.length
        $scope.limit = $scope.limit + 5

    $scope.setMessage = (model, text, style, timeout) ->
      model.text = text
      model.style = style
      $timeout.cancel model.timeout  if model.timeout
      if timeout
        model.timeout = $timeout(->
          $scope.setMessage model, "", {}, false
        , timeout, true)


    $scope.displayUpdating = ->
      $scope.setMessage $scope.updateStatusMessage, "Saving...",
        color: "#FF9906"
      , false


    $scope.displaySuccess = ->
      $scope.setMessage $scope.updateStatusMessage, "Changes saved.",
        color: "#9fc820"
      , 3000


    $scope.displayFailure = (failMessage) ->
      $scope.setMessage $scope.updateStatusMessage, "Saving failed. " + failMessage,
        color: "#DA5354"
      , false


    $scope.displayDirtyProducts = ->
      if DirtyProducts.count() > 0
        message = if DirtyProducts.count() == 1 then "one product" else DirtyProducts.count() + " products"
        $scope.setMessage $scope.updateStatusMessage, "Changes to " + message + " remain unsaved.",
          color: "gray"
        , false
      else
        $scope.setMessage $scope.updateStatusMessage, "", {}, false


filterSubmitProducts = (productsToFilter) ->
  filteredProducts = []
  if productsToFilter instanceof Object
    angular.forEach productsToFilter, (product) ->
      if product.hasOwnProperty("id")
        filteredProduct = {id: product.id}
        filteredVariants = []
        filteredMaster = null
        hasUpdatableProperty = false

        if product.hasOwnProperty("variants")
          angular.forEach product.variants, (variant) ->
            result = filterSubmitVariant variant
            filteredVariant = result.filteredVariant
            variantHasUpdatableProperty = result.hasUpdatableProperty
            filteredVariants.push filteredVariant  if variantHasUpdatableProperty

        if product.master?.hasOwnProperty("unit_value")
          filteredMaster ?= { id: product.master.id }
          filteredMaster.unit_value = product.master.unit_value
        if product.master?.hasOwnProperty("unit_description")
          filteredMaster ?= { id: product.master.id }
          filteredMaster.unit_description = product.master.unit_description
        if product.master?.hasOwnProperty("display_as")
          filteredMaster ?= { id: product.master.id }
          filteredMaster.display_as = product.master.display_as

        if product.hasOwnProperty("name")
          filteredProduct.name = product.name
          hasUpdatableProperty = true
        if product.hasOwnProperty("producer_id")
          filteredProduct.supplier_id = product.producer_id
          hasUpdatableProperty = true
        if product.hasOwnProperty("price")
          filteredProduct.price = product.price
          hasUpdatableProperty = true
        if product.hasOwnProperty("variant_unit_with_scale")
          filteredProduct.variant_unit       = product.variant_unit
          filteredProduct.variant_unit_scale = product.variant_unit_scale
          hasUpdatableProperty = true
        if product.hasOwnProperty("variant_unit_name")
          filteredProduct.variant_unit_name = product.variant_unit_name
          hasUpdatableProperty = true
        if product.hasOwnProperty("on_hand") and filteredVariants.length == 0 #only update if no variants present
          filteredProduct.on_hand = product.on_hand
          hasUpdatableProperty = true
        if product.hasOwnProperty("category_id")
          filteredProduct.primary_taxon_id = product.category_id
          hasUpdatableProperty = true
        if product.hasOwnProperty("available_on")
          filteredProduct.available_on = product.available_on
          hasUpdatableProperty = true
        if filteredMaster?
          filteredProduct.master_attributes = filteredMaster
          hasUpdatableProperty = true
        if filteredVariants.length > 0 # Note that the name of the property changes to enable mass assignment of variants attributes with rails
          filteredProduct.variants_attributes = filteredVariants
          hasUpdatableProperty = true
        filteredProducts.push filteredProduct  if hasUpdatableProperty

  filteredProducts


filterSubmitVariant = (variant) ->
  hasUpdatableProperty = false
  filteredVariant = {}
  if not variant.deleted_at? and variant.hasOwnProperty("id")
    filteredVariant.id = variant.id unless variant.id <= 0
    if variant.hasOwnProperty("on_hand")
      filteredVariant.on_hand = variant.on_hand
      hasUpdatableProperty = true
    if variant.hasOwnProperty("price")
      filteredVariant.price = variant.price
      hasUpdatableProperty = true
    if variant.hasOwnProperty("unit_value")
      filteredVariant.unit_value = variant.unit_value
      hasUpdatableProperty = true
    if variant.hasOwnProperty("unit_description")
      filteredVariant.unit_description = variant.unit_description
      hasUpdatableProperty = true
    if variant.hasOwnProperty("display_name")
      filteredVariant.display_name = variant.display_name
      hasUpdatableProperty = true
    if variant.hasOwnProperty("display_as")
      filteredVariant.display_as = variant.display_as
      hasUpdatableProperty = true
  {filteredVariant: filteredVariant, hasUpdatableProperty: hasUpdatableProperty}


toObjectWithIDKeys = (array) ->
  object = {}

  for i of array
    if array[i] instanceof Object and array[i].hasOwnProperty("id")
      object[array[i].id] = angular.copy(array[i])
      object[array[i].id].variants = toObjectWithIDKeys(array[i].variants)  if array[i].hasOwnProperty("variants") and array[i].variants instanceof Array

  object<|MERGE_RESOLUTION|>--- conflicted
+++ resolved
@@ -1,12 +1,6 @@
-<<<<<<< HEAD
-angular.module("ofn.admin").controller "AdminProductEditCtrl", ($scope, $timeout, $http, BulkProducts, DisplayProperties, dataFetcher, DirtyProducts, VariantUnitManager, Producers, Taxons) ->
-=======
-angular.module("ofn.admin").controller "AdminProductEditCtrl", [
-  "$scope", "$timeout", "$http", "dataFetcher", "DirtyProducts", "VariantUnitManager", "producers", "Taxons", "SpreeApiKey",
-  ($scope, $timeout, $http, dataFetcher, DirtyProducts, VariantUnitManager, producers, Taxons, SpreeApiKey) ->
+angular.module("ofn.admin").controller "AdminProductEditCtrl", ($scope, $timeout, $http, BulkProducts, DisplayProperties, dataFetcher, DirtyProducts, VariantUnitManager, Producers, Taxons, SpreeApiKey) ->
     $scope.loading = true
 
->>>>>>> bb9b244d
     $scope.updateStatusMessage =
       text: ""
       style: {}
@@ -47,15 +41,10 @@
     $scope.currentFilters = []
     $scope.limit = 15
     $scope.productsWithUnsavedVariants = []
-<<<<<<< HEAD
     $scope.DisplayProperties = DisplayProperties
-
-    $scope.initialise = (spree_api_key) ->
-=======
     $scope.query = ""
 
     $scope.initialise = ->
->>>>>>> bb9b244d
       authorise_api_reponse = ""
       dataFetcher("/api/users/authorise_api?token=" + SpreeApiKey).then (data) ->
         authorise_api_reponse = data
