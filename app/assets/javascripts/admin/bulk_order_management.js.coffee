angular.module("ofn.admin").controller "AdminOrderMgmtCtrl", [
  "$scope", "$http", "$filter", "dataFetcher", "blankOption", "pendingChanges", "VariantUnitManager", "OptionValueNamer", "SpreeApiKey"
  ($scope, $http, $filter, dataFetcher, blankOption, pendingChanges, VariantUnitManager, OptionValueNamer, SpreeApiKey) ->
    $scope.loading = true

    $scope.initialiseVariables = ->
      start = daysFromToday -7
      end = daysFromToday 1
      $scope.lineItems = []
      $scope.filteredLineItems = []
      $scope.confirmDelete = true
      $scope.startDate = formatDate start
      $scope.endDate = formatDate end
      $scope.pendingChanges = pendingChanges
      $scope.quickSearch = ""
      $scope.bulkActions = [ { name: "Delete Selected", callback: $scope.deleteLineItems } ]
      $scope.selectedBulkAction = $scope.bulkActions[0]
      $scope.selectedUnitsProduct = {};
      $scope.selectedUnitsVariant = {};
      $scope.sharedResource = false
      $scope.predicate = ""
      $scope.reverse = false
      $scope.columns =
        order_no:     { name: "Order No.",    visible: false }
        full_name:    { name: "Name",         visible: true }
        email:        { name: "Email",        visible: false }
        phone:        { name: "Phone",        visible: false }
        order_date:   { name: "Order Date",   visible: true }
        producer:     { name: "Producer",     visible: true }
        order_cycle:  { name: "Order Cycle",  visible: false }
        hub:          { name: "Hub",          visible: false }
        variant:      { name: "Variant",      visible: true }
        quantity:     { name: "Quantity",     visible: true }
        max:          { name: "Max",          visible: true }
        unit_value:   { name: "Weight/Volume", visible: false }
        price:        { name: "Price",        visible: false }
    $scope.initialise = ->
      $scope.initialiseVariables()
      authorise_api_reponse = ""
      dataFetcher("/api/users/authorise_api?token=" + SpreeApiKey).then (data) ->
        authorise_api_reponse = data
        $scope.spree_api_key_ok = data.hasOwnProperty("success") and data["success"] == "Use of API Authorised"
        if $scope.spree_api_key_ok
          $http.defaults.headers.common["X-Spree-Token"] = SpreeApiKey
          dataFetcher("/api/enterprises/accessible?template=bulk_index&q[is_primary_producer_eq]=true").then (data) ->
            $scope.suppliers = $filter('orderBy')(data, 'name')
            $scope.suppliers.unshift blankOption()
            dataFetcher("/api/enterprises/accessible?template=bulk_index&q[sells_in][]=own&q[sells_in][]=any").then (data) ->
              $scope.distributors = $filter('orderBy')(data, 'name')
              $scope.distributors.unshift blankOption()
              ocFetcher = dataFetcher("/api/order_cycles/accessible?as=distributor&q[orders_close_at_gt]=#{formatDate(daysFromToday(-90))}").then (data) ->
                $scope.orderCycles = data
                $scope.orderCyclesByID = []
                $scope.orderCyclesByID[oc.id] = oc for oc in $scope.orderCycles
                $scope.orderCycles.unshift blankOption()
                $scope.fetchOrders()
              ocFetcher.then ->
                $scope.resetSelectFilters()
        else if authorise_api_reponse.hasOwnProperty("error")
          $scope.api_error_msg = authorise_api_reponse("error")
        else
          api_error_msg = "You don't have an API key yet. An attempt was made to generate one, but you are currently not authorised, please contact your site administrator for access."

    $scope.fetchOrders = ->
      $scope.loading = true
      dataFetcher("/api/orders/managed?template=bulk_index;page=1;per_page=500;q[state_not_eq]=canceled;q[completed_at_not_null]=true;q[completed_at_gt]=#{$scope.startDate};q[completed_at_lt]=#{$scope.endDate}").then (data) ->
        $scope.resetOrders data
        $scope.loading = false

    $scope.resetOrders = (data) ->
      $scope.orders = data
      $scope.resetLineItems()
      pendingChanges.removeAll()

    $scope.resetLineItems = ->
      $scope.lineItems = $scope.orders.reduce (lineItems,order) ->
        orderWithoutLineItems = $scope.lineItemOrder order
        for i,line_item of order.line_items
          line_item.checked = false
          line_item.supplier = $scope.matchObject $scope.suppliers, line_item.supplier, null
          line_item.order = orderWithoutLineItems
        lineItems.concat order.line_items
      , []

    $scope.lineItemOrder = (order) ->
      lineItemOrder = angular.copy(order)
      delete lineItemOrder.line_items
      lineItemOrder.distributor = $scope.matchObject $scope.distributors, order.distributor, null
      lineItemOrder.order_cycle = $scope.matchObject $scope.orderCycles, order.order_cycle, null
      lineItemOrder

    $scope.matchObject = (list, testObject, noMatch) ->
      for i, object of list
        if angular.equals(object, testObject)
          return object
      return noMatch

    $scope.deleteLineItem = (lineItem) ->
      if ($scope.confirmDelete && confirm("Are you sure?")) || !$scope.confirmDelete
        $http(
          method: "DELETE"
          url: "/api/orders/" + lineItem.order.number + "/line_items/" + lineItem.id
        ).success (data) ->
          $scope.lineItems.splice $scope.lineItems.indexOf(lineItem), 1

    $scope.deleteLineItems = (lineItems) ->
      existingState = $scope.confirmDelete
      $scope.confirmDelete = false
      $scope.deleteLineItem lineItem for lineItem in lineItems when lineItem.checked
      $scope.confirmDelete = existingState

    $scope.allBoxesChecked = ->
      checkedCount = $scope.filteredLineItems.reduce (count,lineItem) ->
        count + (if lineItem.checked then 1 else 0 )
      , 0
      checkedCount == $scope.filteredLineItems.length

    $scope.toggleAllCheckboxes = ->
      changeTo = !$scope.allBoxesChecked()
      lineItem.checked = changeTo for lineItem in $scope.filteredLineItems

    $scope.setSelectedUnitsVariant = (unitsProduct,unitsVariant) ->
      $scope.selectedUnitsProduct = unitsProduct
      $scope.selectedUnitsVariant = unitsVariant

    $scope.sumUnitValues = ->
      sum = $scope.filteredLineItems.reduce (sum,lineItem) ->
        sum = sum + lineItem.quantity * lineItem.units_variant.unit_value
      , 0

    $scope.sumMaxUnitValues = ->
      sum = $scope.filteredLineItems.reduce (sum,lineItem) ->
        sum = sum + Math.max(lineItem.max_quantity,lineItem.quantity) * lineItem.units_variant.unit_value
      , 0

    $scope.allUnitValuesPresent = ->
      for i,lineItem of $scope.filteredLineItems
        return false if !lineItem.units_variant.hasOwnProperty('unit_value') || !(lineItem.units_variant.unit_value > 0)
      true

    # How is this different to OptionValueNamer#name?
    # Should it be extracted to that class or VariantUnitManager?
    $scope.formattedValueWithUnitName = (value, unitsProduct, unitsVariant) ->
      # A Units Variant is an API object which holds unit properies of a variant
      if unitsProduct.hasOwnProperty("variant_unit") && (unitsProduct.variant_unit == "weight" || unitsProduct.variant_unit == "volume") && value > 0
        scale = VariantUnitManager.getScale(value, unitsProduct.variant_unit)
        Math.round(value/scale * 1000)/1000 + " " + VariantUnitManager.getUnitName(scale, unitsProduct.variant_unit)
      else
        ''

    $scope.fulfilled = (sumOfUnitValues) ->
      # A Units Variant is an API object which holds unit properies of a variant
      if $scope.selectedUnitsProduct.hasOwnProperty("group_buy_unit_size") && $scope.selectedUnitsProduct.group_buy_unit_size > 0 &&
        $scope.selectedUnitsProduct.hasOwnProperty("variant_unit") &&
        ( $scope.selectedUnitsProduct.variant_unit == "weight" || $scope.selectedUnitsProduct.variant_unit == "volume" )
          Math.round( sumOfUnitValues / $scope.selectedUnitsProduct.group_buy_unit_size * 1000)/1000
      else
        ''

    $scope.unitsVariantSelected = ->
      !angular.equals($scope.selectedUnitsVariant,{})

    $scope.resetSelectFilters = ->
      $scope.distributorFilter = $scope.distributors[0].id
      $scope.supplierFilter = $scope.suppliers[0].id
      $scope.orderCycleFilter = $scope.orderCycles[0].id
      $scope.quickSearch = ""

<<<<<<< HEAD
    $scope.$watch "orderCycleFilter", (newVal, oldVal) ->
      unless $scope.orderCycleFilter == "0" || angular.equals(newVal, oldVal)
        $scope.startDate = $scope.orderCyclesByID[$scope.orderCycleFilter].first_order
        $scope.endDate = $scope.orderCyclesByID[$scope.orderCycleFilter].last_order
=======
    $scope.weightAdjustedPrice = (lineItem, oldValue) ->
      if oldValue <= 0
        oldValue = lineItem.units_variant.unit_value
      if lineItem.unit_value <= 0
        lineItem.unit_value = lineItem.units_variant.unit_value
      lineItem.price = lineItem.price * lineItem.unit_value / oldValue
      #$scope.bulk_order_form.line_item.price.$setViewValue($scope.bulk_order_form.line_item.price.$viewValue)

    $scope.unitValueLessThanZero = (lineItem) ->
      if lineItem.units_variant.unit_value <= 0
        true
      else
        false
>>>>>>> a473d0ed
]

daysFromToday = (days) ->
  now = new Date
  now.setHours(0)
  now.setMinutes(0)
  now.setSeconds(0)
  now.setDate( now.getDate() + days )
  now

formatDate = (date) ->
  year = date.getFullYear()
  month = twoDigitNumber date.getMonth() + 1
  day = twoDigitNumber date.getDate()
  return year + "-" + month + "-" + day

formatTime = (date) ->
  hours = twoDigitNumber date.getHours()
  mins = twoDigitNumber date.getMinutes()
  secs = twoDigitNumber date.getSeconds()
  return hours + ":" + mins + ":" + secs

twoDigitNumber = (number) ->
  twoDigits =  "" + number
  twoDigits = ("0" + number) if number < 10
  twoDigits<|MERGE_RESOLUTION|>--- conflicted
+++ resolved
@@ -166,12 +166,11 @@
       $scope.orderCycleFilter = $scope.orderCycles[0].id
       $scope.quickSearch = ""
 
-<<<<<<< HEAD
     $scope.$watch "orderCycleFilter", (newVal, oldVal) ->
       unless $scope.orderCycleFilter == "0" || angular.equals(newVal, oldVal)
         $scope.startDate = $scope.orderCyclesByID[$scope.orderCycleFilter].first_order
         $scope.endDate = $scope.orderCyclesByID[$scope.orderCycleFilter].last_order
-=======
+
     $scope.weightAdjustedPrice = (lineItem, oldValue) ->
       if oldValue <= 0
         oldValue = lineItem.units_variant.unit_value
@@ -185,7 +184,6 @@
         true
       else
         false
->>>>>>> a473d0ed
 ]
 
 daysFromToday = (days) ->
