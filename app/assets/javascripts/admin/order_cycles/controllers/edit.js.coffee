--- conflicted
+++ resolved
@@ -87,11 +87,7 @@
     $scope.submit = (destination) ->
       StatusMessage.display 'progress', "Saving..."
       OrderCycle.update(destination)
-<<<<<<< HEAD
-      $scope.order_cycle_form.$setPristine()
-=======
       $scope.order_cycle_form.$setPristine()
 
     $scope.cancel = (destination) ->
-      $window.location = destination
->>>>>>> f8ec0d31
+      $window.location = destination