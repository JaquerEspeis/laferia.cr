--- conflicted
+++ resolved
@@ -4,13 +4,7 @@
     $scope.product.master.product = $scope.product
     $scope.placeholder_text = ""
 
-<<<<<<< HEAD
-    $scope.$watch ->
-      $scope.product.variant_unit_with_scale
-    , ->
-=======
     $scope.$watchCollection '[product.variant_unit_with_scale, product.master.unit_value_with_description]', ->
->>>>>>> 9f5f319e
       if $scope.product.variant_unit_with_scale
         match = $scope.product.variant_unit_with_scale.match(/^([^_]+)_([\d\.]+)$/)
         if match
@@ -22,12 +16,6 @@
       else
         $scope.product.variant_unit = $scope.product.variant_unit_scale = null
 
-<<<<<<< HEAD
-    $scope.$watch ->
-      $scope.product.master.unit_value_with_description
-    , ->
-=======
->>>>>>> 9f5f319e
       if $scope.product.master.hasOwnProperty("unit_value_with_description")
         match = $scope.product.master.unit_value_with_description.match(/^([\d\.]+(?= |$)|)( |)(.*)$/)
         if match
@@ -52,9 +40,4 @@
       Object.keys(product.variants).length > 0
 
     $scope.hasUnit = (product) ->
-<<<<<<< HEAD
-      product.variant_unit_with_scale?
-
-=======
-      product.variant_unit_with_scale?
->>>>>>> 9f5f319e
+      product.variant_unit_with_scale?