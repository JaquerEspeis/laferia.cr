--- conflicted
+++ resolved
@@ -73,15 +73,9 @@
         StatusMessage.display 'success', "All changes saved"
         $scope.bulk_order_form.$setPristine()
       ).catch ->
-<<<<<<< HEAD
-        alert "#{t("unsaved_changes_warning")}"
+        StatusMessage.display 'failure', #{t("unsaved_changes_warning")}
     else
-      alert "#{t("unsaved_changes_warning")}"
-=======
-        StatusMessage.display 'failure', "Fields with red borders contain errors."
-    else
-      StatusMessage.display 'failure', "Fields with red borders contain errors."
->>>>>>> 533124fe
+      StatusMessage.display 'failure', #{t("unsaved_changes_warning")}
 
   $scope.deleteLineItem = (lineItem) ->
     if ($scope.confirmDelete && confirm(t("are_you_sure"))) || !$scope.confirmDelete
