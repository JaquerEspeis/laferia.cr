--- conflicted
+++ resolved
@@ -8,9 +8,4 @@
       $scope.product.price
 
   $scope.producer = $scope.product.supplier
-<<<<<<< HEAD
-  $scope.hasVariants = $scope.product.variants.length > 0
-=======
->>>>>>> fdff442e
-
   $scope.hasVariants = $scope.product.variants.length > 0