--- conflicted
+++ resolved
@@ -41,15 +41,9 @@
       &, & *
         font-size: 0.75rem
 
-<<<<<<< HEAD
-  .active_table_row 
-    // Inherits from active_table
-    border: 1px solid transparent 
-=======
   // Inherits from active_table
   .active_table_row
     border: 1px solid transparent
->>>>>>> d1ab2d9d
     @include border-radius(0.5em)
 
     // Foundation overrides
