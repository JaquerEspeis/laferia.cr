#product_distributors_field span {
  display: block;
}

div.pagination {
	div.pagenav {
		margin: 0px;
		span.first, span.prev, span.next, span.last {
			padding: 5px 0px;
			display:inline-block;
		}
	}
}

div.pagination_info {
	text-align: right;
}



div.applied_filter {
	margin-bottom: 5px;
	border: solid 2px #5498da;
	padding: 5px 0px;
	border-radius: 5px;
	div.four.columns {
		padding-left: 10px;
	}
}

div.option_tabs {
	div.applied_filters, div.filters, div.column_toggle {
		margin-bottom: 10px;
	}
}

div.option_tab_titles {
	h6 {
		border-radius: 3px;
		border: 1px solid #cee1f4;
		padding: 3px;
		text-align: center;
		color: darken(#cee1f4, 3);
		cursor: pointer;
		-moz-user-select: none;
		-khtml-user-select: none;
		-webkit-user-select: none;
		-ms-user-select: none;
		user-select: none;
	}
	h6.selected {
		border: 1px solid #5498da;
		color: #5498da;
	}
	margin-bottom: 10px;
}

tbody.odd {
	tr.product { td { background-color: white; } }
	tr.variant.odd { td { background-color: lighten(#eff5fc, 3); } }
	tr.variant.even { td { background-color: white; } }
}
tbody.even {
	tr.product { td { background-color: darken(#eff5fc, 1); } }
	tr.variant.odd { td { background-color: lighten(#eff5fc, 2); } }
	tr.variant.even { td { background-color: darken(#eff5fc, 1); } }
}

tbody tr.product td.actions { background-color: transparent; }
tbody tr.variant td.actions { background-color: transparent; }
tbody tr.variant td { padding: 5px 10px; }

th.left-actions, td.left-actions {
	background-color: transparent !important;
	border: none !important;
	border-right: 1px solid #cee1f4 !important;
}

li.column-list-item {
  border-radius: 3px;
  padding: 2px 20px;
  margin: 2px 1px;
  border: 2px solid #5498da;
  background-color: #5498da;
  color: white;
  font-size: 100%;
  cursor: default;
  text-align: center;
  cursor: pointer;
  -moz-user-select: none;
  -khtml-user-select: none;
  -webkit-user-select: none;
  -ms-user-select: none;
  user-select: none;
}

li.column-list-item.unselected {
  background-color: white;
  border: 2px solid lightgray;
  color: darkgray;
  font-size: 100%;
}

ul.column-list {
<<<<<<< HEAD
  padding: 5px 8px;
  border-radius: 3px;
  border: solid 1px darkgray;
  list-style:none
=======
  list-style: none;
>>>>>>> aff35e57
}

table#listing_products.bulk {
  td.supplier {
    select {
      width: 125px;
    }
  }

  td.unit {
    input, select {
      width: 100%;
    }
    select {
      margin-bottom: 0.5em;
    }
  }
}<|MERGE_RESOLUTION|>--- conflicted
+++ resolved
@@ -102,14 +102,7 @@
 }
 
 ul.column-list {
-<<<<<<< HEAD
-  padding: 5px 8px;
-  border-radius: 3px;
-  border: solid 1px darkgray;
-  list-style:none
-=======
   list-style: none;
->>>>>>> aff35e57
 }
 
 table#listing_products.bulk {
