--- conflicted
+++ resolved
@@ -52,18 +52,10 @@
   end
 
   def total_from_line_items(aggregated_line_items)
-<<<<<<< HEAD
-    Spree::Money.new(aggregated_line_items.values.map(&:total).reduce(:+)).to_s
-  end
-
-  def tax_total_from_line_items(aggregated_line_items)
-    Spree::Money.new(aggregated_line_items.values.map(&:included_tax).reduce(:+)).to_s
-=======
     Spree::Money.new aggregated_line_items.values.map(&:total).sum
   end
 
   def tax_total_from_line_items(aggregated_line_items)
     Spree::Money.new aggregated_line_items.values.map(&:included_tax).sum
->>>>>>> da57e04a
   end
 end