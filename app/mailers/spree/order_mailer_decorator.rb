Spree::OrderMailer.class_eval do
  helper HtmlHelper
  helper CheckoutHelper
  helper SpreeCurrencyHelper
  include I18nHelper

<<<<<<< HEAD
  def confirm_email_for_customer(order_or_order_id, resend = false)
    @order = find_order(order_or_order_id)
    subject = build_subject(t('order_mailer.confirm_email.subject'), resend)
    mail(:to => @order.email,
         :from => from_address,
         :subject => subject,
         :reply_to => @order.distributor.contact.email)
  end

  def confirm_email_for_shop(order_or_order_id, resend = false)
    @order = find_order(order_or_order_id)
    subject = build_subject(t('order_mailer.confirm_email.subject'), resend)
    mail(:to => @order.distributor.contact.email,
         :from => from_address,
         :subject => subject)
  end

  def invoice_email(order_or_order_id, pdf)
    @order = find_order(order_or_order_id)
    subject = build_subject(t(:invoice))
    attachments["invoice-#{@order.number}.pdf"] = pdf if pdf.present?
    mail(:to => @order.email,
         :from => from_address,
         :subject => subject,
         :reply_to => @order.distributor.contact.email)
=======
  def cancel_email(order, resend = false)
    @order = find_order(order)
    I18n.with_locale valid_locale(@order.user) do
      mail(to: order.email,
           from: from_address,
           subject: mail_subject(t('order_mailer.cancel_email.subject'), resend))
    end
  end

  def confirm_email_for_customer(order, resend = false)
    find_order(order) # Finds an order instance from an id
    I18n.with_locale valid_locale(@order.user) do
      mail(to: @order.email,
           from: from_address,
           subject: mail_subject(t('order_mailer.confirm_email.subject'), resend),
           reply_to: @order.distributor.contact.email)
    end
  end

  def confirm_email_for_shop(order, resend = false)
    find_order(order) # Finds an order instance from an id
    I18n.with_locale valid_locale(@order.user) do
      mail(to: @order.distributor.contact.email,
           from: from_address,
           subject: mail_subject(t('order_mailer.confirm_email.subject'), resend))
    end
  end

  def invoice_email(order, pdf)
    find_order(order) # Finds an order instance from an id
    attach_file("invoice-#{@order.number}.pdf", pdf)
    I18n.with_locale valid_locale(@order.user) do
      mail(to: @order.email,
           from: from_address,
           subject: mail_subject(t(:invoice), false),
           reply_to: @order.distributor.contact.email)
    end
>>>>>>> 34876cc2
  end

  private

  # Finds an order instance from an order or from an order id
  def find_order(order_or_order_id)
    order_or_order_id.respond_to?(:id) ? order_or_order_id : Spree::Order.find(order_or_order_id)
  end

  def build_subject( subject_text, resend = false )
    subject = (resend ? "[#{t(:resend).upcase}] " : "")
    subject += "#{Spree::Config[:site_name]} #{subject_text} ##{@order.number}"
  end

  private

  def mail_subject(base_subject, resend)
    resend_prefix = (resend ? "[#{t(:resend).upcase}] " : '')
    "#{resend_prefix}#{Spree::Config[:site_name]} #{base_subject} ##{@order.number}"
  end

  def attach_file(filename, file)
    attachments[filename] = file if file.present?
  end
end<|MERGE_RESOLUTION|>--- conflicted
+++ resolved
@@ -4,35 +4,8 @@
   helper SpreeCurrencyHelper
   include I18nHelper
 
-<<<<<<< HEAD
-  def confirm_email_for_customer(order_or_order_id, resend = false)
+  def cancel_email(order_or_order_id, resend = false)
     @order = find_order(order_or_order_id)
-    subject = build_subject(t('order_mailer.confirm_email.subject'), resend)
-    mail(:to => @order.email,
-         :from => from_address,
-         :subject => subject,
-         :reply_to => @order.distributor.contact.email)
-  end
-
-  def confirm_email_for_shop(order_or_order_id, resend = false)
-    @order = find_order(order_or_order_id)
-    subject = build_subject(t('order_mailer.confirm_email.subject'), resend)
-    mail(:to => @order.distributor.contact.email,
-         :from => from_address,
-         :subject => subject)
-  end
-
-  def invoice_email(order_or_order_id, pdf)
-    @order = find_order(order_or_order_id)
-    subject = build_subject(t(:invoice))
-    attachments["invoice-#{@order.number}.pdf"] = pdf if pdf.present?
-    mail(:to => @order.email,
-         :from => from_address,
-         :subject => subject,
-         :reply_to => @order.distributor.contact.email)
-=======
-  def cancel_email(order, resend = false)
-    @order = find_order(order)
     I18n.with_locale valid_locale(@order.user) do
       mail(to: order.email,
            from: from_address,
@@ -40,27 +13,29 @@
     end
   end
 
-  def confirm_email_for_customer(order, resend = false)
-    find_order(order) # Finds an order instance from an id
+  def confirm_email_for_customer(order_or_order_id, resend = false)
+    @order = find_order(order_or_order_id)
     I18n.with_locale valid_locale(@order.user) do
-      mail(to: @order.email,
-           from: from_address,
-           subject: mail_subject(t('order_mailer.confirm_email.subject'), resend),
-           reply_to: @order.distributor.contact.email)
+      subject = mail_subject(t('order_mailer.confirm_email.subject'), resend)
+      mail(:to => @order.email,
+           :from => from_address,
+           :subject => subject,
+           :reply_to => @order.distributor.contact.email)
     end
   end
 
-  def confirm_email_for_shop(order, resend = false)
-    find_order(order) # Finds an order instance from an id
+  def confirm_email_for_shop(order_or_order_id, resend = false)
+    @order = find_order(order_or_order_id)
     I18n.with_locale valid_locale(@order.user) do
-      mail(to: @order.distributor.contact.email,
-           from: from_address,
-           subject: mail_subject(t('order_mailer.confirm_email.subject'), resend))
+      subject = mail_subject(t('order_mailer.confirm_email.subject'), resend)
+      mail(:to => @order.distributor.contact.email,
+           :from => from_address,
+           :subject => subject)
     end
   end
 
-  def invoice_email(order, pdf)
-    find_order(order) # Finds an order instance from an id
+  def invoice_email(order_or_order_id, pdf)
+    @order = find_order(order_or_order_id)
     attach_file("invoice-#{@order.number}.pdf", pdf)
     I18n.with_locale valid_locale(@order.user) do
       mail(to: @order.email,
@@ -68,7 +43,6 @@
            subject: mail_subject(t(:invoice), false),
            reply_to: @order.distributor.contact.email)
     end
->>>>>>> 34876cc2
   end
 
   private
@@ -77,13 +51,6 @@
   def find_order(order_or_order_id)
     order_or_order_id.respond_to?(:id) ? order_or_order_id : Spree::Order.find(order_or_order_id)
   end
-
-  def build_subject( subject_text, resend = false )
-    subject = (resend ? "[#{t(:resend).upcase}] " : "")
-    subject += "#{Spree::Config[:site_name]} #{subject_text} ##{@order.number}"
-  end
-
-  private
 
   def mail_subject(base_subject, resend)
     resend_prefix = (resend ? "[#{t(:resend).upcase}] " : '')
