require 'open_food_network/spree_api_key_loader'

module Admin
  class VariantOverridesController < ResourceController
    include OpenFoodNetwork::SpreeApiKeyLoader
    include EnterprisesHelper

    before_filter :load_data
    before_filter :load_collection, only: [:bulk_update]
    before_filter :load_spree_api_key, only: :index

    def index; end

    def bulk_update
      # Ensure we're authorised to update all variant overrides
      @vo_set.collection.each { |vo| authorize! :update, vo }

      if @vo_set.save
        # Return saved VOs with IDs
        render json: @vo_set.collection, each_serializer: Api::Admin::VariantOverrideSerializer
      else
        if @vo_set.errors.present?
          render json: { errors: @vo_set.errors }, status: :bad_request
        else
          render nothing: true, status: :internal_server_error
        end
      end
    end

    def bulk_reset
      # Ensure we're authorised to update all variant overrides.
      @collection.each { |vo| authorize! :bulk_reset, vo }
      @collection.each(&:reset_stock!)

      if collection_errors.present?
        render json: { errors: collection_errors }, status: :bad_request
      else
        render json: @collection, each_serializer: Api::Admin::VariantOverrideSerializer
      end
    end

    private

    def load_data
      @hubs = OpenFoodNetwork::Permissions.new(spree_current_user).
        variant_override_hubs.by_name

      # Used in JS to look up the name of the producer of each product
      @producers = OpenFoodNetwork::Permissions.new(spree_current_user).
        variant_override_producers

      @hub_permissions = OpenFoodNetwork::Permissions.new(spree_current_user).
        variant_override_enterprises_per_hub

      @inventory_items = InventoryItem.where(enterprise_id: @hubs)
      @import_dates = inventory_import_dates.uniq.to_json
    end

    def inventory_import_dates
      import_dates = VariantOverride.
        distinct_import_dates.
        for_hubs(editable_enterprises.collect(&:id))

      options = [{ id: '0', name: 'All' }]
      import_dates.collect(&:import_date).map { |i| options.push(id: i.to_date, name: i.to_date.to_formatted_s(:long)) }

      options
    end

    def load_collection
      collection_hash = Hash[variant_overrides_params.each_with_index.map { |vo, i| [i, vo] }]
      @vo_set = VariantOverrideSet.new @variant_overrides, collection_attributes: collection_hash
    end

    def collection
      @variant_overrides = VariantOverride.
<<<<<<< HEAD
        includes(:variant).
        for_hubs(params[:hub_id] || @hubs).
        references(:variant)
      @variant_overrides.select { |vo| vo.variant.present? }
=======
        includes(variant: :product).
        for_hubs(params[:hub_id] || @hubs).
        select { |vo| vo.variant.present? }
>>>>>>> 868929ee
    end

    def collection_actions
      [:index, :bulk_update, :bulk_reset]
    end

    # This has been pulled from ModelSet as it is useful for compiling a list of errors on any generic collection (not necessarily a ModelSet)
    # Could be pulled down into a lower level controller if it is useful in other high level controllers
    def collection_errors
      errors = ActiveModel::Errors.new self
      full_messages = @collection.map { |element| element.errors.full_messages }.flatten
      full_messages.each { |fm| errors.add(:base, fm) }
      errors
    end

    def variant_overrides_params
      params.require(:variant_overrides).map do |variant_override|
        variant_override.permit(
          :id, :variant_id, :hub_id,
          :price, :count_on_hand, :sku, :on_demand,
          :default_stock, :resettable, :tag_list
        )
      end
    end
  end
end<|MERGE_RESOLUTION|>--- conflicted
+++ resolved
@@ -74,16 +74,10 @@
 
     def collection
       @variant_overrides = VariantOverride.
-<<<<<<< HEAD
-        includes(:variant).
-        for_hubs(params[:hub_id] || @hubs).
-        references(:variant)
-      @variant_overrides.select { |vo| vo.variant.present? }
-=======
         includes(variant: :product).
         for_hubs(params[:hub_id] || @hubs).
+        references(:variant).
         select { |vo| vo.variant.present? }
->>>>>>> 868929ee
     end
 
     def collection_actions
