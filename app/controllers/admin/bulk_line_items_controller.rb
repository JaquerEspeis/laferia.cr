module Admin
  class BulkLineItemsController < Spree::Admin::BaseController
    # GET /admin/bulk_line_items.json
    #
    def index
      order_params = params[:q].andand.delete :order
      orders = order_permissions.editable_orders.ransack(order_params).result

      @line_items = order_permissions.
        editable_line_items.where(order_id: orders).
        includes(variant: { option_values: :option_type }).
        ransack(params[:q]).result.
        reorder('spree_line_items.order_id ASC, spree_line_items.id ASC')

      @line_items = @line_items.page(page).per(params[:per_page]) if using_pagination?

      render json: { line_items: serialized_line_items, pagination: pagination_data }
    end

    # PUT /admin/bulk_line_items/:id.json
    #
    def update
      load_line_item
      authorize_update!

      # `with_lock` acquires an exclusive row lock on order so no other
      # requests can update it until the transaction is commited.
      # See https://github.com/rails/rails/blob/3-2-stable/activerecord/lib/active_record/locking/pessimistic.rb#L69
      # and https://www.postgresql.org/docs/current/static/sql-select.html#SQL-FOR-UPDATE-SHARE
      order.with_lock do
        if @line_item.update_attributes(line_item_params)
          order.update_distribution_charge!
          render nothing: true, status: :no_content # No Content, does not trigger ng resource auto-update
        else
          render json: { errors: @line_item.errors }, status: :precondition_failed
        end
      end
    end

    # DELETE /admin/bulk_line_items/:id.json
    #
    def destroy
      load_line_item
      authorize! :update, order

      @line_item.destroy
      render nothing: true, status: :no_content # No Content, does not trigger ng resource auto-update
    end

    private

    def load_line_item
      @line_item = Spree::LineItem.find(params[:id])
    end

    def model_class
      Spree::LineItem
    end

    # Returns the appropriate serializer for this controller
    #
    # @return [Api::Admin::LineItemSerializer]
    def serializer(_ams_prefix)
      Api::Admin::LineItemSerializer
    end

    def serialized_line_items
      ActiveModel::ArraySerializer.new(
        @line_items, each_serializer: serializer(nil)
      )
    end

    def authorize_update!
      authorize! :update, order
      authorize! :read, order
    end

    def order
      @line_item.order
    end

<<<<<<< HEAD
    def line_item_params
      params.require(:line_item).permit(:price, :quantity, :final_weight_volume)
=======
    def order_permissions
      ::Permissions::Order.new(spree_current_user)
    end

    def using_pagination?
      params[:per_page]
    end

    def pagination_data
      return unless using_pagination?

      {
        results: @line_items.total_count,
        pages: @line_items.num_pages,
        page: page.to_i,
        per_page: params[:per_page].to_i
      }
    end

    def page
      params[:page] || 1
>>>>>>> e64d5733
    end
  end
end<|MERGE_RESOLUTION|>--- conflicted
+++ resolved
@@ -79,10 +79,10 @@
       @line_item.order
     end
 
-<<<<<<< HEAD
     def line_item_params
       params.require(:line_item).permit(:price, :quantity, :final_weight_volume)
-=======
+    end
+
     def order_permissions
       ::Permissions::Order.new(spree_current_user)
     end
@@ -104,7 +104,6 @@
 
     def page
       params[:page] || 1
->>>>>>> e64d5733
     end
   end
 end