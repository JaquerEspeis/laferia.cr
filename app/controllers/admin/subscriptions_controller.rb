require 'open_food_network/permissions'

module Admin
  class SubscriptionsController < ResourceController
    before_filter :load_shops, only: [:index]
    before_filter :load_form_data, only: [:new, :edit]
    before_filter :strip_banned_attrs, only: [:update]
    before_filter :wrap_nested_attrs, only: [:create, :update]
    before_filter :check_for_open_orders, only: [:cancel, :pause]
    before_filter :check_for_canceled_orders, only: [:unpause]
    respond_to :json

    def index
      respond_to do |format|
        format.html do
          if view_context.subscriptions_setup_complete?(@shops)
            @order_cycles = OrderCycle.joins(:schedules).managed_by(spree_current_user)
            @payment_methods = Spree::PaymentMethod.managed_by(spree_current_user)
            @shipping_methods = Spree::ShippingMethod.managed_by(spree_current_user)
          else
            @shop = @shops.first
            render :setup_explanation
          end
        end
        format.json { render_as_json @collection, ams_prefix: params[:ams_prefix] }
      end
    end

    def new
      @subscription.bill_address = Spree::Address.new
      @subscription.ship_address = Spree::Address.new
    end

    def create
      save_form_and_render(false)
    end

    def update
      save_form_and_render
    end

    def cancel
      @subscription.cancel(@open_orders_to_keep || [])

      respond_with(@subscription) do |format|
        format.json { render_as_json @subscription }
      end
    end

    def pause
      unless params[:open_orders] == 'keep'
        @subscription.proxy_orders.placed_and_open.each(&:cancel)
      end

      @subscription.update_attributes(paused_at: Time.zone.now)
      render_as_json @subscription
    end

    def unpause
      params[:subscription][:paused_at] = nil
      save_form_and_render
    end

    private

    def save_form_and_render(render_issues = true)
<<<<<<< HEAD
      form = SubscriptionForm.new(@subscription, subscription_params)
=======
      form = OrderManagement::Subscriptions::Form.new(@subscription, params[:subscription])
>>>>>>> 868929ee
      unless form.save
        render json: { errors: form.json_errors }, status: :unprocessable_entity
        return
      end

      if render_issues
        render_as_json @subscription, order_update_issues: form.order_update_issues
      else
        render_as_json @subscription
      end
    end

    def permissions
      return @permissions unless @permissions.nil?

      @permissions = OpenFoodNetwork::Permissions.new(spree_current_user)
    end

    def collection
      if request.format.json?
        permissions.editable_subscriptions.ransack(params[:q]).result
          .preload([:shop, :customer, :schedule, :subscription_line_items, :ship_address, :bill_address, proxy_orders: { order: :order_cycle }])
      else
        Subscription.where("1=0")
      end
    end

    def load_shops
      @shops = Enterprise.managed_by(spree_current_user).is_distributor.where(enable_subscriptions: true)
    end

    def load_form_data
      @customers = Customer.of(@subscription.shop)
      @schedules = Schedule.with_coordinator(@subscription.shop)
      @payment_methods = Spree::PaymentMethod.for_distributor(@subscription.shop).for_subscriptions
      @shipping_methods = Spree::ShippingMethod.for_distributor(@subscription.shop)
      @order_cycles = OrderCycle.joins(:schedules).managed_by(spree_current_user)
    end

    # Wrap :subscription_line_items_attributes in :subscription root
    def wrap_nested_attrs
      if params[:subscription_line_items].is_a? Array
        attributes = params[:subscription_line_items].map do |sli|
          sli.slice(*SubscriptionLineItem.attribute_names + ["_destroy"])
        end
        params[:subscription][:subscription_line_items_attributes] = attributes
      end
      wrap_bill_address_attrs if params[:bill_address]
      wrap_ship_address_attrs if params[:ship_address]
    end

    def wrap_bill_address_attrs
      params[:subscription][:bill_address_attributes] = params[:bill_address].slice(*Spree::Address.attribute_names)
    end

    def wrap_ship_address_attrs
      params[:subscription][:ship_address_attributes] = params[:ship_address].slice(*Spree::Address.attribute_names)
    end

    def check_for_open_orders
      return if params[:open_orders] == 'cancel'

      @open_orders_to_keep = @subscription.proxy_orders.placed_and_open.pluck(:id)
      return if @open_orders_to_keep.empty? || params[:open_orders] == 'keep'

      render json: { errors: { open_orders: t('admin.subscriptions.confirm_cancel_open_orders_msg') } }, status: :conflict
    end

    def check_for_canceled_orders
      return if params[:canceled_orders] == 'notified'
      return if @subscription.proxy_orders.active.canceled.empty?

      render json: { errors: { canceled_orders: t('admin.subscriptions.resume_canceled_orders_msg') } }, status: :conflict
    end

    def strip_banned_attrs
      params[:subscription].delete :schedule_id
      params[:subscription].delete :customer_id
    end

    # Overriding Spree method to load data from params here so that
    # we can authorise #create using an object with required attributes
    def build_resource
      Subscription.new(subscription_params)
    end

    def ams_prefix_whitelist
      [:index]
    end

    def subscription_params
      PermittedAttributes::Subscription.new(params).call
    end
  end
end<|MERGE_RESOLUTION|>--- conflicted
+++ resolved
@@ -64,11 +64,7 @@
     private
 
     def save_form_and_render(render_issues = true)
-<<<<<<< HEAD
-      form = SubscriptionForm.new(@subscription, subscription_params)
-=======
-      form = OrderManagement::Subscriptions::Form.new(@subscription, params[:subscription])
->>>>>>> 868929ee
+      form = OrderManagement::Subscriptions::Form.new(@subscription, subscription_params)
       unless form.save
         render json: { errors: form.json_errors }, status: :unprocessable_entity
         return
