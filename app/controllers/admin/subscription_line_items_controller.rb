--- conflicted
+++ resolved
@@ -56,15 +56,11 @@
     end
 
     def variant_if_eligible(variant_id)
-<<<<<<< HEAD
-      SubscriptionVariantsService.eligible_variants(@shop).find_by(id: variant_id)
+      OrderManagement::Subscriptions::VariantsList.eligible_variants(@shop).find_by(id: variant_id)
     end
 
     def subscription_line_item_params
       params.require(:subscription_line_item).permit(:quantity, :variant_id)
-=======
-      OrderManagement::Subscriptions::VariantsList.eligible_variants(@shop).find_by_id(variant_id)
->>>>>>> 868929ee
     end
   end
 end