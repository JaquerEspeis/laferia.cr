--- conflicted
+++ resolved
@@ -174,13 +174,12 @@
       end
     end
 
-<<<<<<< HEAD
     def ams_prefix_whitelist
       [:basic]
-=======
+    end
+
     def collection_actions
       [:index, :bulk_update]
->>>>>>> 20e81d75
     end
   end
 end