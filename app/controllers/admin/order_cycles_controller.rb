require 'open_food_network/order_cycle_permissions'
require 'open_food_network/order_cycle_form_applicator'

module Admin
  class OrderCyclesController < ResourceController
    include OrderCyclesHelper

    before_filter :load_data_for_index, :only => :index
    before_filter :require_coordinator, only: :new
    before_filter :remove_protected_attrs, only: [:update]
    before_filter :remove_unauthorized_bulk_attrs, only: [:bulk_update]
    around_filter :protect_invalid_destroy, only: :destroy


    def show
      respond_to do |format|
        format.html
        format.json do
          render json: Api::Admin::OrderCycleSerializer.new(@order_cycle, current_user: spree_current_user).to_json
        end
      end
    end

    def new
      respond_to do |format|
        format.html
        format.json do
          render json: Api::Admin::OrderCycleSerializer.new(@order_cycle, current_user: spree_current_user).to_json
        end
      end
    end

    def create
      @order_cycle = OrderCycle.new(params[:order_cycle])

      respond_to do |format|
        if @order_cycle.save
          OpenFoodNetwork::OrderCycleFormApplicator.new(@order_cycle, spree_current_user).go!

          flash[:notice] = 'Your order cycle has been created.'
          format.html { redirect_to admin_order_cycles_path }
          format.json { render :json => {:success => true} }
        else
          format.html
          format.json { render :json => {:success => false} }
        end
      end
    end

    def update
      @order_cycle = OrderCycle.find params[:id]

      respond_to do |format|
        if @order_cycle.update_attributes(params[:order_cycle])
<<<<<<< HEAD
          OpenFoodNetwork::OrderCycleFormApplicator.new(@order_cycle, spree_current_user).go!

=======
          OpenFoodNetwork::OrderCycleFormApplicator.new(@order_cycle, order_cycle_permitted_enterprises).go!
>>>>>>> 0f1ec176
          flash[:notice] = 'Your order cycle has been updated.'
          format.html { redirect_to admin_order_cycles_path }
          format.json { render :json => {:success => true} }
        else
          format.html
          format.json { render :json => {:success => false} }
        end
      end
    end

    def bulk_update
      @order_cycle_set = OrderCycleSet.new(params[:order_cycle_set])
      if @order_cycle_set.save
        redirect_to main_app.admin_order_cycles_path, :notice => 'Order cycles have been updated.'
      else
        render :index
      end
    end

    def clone
      @order_cycle = OrderCycle.find params[:id]
      @order_cycle.clone!
      redirect_to main_app.admin_order_cycles_path, :notice => "Your order cycle #{@order_cycle.name} has been cloned."
    end

    # Send notifications to all producers who are part of the order cycle
    def notify_producers
      @order_cycle = OrderCycle.find params[:id]
      Delayed::Job.enqueue OrderCycleNotificationJob.new(@order_cycle)

      redirect_to main_app.admin_order_cycles_path, :notice => 'Emails to be sent to producers have been queued for sending.'
    end


    protected
    def collection(show_more=false)
      ocs = OrderCycle.accessible_by(spree_current_user)

      ocs.undated +
        ocs.soonest_closing +
        ocs.soonest_opening +
        (show_more ? ocs.closed : ocs.recently_closed)
    end

    private
    def load_data_for_index
      @show_more = !!params[:show_more]
      @order_cycle_set = OrderCycleSet.new :collection => collection(@show_more)
    end

    def require_coordinator
      if params[:coordinator_id] && @order_cycle.coordinator = permitted_coordinating_enterprises_for(@order_cycle).find_by_id(params[:coordinator_id])
        return
      end

      available_coordinators = permitted_coordinating_enterprises_for(@order_cycle).select(&:confirmed?)
      case available_coordinators.count
      when 0
        flash[:error] = "None of your enterprises have permission to coordinate an order cycle"
        redirect_to main_app.admin_order_cycles_path
      when 1
        @order_cycle.coordinator = available_coordinators.first
      else
        flash[:error] = "You don't have permission to create an order cycle coordinated by that enterprise" if params[:coordinator_id]
        render :set_coordinator
      end
    end

    def protect_invalid_destroy
      begin
        yield
      rescue ActiveRecord::InvalidForeignKey
        redirect_to main_app.admin_order_cycles_url
        flash[:error] = "That order cycle has been selected by a customer and cannot be deleted. To prevent customers from accessing it, please close it instead."
      end
    end

    def remove_protected_attrs
      params[:order_cycle].delete :coordinator_id

      unless Enterprise.managed_by(spree_current_user).include?(@order_cycle.coordinator)
        params[:order_cycle].delete_if{ |k,v| [:name, :orders_open_at, :orders_close_at].include? k.to_sym }
      end
    end

    def remove_unauthorized_bulk_attrs
      params[:order_cycle_set][:collection_attributes].each do |i, hash|
        order_cycle = OrderCycle.find(hash[:id])
        unless Enterprise.managed_by(spree_current_user).include?(order_cycle.andand.coordinator)
          params[:order_cycle_set][:collection_attributes].delete i
        end
      end
    end
  end
end<|MERGE_RESOLUTION|>--- conflicted
+++ resolved
@@ -52,12 +52,7 @@
 
       respond_to do |format|
         if @order_cycle.update_attributes(params[:order_cycle])
-<<<<<<< HEAD
           OpenFoodNetwork::OrderCycleFormApplicator.new(@order_cycle, spree_current_user).go!
-
-=======
-          OpenFoodNetwork::OrderCycleFormApplicator.new(@order_cycle, order_cycle_permitted_enterprises).go!
->>>>>>> 0f1ec176
           flash[:notice] = 'Your order cycle has been updated.'
           format.html { redirect_to admin_order_cycles_path }
           format.json { render :json => {:success => true} }
