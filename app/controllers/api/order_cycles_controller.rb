--- conflicted
+++ resolved
@@ -77,19 +77,11 @@
     end
 
     def distributor
-<<<<<<< HEAD
-      Enterprise.find_by(id: params[:distributor])
+      @distributor ||= Enterprise.find_by(id: params[:distributor])
     end
 
     def order_cycle
-      OrderCycle.find_by(id: params[:id])
-=======
-      @distributor ||= Enterprise.find_by_id(params[:distributor])
-    end
-
-    def order_cycle
-      @order_cycle ||= OrderCycle.find_by_id(params[:id])
->>>>>>> c2a9a698
+      @order_cycle ||= OrderCycle.find_by(id: params[:id])
     end
 
     def customer
