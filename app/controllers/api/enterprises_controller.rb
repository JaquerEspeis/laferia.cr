--- conflicted
+++ resolved
@@ -13,12 +13,8 @@
     end
 
     def accessible
-<<<<<<< HEAD
-      @enterprises = Enterprise.ransack(params[:q]).result.accessible_by(current_api_user).order(:name)
-=======
       permitted = OpenFoodNetwork::Permissions.new(current_api_user).order_cycle_enterprises
-      @enterprises = permitted.ransack(params[:q]).result
->>>>>>> cd44d43b
+      @enterprises = permitted.ransack(params[:q]).result.order(:name)
       render params[:template] || :bulk_index
     end
 
