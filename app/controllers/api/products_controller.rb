require 'open_food_network/permissions'

module Api
  class ProductsController < Api::BaseController
    respond_to :json
    DEFAULT_PAGE = 1
    DEFAULT_PER_PAGE = 15

    skip_authorization_check only: [:show, :bulk_products, :overridable]

    def show
      @product = find_product(params[:id])
      render json: @product, serializer: Api::Admin::ProductSerializer
    end

    def create
      authorize! :create, Spree::Product
      params[:product][:available_on] ||= Time.zone.now
      @product = Spree::Product.new(params[:product])
      begin
        if @product.save
          render json: @product, serializer: Api::Admin::ProductSerializer, status: :created
        else
          invalid_resource!(@product)
        end
      rescue ActiveRecord::RecordNotUnique
        @product.permalink = nil
        retry
      end
    end

    def update
      authorize! :update, Spree::Product
      @product = find_product(params[:id])
      if @product.update_attributes(params[:product])
        render json: @product, serializer: Api::Admin::ProductSerializer, status: :ok
      else
        invalid_resource!(@product)
      end
    end

    def destroy
      authorize! :delete, Spree::Product
      @product = find_product(params[:id])
      authorize! :delete, @product
      @product.destroy
      render json: @product, serializer: Api::Admin::ProductSerializer, status: :no_content
    end

    def bulk_products
      product_query = OpenFoodNetwork::Permissions.
        new(current_api_user).
        editable_products.
        merge(product_scope)

      if params[:import_date].present?
        product_query = product_query.
          imported_on(params[:import_date]).
          group_by_products_id
      end

      @products = product_query.
        ransack(query_params_with_defaults).
        result.
        page(params[:page] || DEFAULT_PAGE).
        per(params[:per_page] || DEFAULT_PER_PAGE)

      render_paged_products @products
    end

    def overridable
      producer_ids = OpenFoodNetwork::Permissions.new(current_api_user).
        variant_override_producers.by_name.select('enterprises.id')

      @products = paged_products_for_producers producer_ids

      render_paged_products @products, ::Api::Admin::ProductSimpleSerializer
    end

    # POST /api/products/:product_id/clone
    #
    def clone
      authorize! :create, Spree::Product
      original_product = find_product(params[:product_id])
      authorize! :update, original_product

      @product = original_product.duplicate

      render json: @product, serializer: Api::Admin::ProductSerializer, status: :created
    end

    private

    def find_product(id)
      product_scope.find_by!(permalink: id.to_s)
    rescue ActiveRecord::RecordNotFound
      product_scope.find(id)
    end

    def product_scope
      if current_api_user.has_spree_role?("admin") || current_api_user.enterprises.present?
        scope = Spree::Product
        if params[:show_deleted]
          scope = scope.with_deleted
        end
      else
        scope = Spree::Product.active
      end

      scope.includes(product_query_includes)
    end

    def product_query_includes
      [
        master: [:images],
        variants: [:default_price, :stock_locations, :stock_items, :variant_overrides,
                   { option_values: :option_type }]
      ]
    end

<<<<<<< HEAD
    def paged_products_for_producers(producers)
      Spree::Product.where(nil).
=======
    def paged_products_for_producers(producer_ids)
      Spree::Product.scoped.
>>>>>>> 868929ee
        merge(product_scope).
        includes(variants: [:product, :default_price, :stock_items]).
        where(supplier_id: producer_ids).
        by_producer.by_name.
        ransack(params[:q]).result.
        page(params[:page]).per(params[:per_page])
    end

    def render_paged_products(products, product_serializer = ::Api::Admin::ProductSerializer)
      serializer = ActiveModel::ArraySerializer.new(
        products,
        each_serializer: product_serializer
      )

      render text: {
        products: serializer,
        # This line is used by the PagedFetcher JS service (inventory).
        pages: products.num_pages,
        # This hash is used by the BulkProducts JS service.
        pagination: pagination_data(products)
      }.to_json
    end

    def query_params_with_defaults
      params[:q].to_h.reverse_merge(s: 'created_at desc')
    end

    def pagination_data(results)
      {
        results: results.total_count,
        pages: results.num_pages,
        page: (params[:page] || DEFAULT_PAGE).to_i,
        per_page: (params[:per_page] || DEFAULT_PER_PAGE).to_i
      }
    end
  end
end<|MERGE_RESOLUTION|>--- conflicted
+++ resolved
@@ -118,13 +118,8 @@
       ]
     end
 
-<<<<<<< HEAD
-    def paged_products_for_producers(producers)
+    def paged_products_for_producers(producer_ids)
       Spree::Product.where(nil).
-=======
-    def paged_products_for_producers(producer_ids)
-      Spree::Product.scoped.
->>>>>>> 868929ee
         merge(product_scope).
         includes(variants: [:product, :default_price, :stock_items]).
         where(supplier_id: producer_ids).
