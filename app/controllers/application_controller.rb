--- conflicted
+++ resolved
@@ -10,18 +10,16 @@
   end
 
   def load_data_for_sidebar
-<<<<<<< HEAD
-    @suppliers = Enterprise.is_primary_producer
+    sidebar_distributors_limit = false
+    sidebar_suppliers_limit = false
+
     @order_cycles = OrderCycle.active
-    @distributors = Enterprise.active_distributors
-=======
-    sidebar_distributors_limit = false # TODO: move to app config
-    sidebar_suppliers_limit = false
-    @sidebar_distributors = Enterprise.is_distributor.with_distributed_active_products_on_hand.by_name.limit(sidebar_distributors_limit)
+
+    @sidebar_suppliers = Enterprise.is_primary_producer.with_supplied_active_products_on_hand.limit(sidebar_suppliers_limit)
+    @total_suppliers = Enterprise.is_primary_producer.distinct_count
+
+    @sidebar_distributors = Enterprise.active_distributors.by_name.limit(sidebar_distributors_limit)
     @total_distributors = Enterprise.is_distributor.distinct_count
-    @sidebar_suppliers = Enterprise.is_primary_producer.with_supplied_active_products_on_hand.limit(sidebar_suppliers_limit) 
-    @total_suppliers = Enterprise.is_primary_producer.distinct_count
->>>>>>> 863236b8
   end
 
   # All render calls within the block will be performed with the specified format
