--- conflicted
+++ resolved
@@ -247,15 +247,10 @@
       end
 
       def suppliers_of_products_distributed_by(distributors)
-<<<<<<< HEAD
-        distributors.map { |d| Spree::Product.in_distributor(d).includes(:supplier).to_a }.
-          flatten.map(&:supplier).uniq
-=======
         supplier_ids = Spree::Product.in_distributors(distributors).
           select('spree_products.supplier_id')
 
         Enterprise.where(id: supplier_ids)
->>>>>>> 5cca8693
       end
 
       # Load order cycles the current user has access to
