--- conflicted
+++ resolved
@@ -18,11 +18,7 @@
       end
 
       # Spree allows soft deletes of shipping_methods but our reports are not adapted to that.
-<<<<<<< HEAD
-      # So, this method prevents the deletion (even soft) of shipping_methods that are referenced in orders.
-=======
-      #   So, here we prevent the deletion (even soft) of shipping_methods used in orders.
->>>>>>> 6cd07cd1
+      #   So, this method prevents the deletion (even soft) of shipping_methods that are referenced in orders.
       def do_not_destroy_referenced_shipping_methods
         order = Order.joins(shipments: :shipping_rates).where( spree_shipping_rates: { :shipping_method_id => @object } ).first
         if order
