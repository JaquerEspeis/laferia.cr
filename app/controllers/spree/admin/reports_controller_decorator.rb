--- conflicted
+++ resolved
@@ -4,11 +4,8 @@
 require 'open_food_network/group_buy_report'
 require 'open_food_network/order_grouper'
 require 'open_food_network/customers_report'
-<<<<<<< HEAD
 require 'open_food_network/users_and_enterprises_report'
-=======
 require 'open_food_network/order_cycle_management_report'
->>>>>>> 7e49bd63
 
 Spree::Admin::ReportsController.class_eval do
 
@@ -640,13 +637,9 @@
       :orders_and_fulfillment => {:name => "Orders & Fulfillment Reports", :description => ''},
       :customers => {:name => "Customers", :description => 'Customer details'},
       :products_and_inventory => {:name => "Products & Inventory", :description => ''},
-<<<<<<< HEAD
       :sales_total => { :name => "Sales Total", :description => "Sales Total For All Orders" },
       :users_and_enterprises => { :name => "Users & Enterprises", :description => "Enterprise Ownership & Status" }
-=======
       :order_cycle_management => {:name => "Order Cycle Management", :description => ''}
-      
->>>>>>> 7e49bd63
     }
     # Return only reports the user is authorized to view.
     reports.select { |action| can? action, :report }
