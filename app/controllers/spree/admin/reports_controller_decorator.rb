require 'csv'
require 'open_food_network/order_and_distributor_report'
require 'open_food_network/products_and_inventory_report'
require 'open_food_network/group_buy_report'
require 'open_food_network/order_grouper'
require 'open_food_network/customers_report'
require 'open_food_network/users_and_enterprises_report'
<<<<<<< HEAD
require 'open_food_network/order_cycle_management_report'
=======
require 'open_food_network/sales_tax_report'
>>>>>>> dc735611

Spree::Admin::ReportsController.class_eval do

  include Spree::ReportsHelper

  REPORT_TYPES = {
    orders_and_fulfillment: [
      ['Order Cycle Supplier Totals',:order_cycle_supplier_totals],
      ['Order Cycle Supplier Totals by Distributor',:order_cycle_supplier_totals_by_distributor],
      ['Order Cycle Distributor Totals by Supplier',:order_cycle_distributor_totals_by_supplier],
      ['Order Cycle Customer Totals',:order_cycle_customer_totals]
    ],
    products_and_inventory: [
      ['All products', :all_products],
      ['Inventory (on hand)', :inventory]
    ],
    customers: [
      ["Mailing List", :mailing_list],
      ["Addresses", :addresses]
    ],
    order_cycle_management: [
      ["Payment Methods Report", :payment_methods_report]
    ]
  }

  # Fetches user's distributors, suppliers and order_cycles
  before_filter :load_data, only: [:customers, :products_and_inventory, :order_cycle_management]

  # Render a partial for orders and fulfillment description
  respond_override :index => { :html => { :success => lambda {
    @reports[:orders_and_fulfillment][:description] =
      render_to_string(partial: 'orders_and_fulfillment_description', layout: false, locals: {report_types: REPORT_TYPES[:orders_and_fulfillment]}).html_safe
    @reports[:products_and_inventory][:description] =
      render_to_string(partial: 'products_and_inventory_description', layout: false, locals: {report_types: REPORT_TYPES[:products_and_inventory]}).html_safe
    @reports[:customers][:description] =
      render_to_string(partial: 'customers_description', layout: false, locals: {report_types: REPORT_TYPES[:customers]}).html_safe
    @reports[:order_cycle_management][:description] =
      render_to_string(partial: 'order_cycle_management_description', layout: false, locals: {report_types: REPORT_TYPES[:order_cycle_management]}).html_safe
  } } }


  # Overide spree reports list.
  def index
    @reports = authorized_reports
    respond_with(@reports)
  end

  # This action is short because we refactored it like bosses
  def customers
    @report_types = REPORT_TYPES[:customers]
    @report_type = params[:report_type]
    @report = OpenFoodNetwork::CustomersReport.new spree_current_user, params

    render_report(@report.header, @report.table, params[:csv], "customers.csv")
  end

  def order_cycle_management
    @report_types = REPORT_TYPES[:order_cycle_management]
    @report_type = params[:report_type]
    @report = OpenFoodNetwork::OrderCycleManagementReport.new spree_current_user, params

    @search = Spree::Order.complete.not_state(:canceled).managed_by(spree_current_user).search(params[:q])

    @orders = @search.result

    render_report(@report.header, @report.table, params[:csv], "customers.csv")
  end

  def orders_and_distributors
    params[:q] ||= {}

    if params[:q][:completed_at_gt].blank?
      params[:q][:completed_at_gt] = Time.zone.now.beginning_of_month
    else
      params[:q][:completed_at_gt] = Time.zone.parse(params[:q][:completed_at_gt]).beginning_of_day rescue Time.zone.now.beginning_of_month
    end

    if params[:q] && !params[:q][:completed_at_lt].blank?
      params[:q][:completed_at_lt] = Time.zone.parse(params[:q][:completed_at_lt]).end_of_day rescue ""
    end
    params[:q][:meta_sort] ||= "completed_at.desc"

    @search = Spree::Order.complete.not_state(:canceled).managed_by(spree_current_user).search(params[:q])
    orders = @search.result

    @report = OpenFoodNetwork::OrderAndDistributorReport.new orders
    unless params[:csv]
      render :html => @report
    else
      csv_string = CSV.generate do |csv|
        csv << @report.header
        @report.table.each { |row| csv << row }
      end
      send_data csv_string, :filename => "orders_and_distributors.csv"
    end
  end
  
  def sales_tax
    params[:q] = {} unless params[:q]

    if params[:q][:completed_at_gt].blank?
      params[:q][:completed_at_gt] = Time.zone.now.beginning_of_month
    else
      params[:q][:completed_at_gt] = Time.zone.parse(params[:q][:completed_at_gt]).beginning_of_day rescue Time.zone.now.beginning_of_month
    end

    if params[:q] && !params[:q][:completed_at_lt].blank?
      params[:q][:completed_at_lt] = Time.zone.parse(params[:q][:completed_at_lt]).end_of_day rescue ""
    end
    params[:q][:meta_sort] ||= "completed_at.desc"

    @search = Spree::Order.complete.not_state(:canceled).managed_by(spree_current_user).search(params[:q])
    orders = @search.result
    @distributors = Enterprise.is_distributor.managed_by(spree_current_user)

    @report = OpenFoodNetwork::SalesTaxReport.new orders
    unless params[:csv]
      render :html => @report
    else
      csv_string = CSV.generate do |csv|
        csv << @report.header
        @report.table.each { |row| csv << row }
      end
      send_data csv_string, :filename => "sales_tax.csv"
    end
  end

  def bulk_coop
    params[:q] = {} unless params[:q]

    if params[:q][:completed_at_gt].blank?
      params[:q][:completed_at_gt] = Time.zone.now.beginning_of_month
    else
      params[:q][:completed_at_gt] = Time.zone.parse(params[:q][:completed_at_gt]).beginning_of_day rescue Time.zone.now.beginning_of_month
    end

    if params[:q] && !params[:q][:completed_at_lt].blank?
      params[:q][:completed_at_lt] = Time.zone.parse(params[:q][:completed_at_lt]).end_of_day rescue ""
    end
    params[:q][:meta_sort] ||= "completed_at.desc"

    @search = Spree::Order.complete.not_state(:canceled).managed_by(spree_current_user).search(params[:q])

    orders = @search.result
    @line_items = orders.map { |o| o.line_items.managed_by(spree_current_user) }.flatten

    @distributors = Enterprise.is_distributor.managed_by(spree_current_user)
    @report_type = params[:report_type]

    case params[:report_type]
    when "bulk_coop_supplier_report"

      header = ["Supplier", "Product", "Unit Size", "Variant", "Weight", "Sum Total", "Sum Max Total", "Units Required", "Remainder"]

      columns = [ proc { |lis| lis.first.variant.product.supplier.name },
        proc { |lis| lis.first.variant.product.name },
        proc { |lis| lis.first.variant.product.group_buy ? (lis.first.variant.product.group_buy_unit_size || 0.0) : "" },
        proc { |lis| lis.first.variant.full_name },
        proc { |lis| lis.first.variant.weight || 0 },
        proc { |lis|  lis.sum { |li| li.quantity } },
        proc { |lis| lis.sum { |li| li.max_quantity || 0 } },
        proc { |lis| "" },
        proc { |lis| "" } ]

      rules = [ { group_by: proc { |li| li.variant.product.supplier },
        sort_by: proc { |supplier| supplier.name } },
        { group_by: proc { |li| li.variant.product },
        sort_by: proc { |product| product.name },
        summary_columns: [ proc { |lis| lis.first.variant.product.supplier.name },
          proc { |lis| lis.first.variant.product.name },
          proc { |lis| lis.first.variant.product.group_buy ? (lis.first.variant.product.group_buy_unit_size || 0.0) : "" },
          proc { |lis| "" },
          proc { |lis| "" },
          proc { |lis| lis.sum { |li| (li.quantity || 0) * (li.variant.weight || 0) } },
          proc { |lis| lis.sum { |li| (li.max_quantity || 0) * (li.variant.weight || 0) } },
          proc { |lis| ( (lis.first.variant.product.group_buy_unit_size || 0).zero? ? 0 : ( lis.sum { |li| ( [li.max_quantity || 0, li.quantity || 0].max ) * (li.variant.weight || 0) } / lis.first.variant.product.group_buy_unit_size ) ).floor },
          proc { |lis| lis.sum { |li| ( [li.max_quantity || 0, li.quantity || 0].max) * (li.variant.weight || 0) } - ( ( (lis.first.variant.product.group_buy_unit_size || 0).zero? ? 0 : ( lis.sum { |li| ( [li.max_quantity || 0, li.quantity || 0].max) * (li.variant.weight || 0) } / lis.first.variant.product.group_buy_unit_size ) ).floor * (lis.first.variant.product.group_buy_unit_size || 0) ) } ] },
        { group_by: proc { |li| li.variant },
        sort_by: proc { |variant| variant.full_name } } ]

    when "bulk_coop_allocation"

      header = ["Customer", "Product", "Unit Size", "Variant", "Weight", "Sum Total", "Sum Max Total", "Total Allocated", "Remainder"]

      columns = [ proc { |lis| lis.first.order.bill_address.firstname + " " + lis.first.order.bill_address.lastname },
        proc { |lis| lis.first.variant.product.name },
        proc { |lis| lis.first.variant.product.group_buy ? (lis.first.variant.product.group_buy_unit_size || 0.0) : "" },
        proc { |lis| lis.first.variant.full_name },
        proc { |lis| lis.first.variant.weight || 0 },
        proc { |lis| lis.sum { |li| li.quantity } },
        proc { |lis| lis.sum { |li| li.max_quantity || 0 } },
        proc { |lis| "" },
        proc { |lis| "" } ]

      rules = [ { group_by: proc { |li| li.variant.product },
        sort_by: proc { |product| product.name },
        summary_columns: [ proc { |lis| "TOTAL" },
          proc { |lis| lis.first.variant.product.name },
          proc { |lis| lis.first.variant.product.group_buy ? (lis.first.variant.product.group_buy_unit_size || 0.0) : "" },
          proc { |lis| "" },
          proc { |lis| "" },
          proc { |lis| lis.sum { |li| li.quantity * (li.variant.weight || 0) } },
          proc { |lis| lis.sum { |li| (li.max_quantity || 0) * (li.variant.weight || 0) } },
          proc { |lis| ( (lis.first.variant.product.group_buy_unit_size || 0).zero? ? 0 : ( lis.sum { |li| ( [li.max_quantity || 0, li.quantity || 0].max ) * (li.variant.weight || 0) } / lis.first.variant.product.group_buy_unit_size ) ).floor * (lis.first.variant.product.group_buy_unit_size || 0) },
          proc { |lis| lis.sum { |li| ( [li.max_quantity || 0, li.quantity || 0].max ) * (li.variant.weight || 0) } - ( ( (lis.first.variant.product.group_buy_unit_size || 0).zero? ? 0 : ( lis.sum { |li| ( [li.max_quantity || 0, li.quantity || 0].max ) * (li.variant.weight || 0) } / lis.first.variant.product.group_buy_unit_size ) ).floor * (lis.first.variant.product.group_buy_unit_size || 0) ) } ] },
        { group_by: proc { |li| li.variant },
        sort_by: proc { |variant| variant.full_name } },
        { group_by: proc { |li| li.order },
        sort_by: proc { |order| order.to_s } } ]

    when "bulk_coop_packing_sheets"

      header = ["Customer", "Product", "Variant", "Sum Total"]

      columns = [ proc { |lis| lis.first.order.bill_address.firstname + " " + lis.first.order.bill_address.lastname },
        proc { |lis| lis.first.variant.product.name },
        proc { |lis| lis.first.variant.full_name },
        proc { |lis|  lis.sum { |li| li.quantity } } ]

      rules = [ { group_by: proc { |li| li.variant.product },
        sort_by: proc { |product| product.name } },
        { group_by: proc { |li| li.variant },
        sort_by: proc { |variant| variant.full_name } },
        { group_by: proc { |li| li.order },
        sort_by: proc { |order| order.to_s } } ]

    when "bulk_coop_customer_payments"

      header = ["Customer", "Date of Order", "Total Cost", "Amount Owing", "Amount Paid"]

      columns = [ proc { |lis| lis.first.order.bill_address.firstname + " " + lis.first.order.bill_address.lastname },
        proc { |lis| lis.first.order.completed_at.to_s },
        proc { |lis| lis.map { |li| li.order }.uniq.sum { |o| o.total } },
        proc { |lis| lis.map { |li| li.order }.uniq.sum { |o| o.outstanding_balance } },
        proc { |lis| lis.map { |li| li.order }.uniq.sum { |o| o.payment_total } } ]

      rules = [ { group_by: proc { |li| li.order },
        sort_by: proc { |order|  order.completed_at } } ]

    else # List all line items

      header = ["Supplier", "Product", "Unit Size", "Variant", "Weight", "Sum Total", "Sum Max Total", "Units Required", "Remainder"]

      columns = [ proc { |lis| lis.first.variant.product.supplier.name },
        proc { |lis| lis.first.variant.product.name },
        proc { |lis| lis.first.variant.product.group_buy ? (lis.first.variant.product.group_buy_unit_size || 0.0) : "" },
        proc { |lis| lis.first.variant.full_name },
        proc { |lis| lis.first.variant.weight || 0 },
        proc { |lis|  lis.sum { |li| li.quantity } },
        proc { |lis| lis.sum { |li| li.max_quantity || 0 } },
        proc { |lis| "" },
        proc { |lis| "" } ]

      rules = [ { group_by: proc { |li| li.variant.product.supplier },
        sort_by: proc { |supplier| supplier.name } },
        { group_by: proc { |li| li.variant.product },
        sort_by: proc { |product| product.name },
        summary_columns: [ proc { |lis| lis.first.variant.product.supplier.name },
          proc { |lis| lis.first.variant.product.name },
          proc { |lis| lis.first.variant.product.group_buy ? (lis.first.variant.product.group_buy_unit_size || 0.0) : "" },
          proc { |lis| "" },
          proc { |lis| "" },
          proc { |lis| lis.sum { |li| li.quantity * (li.variant.weight || 0) } },
          proc { |lis| lis.sum { |li| (li.max_quantity || 0) * (li.variant.weight || 0) } },
          proc { |lis| ( (lis.first.variant.product.group_buy_unit_size || 0).zero? ? 0 : ( lis.sum { |li| ( [li.max_quantity || 0, li.quantity || 0].max ) * (li.variant.weight || 0) } / lis.first.variant.product.group_buy_unit_size ) ).floor },
          proc { |lis| lis.sum { |li| ( [li.max_quantity || 0, li.quantity || 0].max ) * (li.variant.weight || 0) } - ( ( (lis.first.variant.product.group_buy_unit_size || 0).zero? ? 0 : ( lis.sum { |li| ( [li.max_quantity || 0, li.quantity || 0].max ) * (li.variant.weight || 0) } / lis.first.variant.product.group_buy_unit_size ) ).floor * (lis.first.variant.product.group_buy_unit_size || 0) ) } ] },
        { group_by: proc { |li| li.variant },
        sort_by: proc { |variant| variant.full_name } } ]

    end

    order_grouper = OpenFoodNetwork::OrderGrouper.new rules, columns

    @header = header
    @table = order_grouper.table(@line_items)
    csv_file_name = "bulk_coop.csv"

    render_report(@header, @table, params[:csv], csv_file_name)
  end

  def payments
    params[:q] = {} unless params[:q]

    if params[:q][:completed_at_gt].blank?
      params[:q][:completed_at_gt] = Time.zone.now.beginning_of_month
    else
      params[:q][:completed_at_gt] = Time.zone.parse(params[:q][:completed_at_gt]).beginning_of_day rescue Time.zone.now.beginning_of_month
    end

    if params[:q] && !params[:q][:completed_at_lt].blank?
      params[:q][:completed_at_lt] = Time.zone.parse(params[:q][:completed_at_lt]).end_of_day rescue ""
    end
    params[:q][:meta_sort] ||= "completed_at.desc"

    @search = Spree::Order.complete.not_state(:canceled).managed_by(spree_current_user).search(params[:q])

    orders = @search.result
    payments = orders.map { |o| o.payments.select { |payment| payment.completed? } }.flatten # Only select completed payments

    @distributors = Enterprise.is_distributor.managed_by(spree_current_user)
    @report_type = params[:report_type]

    case params[:report_type]
    when "payments_by_payment_type"
      table_items = payments

      header = ["Payment State", "Distributor", "Payment Type", "Total (#{currency_symbol})"]

      columns = [ proc { |payments| payments.first.order.payment_state },
        proc { |payments| payments.first.order.distributor.name },
        proc { |payments| payments.first.payment_method.name },
        proc { |payments| payments.sum { |payment| payment.amount } } ]

      rules = [ { group_by: proc { |payment| payment.order.payment_state },
        sort_by: proc { |payment_state| payment_state } },
        { group_by: proc { |payment| payment.order.distributor },
        sort_by: proc { |distributor| distributor.name } },
        { group_by: proc { |payment| payment.payment_method },
        sort_by: proc { |method| method.name } } ]

    when "itemised_payment_totals"
      table_items = orders

      header = ["Payment State", "Distributor", "Product Total (#{currency_symbol})", "Shipping Total (#{currency_symbol})", "Outstanding Balance (#{currency_symbol})", "Total (#{currency_symbol})"]

      columns = [ proc { |orders| orders.first.payment_state },
        proc { |orders| orders.first.distributor.name },
        proc { |orders| orders.sum { |o| o.item_total } },
        proc { |orders| orders.sum { |o| o.ship_total } },
        proc { |orders| orders.sum { |o| o.outstanding_balance } },
        proc { |orders| orders.sum { |o| o.total } } ]

      rules = [ { group_by: proc { |order| order.payment_state },
        sort_by: proc { |payment_state| payment_state } },
        { group_by: proc { |order| order.distributor },
        sort_by: proc { |distributor| distributor.name } } ]

    when "payment_totals"
      table_items = orders

      header = ["Payment State", "Distributor", "Product Total (#{currency_symbol})", "Shipping Total (#{currency_symbol})", "Total (#{currency_symbol})", "EFT (#{currency_symbol})", "PayPal (#{currency_symbol})", "Outstanding Balance (#{currency_symbol})"]

      columns = [ proc { |orders| orders.first.payment_state },
        proc { |orders| orders.first.distributor.name },
        proc { |orders| orders.sum { |o| o.item_total } },
        proc { |orders| orders.sum { |o| o.ship_total } },
        proc { |orders| orders.sum { |o| o.total } },
        proc { |orders| orders.sum { |o| o.payments.select { |payment| payment.completed? && (payment.payment_method.name.to_s.include? "EFT") }.sum { |payment| payment.amount } } },
        proc { |orders| orders.sum { |o| o.payments.select { |payment| payment.completed? && (payment.payment_method.name.to_s.include? "PayPal") }.sum{ |payment| payment.amount } } },
        proc { |orders| orders.sum { |o| o.outstanding_balance } } ]

      rules = [ { group_by: proc { |order| order.payment_state },
        sort_by: proc { |payment_state| payment_state } },
        { group_by: proc { |order| order.distributor },
        sort_by: proc { |distributor| distributor.name } } ]

    else
      table_items = payments

      header = ["Payment State", "Distributor", "Payment Type", "Total (#{currency_symbol})"]

      columns = [ proc { |payments| payments.first.order.payment_state },
        proc { |payments| payments.first.order.distributor.name },
        proc { |payments| payments.first.payment_method.name },
        proc { |payments| payments.sum { |payment| payment.amount } } ]

      rules = [ { group_by: proc { |payment| payment.order.payment_state },
        sort_by: proc { |payment_state| payment_state } },
        { group_by: proc { |payment| payment.order.distributor },
        sort_by: proc { |distributor| distributor.name } },
        { group_by: proc { |payment| payment.payment_method },
        sort_by: proc { |method| method.name } } ]

    end

    order_grouper = OpenFoodNetwork::OrderGrouper.new rules, columns

    @header = header
    @table = order_grouper.table(table_items)
    csv_file_name = "payments.csv"

    render_report(@header, @table, params[:csv], csv_file_name)

  end

  def orders_and_fulfillment
    # -- Prepare parameters
    params[:q] ||= {}

    if params[:q][:completed_at_gt].blank?
      params[:q][:completed_at_gt] = Time.zone.now.beginning_of_month
    else
      params[:q][:completed_at_gt] = Time.zone.parse(params[:q][:completed_at_gt]) rescue Time.zone.now.beginning_of_month
    end

    if params[:q] && !params[:q][:completed_at_lt].blank?
      params[:q][:completed_at_lt] = Time.zone.parse(params[:q][:completed_at_lt]) rescue ""
    end
    params[:q][:meta_sort] ||= "completed_at.desc"

    # -- Search
    @search = Spree::Order.complete.not_state(:canceled).managed_by(spree_current_user).search(params[:q])
    orders = @search.result
    @line_items = orders.map do |o|
      lis = o.line_items.managed_by(spree_current_user)
      lis = lis.supplied_by_any(params[:supplier_id_in]) if params[:supplier_id_in].present?
      lis
    end.flatten
    #payments = orders.map { |o| o.payments.select { |payment| payment.completed? } }.flatten # Only select completed payments

    # -- Prepare form options
    my_distributors = Enterprise.is_distributor.managed_by(spree_current_user)
    my_suppliers = Enterprise.is_primary_producer.managed_by(spree_current_user)

    # My distributors and any distributors distributing products I supply
    @distributors = my_distributors | Enterprise.with_distributed_products_outer.merge(Spree::Product.in_any_supplier(my_suppliers))

    # My suppliers and any suppliers supplying products I distribute
    @suppliers = my_suppliers | my_distributors.map { |d| Spree::Product.in_distributor(d) }.flatten.map(&:supplier).uniq

    @order_cycles = OrderCycle.active_or_complete.accessible_by(spree_current_user).order('orders_close_at DESC')
    @report_types = REPORT_TYPES[:orders_and_fulfillment]
    @report_type = params[:report_type]

    # -- Format according to report type
    case params[:report_type]
    when "order_cycle_supplier_totals"
      table_items = @line_items
      @include_blank = 'All'

      header = ["Producer", "Product", "Variant", "Amount", "Total Units", "Curr. Cost per Unit", "Total Cost", "Status", "Incoming Transport"]

      columns = [ proc { |line_items| line_items.first.variant.product.supplier.name },
        proc { |line_items| line_items.first.variant.product.name },
        proc { |line_items| line_items.first.variant.full_name },
        proc { |line_items| line_items.sum { |li| li.quantity } },
        proc { |line_items| total_units(line_items) },
        proc { |line_items| line_items.first.price },
        proc { |line_items| line_items.sum { |li| li.amount } },
        proc { |line_items| "" },
        proc { |line_items| "incoming transport" } ]

        rules = [ { group_by: proc { |line_item| line_item.variant.product.supplier },
          sort_by: proc { |supplier| supplier.name } },
          { group_by: proc { |line_item| line_item.variant.product },
          sort_by: proc { |product| product.name } },
          { group_by: proc { |line_item| line_item.variant },
          sort_by: proc { |variant| variant.full_name } } ]

    when "order_cycle_supplier_totals_by_distributor"
      table_items = @line_items
      @include_blank = 'All'

      header = ["Producer", "Product", "Variant", "To Hub", "Amount", "Curr. Cost per Unit", "Total Cost", "Shipping Method"]

      columns = [ proc { |line_items| line_items.first.variant.product.supplier.name },
        proc { |line_items| line_items.first.variant.product.name },
        proc { |line_items| line_items.first.variant.full_name },
        proc { |line_items| line_items.first.order.distributor.name },
        proc { |line_items| line_items.sum { |li| li.quantity } },
        proc { |line_items| line_items.first.price },
        proc { |line_items| line_items.sum { |li| li.amount } },
        proc { |line_items| "shipping method" } ]

      rules = [ { group_by: proc { |line_item| line_item.variant.product.supplier },
        sort_by: proc { |supplier| supplier.name } },
        { group_by: proc { |line_item| line_item.variant.product },
        sort_by: proc { |product| product.name } },
        { group_by: proc { |line_item| line_item.variant },
        sort_by: proc { |variant| variant.full_name },
        summary_columns: [ proc { |line_items| "" },
          proc { |line_items| "" },
          proc { |line_items| "" },
          proc { |line_items| "TOTAL" },
          proc { |line_items| "" },
          proc { |line_items| "" },
          proc { |line_items| line_items.sum { |li| li.amount } },
          proc { |line_items| "" } ] },
        { group_by: proc { |line_item| line_item.order.distributor },
        sort_by: proc { |distributor| distributor.name } } ]

    when "order_cycle_distributor_totals_by_supplier"
      table_items = @line_items
      @include_blank = 'All'

      header = ["Hub", "Producer", "Product", "Variant", "Amount", "Curr. Cost per Unit", "Total Cost", "Total Shipping Cost", "Shipping Method"]

      columns = [ proc { |line_items| line_items.first.order.distributor.name },
        proc { |line_items| line_items.first.variant.product.supplier.name },
        proc { |line_items| line_items.first.variant.product.name },
        proc { |line_items| line_items.first.variant.full_name },
        proc { |line_items| line_items.sum { |li| li.quantity } },
        proc { |line_items| line_items.first.price },
        proc { |line_items| line_items.sum { |li| li.amount } },
        proc { |line_items| "" },
        proc { |line_items| "shipping method" } ]

      rules = [ { group_by: proc { |line_item| line_item.order.distributor },
        sort_by: proc { |distributor| distributor.name },
        summary_columns: [ proc { |line_items| "" },
          proc { |line_items| "TOTAL" },
          proc { |line_items| "" },
          proc { |line_items| "" },
          proc { |line_items| "" },
          proc { |line_items| "" },
          proc { |line_items| line_items.sum { |li| li.amount } },
          proc { |line_items| line_items.map { |li| li.order }.uniq.sum { |o| o.ship_total } },
          proc { |line_items| "" } ] },
        { group_by: proc { |line_item| line_item.variant.product.supplier },
        sort_by: proc { |supplier| supplier.name } },
        { group_by: proc { |line_item| line_item.variant.product },
        sort_by: proc { |product| product.name } },
        { group_by: proc { |line_item| line_item.variant },
        sort_by: proc { |variant| variant.full_name } } ]

    when "order_cycle_customer_totals"
      table_items = @line_items
      @include_blank = 'All'

      header = ["Hub", "Customer", "Email", "Phone", "Producer", "Product", "Variant", "Amount", "Item (#{currency_symbol})", "Item + Fees (#{currency_symbol})", "Dist (#{currency_symbol})", "Ship (#{currency_symbol})", "Total (#{currency_symbol})", "Paid?",
                "Shipping", "Delivery?", "Ship street", "Ship street 2", "Ship city", "Ship postcode", "Ship state", "Order notes"]

      rsa = proc { |line_items| line_items.first.order.shipping_method.andand.require_ship_address }

      columns = [ proc { |line_items| line_items.first.order.distributor.name },
        proc { |line_items| line_items.first.order.bill_address.firstname + " " + line_items.first.order.bill_address.lastname },
        proc { |line_items| line_items.first.order.email },
        proc { |line_items| line_items.first.order.bill_address.phone },
        proc { |line_items| line_items.first.variant.product.supplier.name },
        proc { |line_items| line_items.first.variant.product.name },
        proc { |line_items| line_items.first.variant.full_name },
        proc { |line_items| line_items.sum { |li| li.quantity } },
        proc { |line_items| line_items.sum { |li| li.amount } },
        proc { |line_items| line_items.sum { |li| li.amount_with_adjustments } },
        proc { |line_items| "" },
        proc { |line_items| "" },
        proc { |line_items| "" },
        proc { |line_items| "" },

        proc { |line_items| line_items.first.order.shipping_method.andand.name },
        proc { |line_items| rsa.call(line_items) ? 'Y' : 'N' },
        proc { |line_items| line_items.first.order.ship_address.andand.address1 if rsa.call(line_items) },
        proc { |line_items| line_items.first.order.ship_address.andand.address2 if rsa.call(line_items) },
        proc { |line_items| line_items.first.order.ship_address.andand.city if rsa.call(line_items) },
        proc { |line_items| line_items.first.order.ship_address.andand.zipcode if rsa.call(line_items) },
        proc { |line_items| line_items.first.order.ship_address.andand.state if rsa.call(line_items) },

        proc { |line_items| line_items.first.order.special_instructions }]

    rules = [ { group_by: proc { |line_item| line_item.order.distributor },
      sort_by: proc { |distributor| distributor.name } },
      { group_by: proc { |line_item| line_item.order },
      sort_by: proc { |order| order.bill_address.lastname + " " + order.bill_address.firstname },
      summary_columns: [ proc { |line_items| line_items.first.order.distributor.name },
        proc { |line_items| line_items.first.order.bill_address.firstname + " " + line_items.first.order.bill_address.lastname },
        proc { |line_items| "" },
        proc { |line_items| "" },
        proc { |line_items| "" },
        proc { |line_items| "TOTAL" },
        proc { |line_items| "" },
        proc { |line_items| "" },
        proc { |line_items| line_items.sum { |li| li.amount } },
        proc { |line_items| line_items.sum { |li| li.amount_with_adjustments } },
        proc { |line_items| line_items.map { |li| li.order }.uniq.sum { |o| o.admin_and_handling_total } },
        proc { |line_items| line_items.map { |li| li.order }.uniq.sum { |o| o.ship_total } },
        proc { |line_items| line_items.map { |li| li.order }.uniq.sum { |o| o.total } },
        proc { |line_items| line_items.all? { |li| li.order.paid? } ? "Yes" : "No" },

        proc { |line_items| "" },
        proc { |line_items| "" },
        proc { |line_items| "" },
        proc { |line_items| "" },
        proc { |line_items| "" },
        proc { |line_items| "" },
        proc { |line_items| "" },

        proc { |line_items| "" } ] },

      { group_by: proc { |line_item| line_item.variant.product },
      sort_by: proc { |product| product.name } },
      { group_by: proc { |line_item| line_item.variant },
       sort_by: proc { |variant| variant.full_name } } ]

    else
      table_items = @line_items
      @include_blank = 'All'

      header = ["Producer", "Product", "Variant", "Amount", "Curr. Cost per Unit", "Total Cost", "Status", "Incoming Transport"]

      columns = [ proc { |line_items| line_items.first.variant.product.supplier.name },
        proc { |line_items| line_items.first.variant.product.name },
        proc { |line_items| line_items.first.variant.full_name },
        proc { |line_items| line_items.sum { |li| li.quantity } },
        proc { |line_items| line_items.first.price },
        proc { |line_items| line_items.sum { |li| li.quantity * li.price } },
        proc { |line_items| "" },
        proc { |line_items| "incoming transport" } ]

      rules = [ { group_by: proc { |line_item| line_item.variant.product.supplier },
        sort_by: proc { |supplier| supplier.name } },
        { group_by: proc { |line_item| line_item.variant.product },
        sort_by: proc { |product| product.name } },
        { group_by: proc { |line_item| line_item.variant },
        sort_by: proc { |variant| variant.full_name } } ]

    end

    order_grouper = OpenFoodNetwork::OrderGrouper.new rules, columns

    @header = header
    @table = order_grouper.table(table_items)
    csv_file_name = "#{__method__}.csv"

    render_report(@header, @table, params[:csv], csv_file_name)

  end

  def products_and_inventory
    @report_types = REPORT_TYPES[:products_and_inventory]
    @report = OpenFoodNetwork::ProductsAndInventoryReport.new spree_current_user, params
    render_report(@report.header, @report.table, params[:csv], "products_and_inventory.csv")
  end

  def users_and_enterprises
    # @report_types = REPORT_TYPES[:users_and_enterprises]
    @report = OpenFoodNetwork::UsersAndEnterprisesReport.new params
    render_report(@report.header, @report.table, params[:csv], "users_and_enterprises.csv")
  end

  def render_report (header, table, create_csv, csv_file_name)
    unless create_csv
      render :html => table
    else
      csv_string = CSV.generate do |csv|
        csv << header
       table.each { |row| csv << row }
      end
      send_data csv_string, :filename => csv_file_name
    end
  end

  private

  def load_data
    # Load distributors either owned by the user or selling their enterprises products.
    my_distributors = Enterprise.is_distributor.managed_by(spree_current_user)
    my_suppliers = Enterprise.is_primary_producer.managed_by(spree_current_user)
    distributors_of_my_products = Enterprise.with_distributed_products_outer.merge(Spree::Product.in_any_supplier(my_suppliers))
    @distributors = my_distributors | distributors_of_my_products
    # Load suppliers either owned by the user or supplying products their enterprises distribute.
    suppliers_of_products_I_distribute = my_distributors.map { |d| Spree::Product.in_distributor(d) }.flatten.map(&:supplier).uniq
    @suppliers = my_suppliers | suppliers_of_products_I_distribute
    @order_cycles = OrderCycle.active_or_complete.accessible_by(spree_current_user).order('orders_close_at DESC')
  end

  def authorized_reports
    reports = {
      :orders_and_distributors => {:name => "Orders And Distributors", :description => "Orders with distributor details"},
      :bulk_coop => {:name => "Bulk Co-Op", :description => "Reports for Bulk Co-Op orders"},
      :payments => {:name => "Payment Reports", :description => "Reports for Payments"},
      :orders_and_fulfillment => {:name => "Orders & Fulfillment Reports", :description => ''},
      :customers => {:name => "Customers", :description => 'Customer details'},
      :products_and_inventory => {:name => "Products & Inventory", :description => ''},
      :sales_total => { :name => "Sales Total", :description => "Sales Total For All Orders" },
      :users_and_enterprises => { :name => "Users & Enterprises", :description => "Enterprise Ownership & Status" },
<<<<<<< HEAD
      :order_cycle_management => {:name => "Order Cycle Management", :description => ''}
=======
      :sales_tax => { :name => "Sales Tax", :description => "Sales Tax For Orders" }
>>>>>>> dc735611
    }
    # Return only reports the user is authorized to view.
    reports.select { |action| can? action, :report }
  end

  def total_units(line_items)
    return " " if line_items.map{ |li| li.variant.unit_value.nil? }.any?
    total_units = line_items.sum do |li|
      scale_factor = ( li.product.variant_unit == 'weight' ? 1000 : 1 )
      li.quantity * li.variant.unit_value / scale_factor
    end
    total_units.round(3)
  end
end<|MERGE_RESOLUTION|>--- conflicted
+++ resolved
@@ -5,11 +5,8 @@
 require 'open_food_network/order_grouper'
 require 'open_food_network/customers_report'
 require 'open_food_network/users_and_enterprises_report'
-<<<<<<< HEAD
 require 'open_food_network/order_cycle_management_report'
-=======
 require 'open_food_network/sales_tax_report'
->>>>>>> dc735611
 
 Spree::Admin::ReportsController.class_eval do
 
@@ -675,11 +672,8 @@
       :products_and_inventory => {:name => "Products & Inventory", :description => ''},
       :sales_total => { :name => "Sales Total", :description => "Sales Total For All Orders" },
       :users_and_enterprises => { :name => "Users & Enterprises", :description => "Enterprise Ownership & Status" },
-<<<<<<< HEAD
-      :order_cycle_management => {:name => "Order Cycle Management", :description => ''}
-=======
+      :order_cycle_management => {:name => "Order Cycle Management", :description => ''},
       :sales_tax => { :name => "Sales Tax", :description => "Sales Tax For Orders" }
->>>>>>> dc735611
     }
     # Return only reports the user is authorized to view.
     reports.select { |action| can? action, :report }
