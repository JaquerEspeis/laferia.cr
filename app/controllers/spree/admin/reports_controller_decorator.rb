--- conflicted
+++ resolved
@@ -27,11 +27,7 @@
     end
     params[:q][:meta_sort] ||= "completed_at.desc"
 
-<<<<<<< HEAD
-    @search = Spree::Order.complete.where("state != ?", 'canceled').search(params[:q])
-=======
-    @search = Spree::Order.complete.managed_by(spree_current_user).search(params[:q])
->>>>>>> b0abe566
+    @search = Spree::Order.complete.not_state('canceled').managed_by(spree_current_user).search(params[:q])
     orders = @search.result
 
     @report = OpenFoodWeb::OrderAndDistributorReport.new orders
@@ -60,11 +56,8 @@
     end
     params[:q][:meta_sort] ||= "completed_at.desc"
 
-<<<<<<< HEAD
-    @search = Spree::Order.complete.where("state != ?", 'canceled').search(params[:q])
-=======
-    @search = Spree::Order.complete.managed_by(spree_current_user).search(params[:q])
->>>>>>> b0abe566
+    @search = Spree::Order.complete.not_state('canceled').managed_by(spree_current_user).search(params[:q])
+
     orders = @search.result
     
     @distributors = Enterprise.is_distributor.managed_by(spree_current_user)
@@ -95,11 +88,8 @@
     end
     params[:q][:meta_sort] ||= "completed_at.desc"
 
-<<<<<<< HEAD
-    @search = Spree::Order.complete.where("state != ?", 'canceled').search(params[:q])
-=======
-    @search = Spree::Order.complete.managed_by(spree_current_user).search(params[:q])
->>>>>>> b0abe566
+    @search = Spree::Order.complete.not_state('canceled').managed_by(spree_current_user).search(params[:q])
+
     orders = @search.result
     @line_items = orders.map { |o| o.line_items.managed_by(spree_current_user) }.flatten
 
@@ -251,11 +241,8 @@
     end
     params[:q][:meta_sort] ||= "completed_at.desc"
 
-<<<<<<< HEAD
-    @search = Spree::Order.complete.where("state != ?", 'canceled').search(params[:q])
-=======
-    @search = Spree::Order.complete.managed_by(spree_current_user).search(params[:q])
->>>>>>> b0abe566
+    @search = Spree::Order.complete.not_state('canceled').managed_by(spree_current_user).search(params[:q])
+
     orders = @search.result
     payments = orders.map { |o| o.payments.select { |payment| payment.completed? } }.flatten # Only select completed payments
 
@@ -359,11 +346,8 @@
     end
     params[:q][:meta_sort] ||= "completed_at.desc"
 
-<<<<<<< HEAD
-    @search = Spree::Order.complete.where("state != ?", 'canceled').search(params[:q])
-=======
-    @search = Spree::Order.complete.managed_by(spree_current_user).search(params[:q])
->>>>>>> b0abe566
+    @search = Spree::Order.complete.not_state('canceled').managed_by(spree_current_user).search(params[:q])
+    
     orders = @search.result
     @line_items = orders.map { |o| o.line_items.managed_by(spree_current_user) }.flatten
     #payments = orders.map { |o| o.payments.select { |payment| payment.completed? } }.flatten # Only select completed payments
