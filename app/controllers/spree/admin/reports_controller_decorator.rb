require 'csv'
require 'open_food_network/order_and_distributor_report'
require 'open_food_network/products_and_inventory_report'
require 'open_food_network/group_buy_report'
require 'open_food_network/order_grouper'
require 'open_food_network/customers_report'
require 'open_food_network/users_and_enterprises_report'
require 'open_food_network/order_cycle_management_report'

Spree::Admin::ReportsController.class_eval do

  include Spree::ReportsHelper

  REPORT_TYPES = {
    orders_and_fulfillment: [
      ['Order Cycle Supplier Totals',:order_cycle_supplier_totals],
      ['Order Cycle Supplier Totals by Distributor',:order_cycle_supplier_totals_by_distributor],
      ['Order Cycle Distributor Totals by Supplier',:order_cycle_distributor_totals_by_supplier],
      ['Order Cycle Customer Totals',:order_cycle_customer_totals]
    ],
    products_and_inventory: [
      ['All products', :all_products],
      ['Inventory (on hand)', :inventory]
    ],
    customers: [
      ["Mailing List", :mailing_list],
      ["Addresses", :addresses]
    ],
    order_cycle_management: [
      ["Payment Methods Report", :payment_methods_report]
    ]
  }

  # Fetches user's distributors, suppliers and order_cycles
  before_filter :load_data, only: [:customers, :products_and_inventory, :order_cycle_management]

  # Render a partial for orders and fulfillment description
  respond_override :index => { :html => { :success => lambda {
    @reports[:orders_and_fulfillment][:description] =
      render_to_string(partial: 'orders_and_fulfillment_description', layout: false, locals: {report_types: REPORT_TYPES[:orders_and_fulfillment]}).html_safe
    @reports[:products_and_inventory][:description] =
      render_to_string(partial: 'products_and_inventory_description', layout: false, locals: {report_types: REPORT_TYPES[:products_and_inventory]}).html_safe
    @reports[:customers][:description] =
      render_to_string(partial: 'customers_description', layout: false, locals: {report_types: REPORT_TYPES[:customers]}).html_safe
    @reports[:order_cycle_management][:description] =
      render_to_string(partial: 'order_cycle_management_description', layout: false, locals: {report_types: REPORT_TYPES[:order_cycle_management]}).html_safe
  } } }


  # Overide spree reports list.
  def index
    @reports = authorized_reports
    respond_with(@reports)
  end

  # This action is short because we refactored it like bosses
  def customers
    @report_types = REPORT_TYPES[:customers]
    @report_type = params[:report_type]
    @report = OpenFoodNetwork::CustomersReport.new spree_current_user, params

    render_report(@report.header, @report.table, params[:csv], "customers_#{timestamp}.csv")
  end

  def order_cycle_management
    @report_types = REPORT_TYPES[:order_cycle_management]
    @report_type = params[:report_type]
    @report = OpenFoodNetwork::OrderCycleManagementReport.new spree_current_user, params

    @search = Spree::Order.complete.not_state(:canceled).managed_by(spree_current_user).search(params[:q])

    @orders = @search.result

    render_report(@report.header, @report.table, params[:csv], "customers.csv")
  end

  def orders_and_distributors
    params[:q] = {} unless params[:q]

    if params[:q][:completed_at_gt].blank?
      params[:q][:completed_at_gt] = Time.zone.now.beginning_of_month
    else
      params[:q][:completed_at_gt] = Time.zone.parse(params[:q][:completed_at_gt]).beginning_of_day rescue Time.zone.now.beginning_of_month
    end

    if params[:q] && !params[:q][:completed_at_lt].blank?
      params[:q][:completed_at_lt] = Time.zone.parse(params[:q][:completed_at_lt]).end_of_day rescue ""
    end
    params[:q][:meta_sort] ||= "completed_at.desc"

    @search = Spree::Order.complete.not_state(:canceled).managed_by(spree_current_user).search(params[:q])
    orders = @search.result

    @report = OpenFoodNetwork::OrderAndDistributorReport.new orders
    unless params[:csv]
      render :html => @report
    else
      csv_string = CSV.generate do |csv|
        csv << @report.header
        @report.table.each { |row| csv << row }
      end
      send_data csv_string, :filename => "orders_and_distributors_#{timestamp}.csv"
    end
  end

  def bulk_coop
    params[:q] = {} unless params[:q]

    if params[:q][:completed_at_gt].blank?
      params[:q][:completed_at_gt] = Time.zone.now.beginning_of_month
    else
      params[:q][:completed_at_gt] = Time.zone.parse(params[:q][:completed_at_gt]).beginning_of_day rescue Time.zone.now.beginning_of_month
    end

    if params[:q] && !params[:q][:completed_at_lt].blank?
      params[:q][:completed_at_lt] = Time.zone.parse(params[:q][:completed_at_lt]).end_of_day rescue ""
    end
    params[:q][:meta_sort] ||= "completed_at.desc"

    @search = Spree::Order.complete.not_state(:canceled).managed_by(spree_current_user).search(params[:q])

    orders = @search.result
    @line_items = orders.map { |o| o.line_items.managed_by(spree_current_user) }.flatten

    @distributors = Enterprise.is_distributor.managed_by(spree_current_user)
    @report_type = params[:report_type]

    case params[:report_type]
    when "bulk_coop_supplier_report"

      header = ["Supplier", "Product", "Unit Size", "Variant", "Weight", "Sum Total", "Sum Max Total", "Units Required", "Remainder"]

      columns = [ proc { |lis| lis.first.variant.product.supplier.name },
        proc { |lis| lis.first.variant.product.name },
        proc { |lis| lis.first.variant.product.group_buy ? (lis.first.variant.product.group_buy_unit_size || 0.0) : "" },
        proc { |lis| lis.first.variant.full_name },
        proc { |lis| lis.first.variant.weight || 0 },
        proc { |lis|  lis.sum { |li| li.quantity } },
        proc { |lis| lis.sum { |li| li.max_quantity || 0 } },
        proc { |lis| "" },
        proc { |lis| "" } ]

      rules = [ { group_by: proc { |li| li.variant.product.supplier },
        sort_by: proc { |supplier| supplier.name } },
        { group_by: proc { |li| li.variant.product },
        sort_by: proc { |product| product.name },
        summary_columns: [ proc { |lis| lis.first.variant.product.supplier.name },
          proc { |lis| lis.first.variant.product.name },
          proc { |lis| lis.first.variant.product.group_buy ? (lis.first.variant.product.group_buy_unit_size || 0.0) : "" },
          proc { |lis| "" },
          proc { |lis| "" },
          proc { |lis| lis.sum { |li| (li.quantity || 0) * (li.variant.weight || 0) } },
          proc { |lis| lis.sum { |li| (li.max_quantity || 0) * (li.variant.weight || 0) } },
          proc { |lis| ( (lis.first.variant.product.group_buy_unit_size || 0).zero? ? 0 : ( lis.sum { |li| ( [li.max_quantity || 0, li.quantity || 0].max ) * (li.variant.weight || 0) } / lis.first.variant.product.group_buy_unit_size ) ).floor },
          proc { |lis| lis.sum { |li| ( [li.max_quantity || 0, li.quantity || 0].max) * (li.variant.weight || 0) } - ( ( (lis.first.variant.product.group_buy_unit_size || 0).zero? ? 0 : ( lis.sum { |li| ( [li.max_quantity || 0, li.quantity || 0].max) * (li.variant.weight || 0) } / lis.first.variant.product.group_buy_unit_size ) ).floor * (lis.first.variant.product.group_buy_unit_size || 0) ) } ] },
        { group_by: proc { |li| li.variant },
        sort_by: proc { |variant| variant.full_name } } ]

    when "bulk_coop_allocation"

      header = ["Customer", "Product", "Unit Size", "Variant", "Weight", "Sum Total", "Sum Max Total", "Total Allocated", "Remainder"]

      columns = [ proc { |lis| lis.first.order.bill_address.firstname + " " + lis.first.order.bill_address.lastname },
        proc { |lis| lis.first.variant.product.name },
        proc { |lis| lis.first.variant.product.group_buy ? (lis.first.variant.product.group_buy_unit_size || 0.0) : "" },
        proc { |lis| lis.first.variant.full_name },
        proc { |lis| lis.first.variant.weight || 0 },
        proc { |lis| lis.sum { |li| li.quantity } },
        proc { |lis| lis.sum { |li| li.max_quantity || 0 } },
        proc { |lis| "" },
        proc { |lis| "" } ]

      rules = [ { group_by: proc { |li| li.variant.product },
        sort_by: proc { |product| product.name },
        summary_columns: [ proc { |lis| "TOTAL" },
          proc { |lis| lis.first.variant.product.name },
          proc { |lis| lis.first.variant.product.group_buy ? (lis.first.variant.product.group_buy_unit_size || 0.0) : "" },
          proc { |lis| "" },
          proc { |lis| "" },
          proc { |lis| lis.sum { |li| li.quantity * (li.variant.weight || 0) } },
          proc { |lis| lis.sum { |li| (li.max_quantity || 0) * (li.variant.weight || 0) } },
          proc { |lis| ( (lis.first.variant.product.group_buy_unit_size || 0).zero? ? 0 : ( lis.sum { |li| ( [li.max_quantity || 0, li.quantity || 0].max ) * (li.variant.weight || 0) } / lis.first.variant.product.group_buy_unit_size ) ).floor * (lis.first.variant.product.group_buy_unit_size || 0) },
          proc { |lis| lis.sum { |li| ( [li.max_quantity || 0, li.quantity || 0].max ) * (li.variant.weight || 0) } - ( ( (lis.first.variant.product.group_buy_unit_size || 0).zero? ? 0 : ( lis.sum { |li| ( [li.max_quantity || 0, li.quantity || 0].max ) * (li.variant.weight || 0) } / lis.first.variant.product.group_buy_unit_size ) ).floor * (lis.first.variant.product.group_buy_unit_size || 0) ) } ] },
        { group_by: proc { |li| li.variant },
        sort_by: proc { |variant| variant.full_name } },
        { group_by: proc { |li| li.order },
        sort_by: proc { |order| order.to_s } } ]

    when "bulk_coop_packing_sheets"

      header = ["Customer", "Product", "Variant", "Sum Total"]

      columns = [ proc { |lis| lis.first.order.bill_address.firstname + " " + lis.first.order.bill_address.lastname },
        proc { |lis| lis.first.variant.product.name },
        proc { |lis| lis.first.variant.full_name },
        proc { |lis|  lis.sum { |li| li.quantity } } ]

      rules = [ { group_by: proc { |li| li.variant.product },
        sort_by: proc { |product| product.name } },
        { group_by: proc { |li| li.variant },
        sort_by: proc { |variant| variant.full_name } },
        { group_by: proc { |li| li.order },
        sort_by: proc { |order| order.to_s } } ]

    when "bulk_coop_customer_payments"

      header = ["Customer", "Date of Order", "Total Cost", "Amount Owing", "Amount Paid"]

      columns = [ proc { |lis| lis.first.order.bill_address.firstname + " " + lis.first.order.bill_address.lastname },
        proc { |lis| lis.first.order.completed_at.to_s },
        proc { |lis| lis.map { |li| li.order }.uniq.sum { |o| o.total } },
        proc { |lis| lis.map { |li| li.order }.uniq.sum { |o| o.outstanding_balance } },
        proc { |lis| lis.map { |li| li.order }.uniq.sum { |o| o.payment_total } } ]

      rules = [ { group_by: proc { |li| li.order },
        sort_by: proc { |order|  order.completed_at } } ]

    else # List all line items

      header = ["Supplier", "Product", "Unit Size", "Variant", "Weight", "Sum Total", "Sum Max Total", "Units Required", "Remainder"]

      columns = [ proc { |lis| lis.first.variant.product.supplier.name },
        proc { |lis| lis.first.variant.product.name },
        proc { |lis| lis.first.variant.product.group_buy ? (lis.first.variant.product.group_buy_unit_size || 0.0) : "" },
        proc { |lis| lis.first.variant.full_name },
        proc { |lis| lis.first.variant.weight || 0 },
        proc { |lis|  lis.sum { |li| li.quantity } },
        proc { |lis| lis.sum { |li| li.max_quantity || 0 } },
        proc { |lis| "" },
        proc { |lis| "" } ]

      rules = [ { group_by: proc { |li| li.variant.product.supplier },
        sort_by: proc { |supplier| supplier.name } },
        { group_by: proc { |li| li.variant.product },
        sort_by: proc { |product| product.name },
        summary_columns: [ proc { |lis| lis.first.variant.product.supplier.name },
          proc { |lis| lis.first.variant.product.name },
          proc { |lis| lis.first.variant.product.group_buy ? (lis.first.variant.product.group_buy_unit_size || 0.0) : "" },
          proc { |lis| "" },
          proc { |lis| "" },
          proc { |lis| lis.sum { |li| li.quantity * (li.variant.weight || 0) } },
          proc { |lis| lis.sum { |li| (li.max_quantity || 0) * (li.variant.weight || 0) } },
          proc { |lis| ( (lis.first.variant.product.group_buy_unit_size || 0).zero? ? 0 : ( lis.sum { |li| ( [li.max_quantity || 0, li.quantity || 0].max ) * (li.variant.weight || 0) } / lis.first.variant.product.group_buy_unit_size ) ).floor },
          proc { |lis| lis.sum { |li| ( [li.max_quantity || 0, li.quantity || 0].max ) * (li.variant.weight || 0) } - ( ( (lis.first.variant.product.group_buy_unit_size || 0).zero? ? 0 : ( lis.sum { |li| ( [li.max_quantity || 0, li.quantity || 0].max ) * (li.variant.weight || 0) } / lis.first.variant.product.group_buy_unit_size ) ).floor * (lis.first.variant.product.group_buy_unit_size || 0) ) } ] },
        { group_by: proc { |li| li.variant },
        sort_by: proc { |variant| variant.full_name } } ]

    end

    order_grouper = OpenFoodNetwork::OrderGrouper.new rules, columns

    @header = header
    @table = order_grouper.table(@line_items)
    csv_file_name = "bulk_coop_#{timestamp}.csv"

    render_report(@header, @table, params[:csv], csv_file_name)
  end

  def payments
    params[:q] = {} unless params[:q]

    if params[:q][:completed_at_gt].blank?
      params[:q][:completed_at_gt] = Time.zone.now.beginning_of_month
    else
      params[:q][:completed_at_gt] = Time.zone.parse(params[:q][:completed_at_gt]).beginning_of_day rescue Time.zone.now.beginning_of_month
    end

    if params[:q] && !params[:q][:completed_at_lt].blank?
      params[:q][:completed_at_lt] = Time.zone.parse(params[:q][:completed_at_lt]).end_of_day rescue ""
    end
    params[:q][:meta_sort] ||= "completed_at.desc"

    @search = Spree::Order.complete.not_state(:canceled).managed_by(spree_current_user).search(params[:q])

    orders = @search.result
    payments = orders.map { |o| o.payments.select { |payment| payment.completed? } }.flatten # Only select completed payments

    @distributors = Enterprise.is_distributor.managed_by(spree_current_user)
    @report_type = params[:report_type]

    case params[:report_type]
    when "payments_by_payment_type"
      table_items = payments

      header = ["Payment State", "Distributor", "Payment Type", "Total (#{currency_symbol})"]

      columns = [ proc { |payments| payments.first.order.payment_state },
        proc { |payments| payments.first.order.distributor.name },
        proc { |payments| payments.first.payment_method.name },
        proc { |payments| payments.sum { |payment| payment.amount } } ]

      rules = [ { group_by: proc { |payment| payment.order.payment_state },
        sort_by: proc { |payment_state| payment_state } },
        { group_by: proc { |payment| payment.order.distributor },
        sort_by: proc { |distributor| distributor.name } },
        { group_by: proc { |payment| payment.payment_method },
        sort_by: proc { |method| method.name } } ]

    when "itemised_payment_totals"
      table_items = orders

      header = ["Payment State", "Distributor", "Product Total (#{currency_symbol})", "Shipping Total (#{currency_symbol})", "Outstanding Balance (#{currency_symbol})", "Total (#{currency_symbol})"]

      columns = [ proc { |orders| orders.first.payment_state },
        proc { |orders| orders.first.distributor.name },
        proc { |orders| orders.sum { |o| o.item_total } },
        proc { |orders| orders.sum { |o| o.ship_total } },
        proc { |orders| orders.sum { |o| o.outstanding_balance } },
        proc { |orders| orders.sum { |o| o.total } } ]

      rules = [ { group_by: proc { |order| order.payment_state },
        sort_by: proc { |payment_state| payment_state } },
        { group_by: proc { |order| order.distributor },
        sort_by: proc { |distributor| distributor.name } } ]

    when "payment_totals"
      table_items = orders

      header = ["Payment State", "Distributor", "Product Total (#{currency_symbol})", "Shipping Total (#{currency_symbol})", "Total (#{currency_symbol})", "EFT (#{currency_symbol})", "PayPal (#{currency_symbol})", "Outstanding Balance (#{currency_symbol})"]

      columns = [ proc { |orders| orders.first.payment_state },
        proc { |orders| orders.first.distributor.name },
        proc { |orders| orders.sum { |o| o.item_total } },
        proc { |orders| orders.sum { |o| o.ship_total } },
        proc { |orders| orders.sum { |o| o.total } },
        proc { |orders| orders.sum { |o| o.payments.select { |payment| payment.completed? && (payment.payment_method.name.to_s.include? "EFT") }.sum { |payment| payment.amount } } },
        proc { |orders| orders.sum { |o| o.payments.select { |payment| payment.completed? && (payment.payment_method.name.to_s.include? "PayPal") }.sum{ |payment| payment.amount } } },
        proc { |orders| orders.sum { |o| o.outstanding_balance } } ]

      rules = [ { group_by: proc { |order| order.payment_state },
        sort_by: proc { |payment_state| payment_state } },
        { group_by: proc { |order| order.distributor },
        sort_by: proc { |distributor| distributor.name } } ]

    else
      table_items = payments

      header = ["Payment State", "Distributor", "Payment Type", "Total (#{currency_symbol})"]

      columns = [ proc { |payments| payments.first.order.payment_state },
        proc { |payments| payments.first.order.distributor.name },
        proc { |payments| payments.first.payment_method.name },
        proc { |payments| payments.sum { |payment| payment.amount } } ]

      rules = [ { group_by: proc { |payment| payment.order.payment_state },
        sort_by: proc { |payment_state| payment_state } },
        { group_by: proc { |payment| payment.order.distributor },
        sort_by: proc { |distributor| distributor.name } },
        { group_by: proc { |payment| payment.payment_method },
        sort_by: proc { |method| method.name } } ]

    end

    order_grouper = OpenFoodNetwork::OrderGrouper.new rules, columns

    @header = header
    @table = order_grouper.table(table_items)
    csv_file_name = "payments_#{timestamp}.csv"

    render_report(@header, @table, params[:csv], csv_file_name)

  end

  def orders_and_fulfillment
    # -- Prepare parameters
    params[:q] ||= {}

    if params[:q][:completed_at_gt].blank?
      params[:q][:completed_at_gt] = Time.zone.now.beginning_of_month
    else
      params[:q][:completed_at_gt] = Time.zone.parse(params[:q][:completed_at_gt]) rescue Time.zone.now.beginning_of_month
    end

    if params[:q] && !params[:q][:completed_at_lt].blank?
      params[:q][:completed_at_lt] = Time.zone.parse(params[:q][:completed_at_lt]) rescue ""
    end
    params[:q][:meta_sort] ||= "completed_at.desc"

    # -- Search
    @search = Spree::Order.complete.not_state(:canceled).managed_by(spree_current_user).search(params[:q])
    orders = @search.result
    @line_items = orders.map do |o|
      lis = o.line_items.managed_by(spree_current_user)
      lis = lis.supplied_by_any(params[:supplier_id_in]) if params[:supplier_id_in].present?
      lis
    end.flatten
    #payments = orders.map { |o| o.payments.select { |payment| payment.completed? } }.flatten # Only select completed payments

    # -- Prepare form options
    my_distributors = Enterprise.is_distributor.managed_by(spree_current_user)
    my_suppliers = Enterprise.is_primary_producer.managed_by(spree_current_user)

    # My distributors and any distributors distributing products I supply
    @distributors = my_distributors | Enterprise.with_distributed_products_outer.merge(Spree::Product.in_any_supplier(my_suppliers))

    # My suppliers and any suppliers supplying products I distribute
    @suppliers = my_suppliers | my_distributors.map { |d| Spree::Product.in_distributor(d) }.flatten.map(&:supplier).uniq

    @order_cycles = OrderCycle.active_or_complete.accessible_by(spree_current_user).order('orders_close_at DESC')
    @report_types = REPORT_TYPES[:orders_and_fulfillment]
    @report_type = params[:report_type]

    # -- Format according to report type
    case params[:report_type]
    when "order_cycle_supplier_totals"
      table_items = @line_items
      @include_blank = 'All'

      header = ["Producer", "Product", "Variant", "Amount", "Total Units", "Curr. Cost per Unit", "Total Cost", "Status", "Incoming Transport"]

      columns = [ proc { |line_items| line_items.first.variant.product.supplier.name },
        proc { |line_items| line_items.first.variant.product.name },
        proc { |line_items| line_items.first.variant.full_name },
        proc { |line_items| line_items.sum { |li| li.quantity } },
        proc { |line_items| total_units(line_items) },
        proc { |line_items| line_items.first.price },
        proc { |line_items| line_items.sum { |li| li.amount } },
        proc { |line_items| "" },
        proc { |line_items| "incoming transport" } ]

        rules = [ { group_by: proc { |line_item| line_item.variant.product.supplier },
          sort_by: proc { |supplier| supplier.name } },
          { group_by: proc { |line_item| line_item.variant.product },
          sort_by: proc { |product| product.name } },
          { group_by: proc { |line_item| line_item.variant },
          sort_by: proc { |variant| variant.full_name } } ]

    when "order_cycle_supplier_totals_by_distributor"
      table_items = @line_items
      @include_blank = 'All'

      header = ["Producer", "Product", "Variant", "To Hub", "Amount", "Curr. Cost per Unit", "Total Cost", "Shipping Method"]

      columns = [ proc { |line_items| line_items.first.variant.product.supplier.name },
        proc { |line_items| line_items.first.variant.product.name },
        proc { |line_items| line_items.first.variant.full_name },
        proc { |line_items| line_items.first.order.distributor.name },
        proc { |line_items| line_items.sum { |li| li.quantity } },
        proc { |line_items| line_items.first.price },
        proc { |line_items| line_items.sum { |li| li.amount } },
        proc { |line_items| "shipping method" } ]

      rules = [ { group_by: proc { |line_item| line_item.variant.product.supplier },
        sort_by: proc { |supplier| supplier.name } },
        { group_by: proc { |line_item| line_item.variant.product },
        sort_by: proc { |product| product.name } },
        { group_by: proc { |line_item| line_item.variant },
        sort_by: proc { |variant| variant.full_name },
        summary_columns: [ proc { |line_items| "" },
          proc { |line_items| "" },
          proc { |line_items| "" },
          proc { |line_items| "TOTAL" },
          proc { |line_items| "" },
          proc { |line_items| "" },
          proc { |line_items| line_items.sum { |li| li.amount } },
          proc { |line_items| "" } ] },
        { group_by: proc { |line_item| line_item.order.distributor },
        sort_by: proc { |distributor| distributor.name } } ]

    when "order_cycle_distributor_totals_by_supplier"
      table_items = @line_items
      @include_blank = 'All'

      header = ["Hub", "Producer", "Product", "Variant", "Amount", "Curr. Cost per Unit", "Total Cost", "Total Shipping Cost", "Shipping Method"]

      columns = [ proc { |line_items| line_items.first.order.distributor.name },
        proc { |line_items| line_items.first.variant.product.supplier.name },
        proc { |line_items| line_items.first.variant.product.name },
        proc { |line_items| line_items.first.variant.full_name },
        proc { |line_items| line_items.sum { |li| li.quantity } },
        proc { |line_items| line_items.first.price },
        proc { |line_items| line_items.sum { |li| li.amount } },
        proc { |line_items| "" },
        proc { |line_items| "shipping method" } ]

      rules = [ { group_by: proc { |line_item| line_item.order.distributor },
        sort_by: proc { |distributor| distributor.name },
        summary_columns: [ proc { |line_items| "" },
          proc { |line_items| "TOTAL" },
          proc { |line_items| "" },
          proc { |line_items| "" },
          proc { |line_items| "" },
          proc { |line_items| "" },
          proc { |line_items| line_items.sum { |li| li.amount } },
          proc { |line_items| line_items.map { |li| li.order }.uniq.sum { |o| o.ship_total } },
          proc { |line_items| "" } ] },
        { group_by: proc { |line_item| line_item.variant.product.supplier },
        sort_by: proc { |supplier| supplier.name } },
        { group_by: proc { |line_item| line_item.variant.product },
        sort_by: proc { |product| product.name } },
        { group_by: proc { |line_item| line_item.variant },
        sort_by: proc { |variant| variant.full_name } } ]

    when "order_cycle_customer_totals"
      table_items = @line_items
      @include_blank = 'All'

      header = ["Hub", "Customer", "Email", "Phone", "Producer", "Product", "Variant", "Amount", "Item (#{currency_symbol})", "Item + Fees (#{currency_symbol})", "Dist (#{currency_symbol})", "Ship (#{currency_symbol})", "Total (#{currency_symbol})", "Paid?",
                "Shipping", "Delivery?", "Ship street", "Ship street 2", "Ship city", "Ship postcode", "Ship state", "Order notes"]

      rsa = proc { |line_items| line_items.first.order.shipping_method.andand.require_ship_address }

      columns = [ proc { |line_items| line_items.first.order.distributor.name },
        proc { |line_items| line_items.first.order.bill_address.firstname + " " + line_items.first.order.bill_address.lastname },
        proc { |line_items| line_items.first.order.email },
        proc { |line_items| line_items.first.order.bill_address.phone },
        proc { |line_items| line_items.first.variant.product.supplier.name },
        proc { |line_items| line_items.first.variant.product.name },
        proc { |line_items| line_items.first.variant.full_name },
        proc { |line_items| line_items.sum { |li| li.quantity } },
        proc { |line_items| line_items.sum { |li| li.amount } },
        proc { |line_items| line_items.sum { |li| li.amount_with_adjustments } },
        proc { |line_items| "" },
        proc { |line_items| "" },
        proc { |line_items| "" },
        proc { |line_items| "" },

        proc { |line_items| line_items.first.order.shipping_method.andand.name },
        proc { |line_items| rsa.call(line_items) ? 'Y' : 'N' },
        proc { |line_items| line_items.first.order.ship_address.andand.address1 if rsa.call(line_items) },
        proc { |line_items| line_items.first.order.ship_address.andand.address2 if rsa.call(line_items) },
        proc { |line_items| line_items.first.order.ship_address.andand.city if rsa.call(line_items) },
        proc { |line_items| line_items.first.order.ship_address.andand.zipcode if rsa.call(line_items) },
        proc { |line_items| line_items.first.order.ship_address.andand.state if rsa.call(line_items) },

        proc { |line_items| line_items.first.order.special_instructions }]

    rules = [ { group_by: proc { |line_item| line_item.order.distributor },
      sort_by: proc { |distributor| distributor.name } },
      { group_by: proc { |line_item| line_item.order },
      sort_by: proc { |order| order.bill_address.lastname + " " + order.bill_address.firstname },
      summary_columns: [ proc { |line_items| line_items.first.order.distributor.name },
        proc { |line_items| line_items.first.order.bill_address.firstname + " " + line_items.first.order.bill_address.lastname },
        proc { |line_items| "" },
        proc { |line_items| "" },
        proc { |line_items| "" },
        proc { |line_items| "TOTAL" },
        proc { |line_items| "" },
        proc { |line_items| "" },
        proc { |line_items| line_items.sum { |li| li.amount } },
        proc { |line_items| line_items.sum { |li| li.amount_with_adjustments } },
        proc { |line_items| line_items.map { |li| li.order }.uniq.sum { |o| o.admin_and_handling_total } },
        proc { |line_items| line_items.map { |li| li.order }.uniq.sum { |o| o.ship_total } },
        proc { |line_items| line_items.map { |li| li.order }.uniq.sum { |o| o.total } },
        proc { |line_items| line_items.all? { |li| li.order.paid? } ? "Yes" : "No" },

        proc { |line_items| "" },
        proc { |line_items| "" },
        proc { |line_items| "" },
        proc { |line_items| "" },
        proc { |line_items| "" },
        proc { |line_items| "" },
        proc { |line_items| "" },

        proc { |line_items| "" } ] },

      { group_by: proc { |line_item| line_item.variant.product },
      sort_by: proc { |product| product.name } },
      { group_by: proc { |line_item| line_item.variant },
       sort_by: proc { |variant| variant.full_name } } ]

    else
      table_items = @line_items
      @include_blank = 'All'

      header = ["Producer", "Product", "Variant", "Amount", "Curr. Cost per Unit", "Total Cost", "Status", "Incoming Transport"]

      columns = [ proc { |line_items| line_items.first.variant.product.supplier.name },
        proc { |line_items| line_items.first.variant.product.name },
        proc { |line_items| line_items.first.variant.full_name },
        proc { |line_items| line_items.sum { |li| li.quantity } },
        proc { |line_items| line_items.first.price },
        proc { |line_items| line_items.sum { |li| li.quantity * li.price } },
        proc { |line_items| "" },
        proc { |line_items| "incoming transport" } ]

      rules = [ { group_by: proc { |line_item| line_item.variant.product.supplier },
        sort_by: proc { |supplier| supplier.name } },
        { group_by: proc { |line_item| line_item.variant.product },
        sort_by: proc { |product| product.name } },
        { group_by: proc { |line_item| line_item.variant },
        sort_by: proc { |variant| variant.full_name } } ]

    end

    order_grouper = OpenFoodNetwork::OrderGrouper.new rules, columns

    @header = header
    @table = order_grouper.table(table_items)
    csv_file_name = "#{params[:report_type]}_#{timestamp}.csv"

    render_report(@header, @table, params[:csv], csv_file_name)

  end

  def products_and_inventory
    @report_types = REPORT_TYPES[:products_and_inventory]
    @report = OpenFoodNetwork::ProductsAndInventoryReport.new spree_current_user, params
<<<<<<< HEAD
    render_report(@report.header, @report.table, params[:csv], "products_and_inventory.csv")
=======
    #@table = @report.table
    #@header = @report.header
    render_report(@report.header, @report.table, params[:csv], "products_and_inventory_#{timestamp}.csv")
>>>>>>> cc395946
  end

  def users_and_enterprises
    # @report_types = REPORT_TYPES[:users_and_enterprises]
    @report = OpenFoodNetwork::UsersAndEnterprisesReport.new params
    render_report(@report.header, @report.table, params[:csv], "users_and_enterprises.csv")
  end

  def render_report (header, table, create_csv, csv_file_name)
    unless create_csv
      render :html => table
    else
      csv_string = CSV.generate do |csv|
        csv << header
       table.each { |row| csv << row }
      end
      send_data csv_string, :filename => csv_file_name
    end
  end

  private

  def load_data
    # Load distributors either owned by the user or selling their enterprises products.
    my_distributors = Enterprise.is_distributor.managed_by(spree_current_user)
    my_suppliers = Enterprise.is_primary_producer.managed_by(spree_current_user)
    distributors_of_my_products = Enterprise.with_distributed_products_outer.merge(Spree::Product.in_any_supplier(my_suppliers))
    @distributors = my_distributors | distributors_of_my_products
    # Load suppliers either owned by the user or supplying products their enterprises distribute.
    suppliers_of_products_I_distribute = my_distributors.map { |d| Spree::Product.in_distributor(d) }.flatten.map(&:supplier).uniq
    @suppliers = my_suppliers | suppliers_of_products_I_distribute
    @order_cycles = OrderCycle.active_or_complete.accessible_by(spree_current_user).order('orders_close_at DESC')
  end

  def authorized_reports
    reports = {
      :orders_and_distributors => {:name => "Orders And Distributors", :description => "Orders with distributor details"},
      :bulk_coop => {:name => "Bulk Co-Op", :description => "Reports for Bulk Co-Op orders"},
      :payments => {:name => "Payment Reports", :description => "Reports for Payments"},
      :orders_and_fulfillment => {:name => "Orders & Fulfillment Reports", :description => ''},
      :customers => {:name => "Customers", :description => 'Customer details'},
      :products_and_inventory => {:name => "Products & Inventory", :description => ''},
      :sales_total => { :name => "Sales Total", :description => "Sales Total For All Orders" },
      :users_and_enterprises => { :name => "Users & Enterprises", :description => "Enterprise Ownership & Status" },
      :order_cycle_management => {:name => "Order Cycle Management", :description => ''}
    }
    # Return only reports the user is authorized to view.
    reports.select { |action| can? action, :report }
  end

  def total_units(line_items)
    return " " if line_items.map{ |li| li.variant.unit_value.nil? }.any?
    total_units = line_items.sum do |li|
      scale_factor = ( li.product.variant_unit == 'weight' ? 1000 : 1 )
      li.quantity * li.variant.unit_value / scale_factor
    end
    total_units.round(3)
  end

  def timestamp
    Time.now.strftime("%Y%m%d")
  end
end<|MERGE_RESOLUTION|>--- conflicted
+++ resolved
@@ -596,13 +596,7 @@
   def products_and_inventory
     @report_types = REPORT_TYPES[:products_and_inventory]
     @report = OpenFoodNetwork::ProductsAndInventoryReport.new spree_current_user, params
-<<<<<<< HEAD
-    render_report(@report.header, @report.table, params[:csv], "products_and_inventory.csv")
-=======
-    #@table = @report.table
-    #@header = @report.header
     render_report(@report.header, @report.table, params[:csv], "products_and_inventory_#{timestamp}.csv")
->>>>>>> cc395946
   end
 
   def users_and_enterprises
