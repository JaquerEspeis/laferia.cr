require 'csv'
require 'open_food_web/order_and_distributor_report'
require 'open_food_web/group_buy_report'
require 'open_food_web/order_grouper'

Spree::Admin::ReportsController.class_eval do

  Spree::Admin::ReportsController::AVAILABLE_REPORTS.merge!({:orders_and_distributors => {:name => "Orders And Distributors", :description => "Orders with distributor details"}})
  Spree::Admin::ReportsController::AVAILABLE_REPORTS.merge!({:group_buys => {:name => "Group Buys", :description => "Orders by supplier and variant"}})
  Spree::Admin::ReportsController::AVAILABLE_REPORTS.merge!({:bulk_coop => {:name => "Bulk Co-Op", :description => "Reports for Bulk Co-Op orders"}})
  Spree::Admin::ReportsController::AVAILABLE_REPORTS.merge!({:payments => {:name => "Payment Reports", :description => "Reports for Payments"}})

  def orders_and_distributors
    params[:q] = {} unless params[:q]

    if params[:q][:created_at_gt].blank?
      params[:q][:created_at_gt] = Time.zone.now.beginning_of_month
    else
      params[:q][:created_at_gt] = Time.zone.parse(params[:q][:created_at_gt]).beginning_of_day rescue Time.zone.now.beginning_of_month
    end

    if params[:q] && !params[:q][:created_at_lt].blank?
      params[:q][:created_at_lt] = Time.zone.parse(params[:q][:created_at_lt]).end_of_day rescue ""
    end
    params[:q][:meta_sort] ||= "created_at.desc"

    @search = Spree::Order.complete.search(params[:q])
    orders = @search.result

    @report = OpenFoodWeb::OrderAndDistributorReport.new orders
    unless params[:csv]
      render :html => @report
    else
      csv_string = CSV.generate do |csv|
        csv << @report.header
        @report.table.each { |row| csv << row }
      end
      send_data csv_string, :filename => "orders_and_distributors.csv"
    end
  end

  def group_buys
    params[:q] = {} unless params[:q]

    if params[:q][:created_at_gt].blank?
      params[:q][:created_at_gt] = Time.zone.now.beginning_of_month
    else
      params[:q][:created_at_gt] = Time.zone.parse(params[:q][:created_at_gt]).beginning_of_day rescue Time.zone.now.beginning_of_month
    end

    if params[:q] && !params[:q][:created_at_lt].blank?
      params[:q][:created_at_lt] = Time.zone.parse(params[:q][:created_at_lt]).end_of_day rescue ""
    end
    params[:q][:meta_sort] ||= "created_at.desc"

    @search = Spree::Order.complete.search(params[:q])
    orders = @search.result
<<<<<<< HEAD
    
    @distributors = Distributor.all
=======

    @distributors = Spree::Distributor.all
>>>>>>> 4dd5e129

    @report = OpenFoodWeb::GroupBuyReport.new orders
    unless params[:csv]
      render :html => @report
    else
      csv_string = CSV.generate do |csv|
        csv << @report.header
        @report.table.each { |row| csv << row }
      end
      send_data csv_string, :filename => "group_buy.csv"
    end
  end

  def bulk_coop
    params[:q] = {} unless params[:q]

    if params[:q][:created_at_gt].blank?
      params[:q][:created_at_gt] = Time.zone.now.beginning_of_month
    else
      params[:q][:created_at_gt] = Time.zone.parse(params[:q][:created_at_gt]).beginning_of_day rescue Time.zone.now.beginning_of_month
    end

    if params[:q] && !params[:q][:created_at_lt].blank?
      params[:q][:created_at_lt] = Time.zone.parse(params[:q][:created_at_lt]).end_of_day rescue ""
    end
    params[:q][:meta_sort] ||= "created_at.desc"

    @search = Spree::Order.complete.search(params[:q])
    orders = @search.result
    line_items = orders.map { |o| o.line_items }.flatten

    @distributors = Spree::Distributor.all
    @report_type = params[:report_type]

    case params[:report_type]
    when "bulk_coop_supplier_report"

      header = ["Supplier", "Product", "Unit Size", "Variant", "Weight", "Sum Total", "Sum Max Total"]

      columns = [ proc { |lis| lis.first.variant.product.supplier.name },
        proc { |lis| lis.first.variant.product.name },
        proc { |lis| "UNIT SIZE" },
        proc { |lis| lis.first.variant.options_text },
        proc { |lis| lis.first.variant.weight },
        proc { |lis|  lis.sum { |li| li.quantity } },
        proc { |lis| lis.sum { |li| li.max_quantity || 0 } } ]

      rules = [ { group_by: proc { |li| li.variant.product.supplier },
        sort_by: proc { |supplier| supplier.name } },
        { group_by: proc { |li| li.variant.product },
        sort_by: proc { |product| product.name },
        summary_columns: [ proc { |lis| lis.first.variant.product.supplier.name },
          proc { |lis| lis.first.variant.product.name }, proc { |lis| "UNIT SIZE" },
          proc { |lis| "" }, proc { |lis| "" },
          proc { |lis|  lis.sum { |li| li.quantity * li.variant.weight } },
          proc { |lis| lis.sum { |li| (li.max_quantity || 0) * li.variant.weight } } ] },
        { group_by: proc { |li| li.variant },
        sort_by: proc { |variant| variant.options_text } } ]

    when "bulk_coop_allocation"

      header = ["Customer", "Product", "Unit Size", "Variant", "Weight", "Sum Total", "Sum Max Total"]

      columns = [ proc { |lis| lis.first.order.bill_address.firstname + " " + lis.first.order.bill_address.lastname },
        proc { |lis| lis.first.variant.product.name },
        proc { |lis| "UNIT SIZE" },
        proc { |lis| lis.first.variant.options_text },
        proc { |lis| lis.first.variant.weight },
        proc { |lis|  lis.sum { |li| li.quantity } },
        proc { |lis| lis.sum { |li| li.max_quantity || 0 } } ]

      rules = [ { group_by: proc { |li| li.variant.product },
        sort_by: proc { |product| product.name } },
        { group_by: proc { |li| li.variant },
        sort_by: proc { |variant| variant.options_text } },
        { group_by: proc { |li| li.order.user },
        sort_by: proc { |user| user.to_s } } ]

    when "bulk_coop_packing_sheets"

      header = ["Customer", "Product", "Variant", "Sum Total"]

      columns = [ proc { |lis| lis.first.order.bill_address.firstname + " " + lis.first.order.bill_address.lastname },
        proc { |lis| lis.first.variant.product.name },
        proc { |lis| lis.first.variant.options_text },
        proc { |lis|  lis.sum { |li| li.quantity } } ]

      rules = [ { group_by: proc { |li| li.variant.product },
        sort_by: proc { |product| product.name } },
        { group_by: proc { |li| li.variant },
        sort_by: proc { |variant| variant.options_text } },
        { group_by: proc { |li| li.order.user },
        sort_by: proc { |user| user.to_s } } ]

    when "bulk_coop_customer_payments"

      header = ["Customer", "Date of Order", "Total Cost", "Amount Owing", "Amount Paid"]

      columns = [ proc { |lis| lis.first.order.bill_address.firstname + " " + lis.first.order.bill_address.lastname },
        proc { |lis| lis.first.order.created_at.to_s },
        proc { |lis| lis.map { |li| li.order }.uniq.sum { |o| o.total } },
        proc { |lis| lis.map { |li| li.order }.uniq.sum { |o| o.outstanding_balance } },
        proc { |lis| lis.map { |li| li.order }.uniq.sum { |o| o.payment_total } } ]

      rules = [ { group_by: proc { |li| li.order.user },
        sort_by: proc { |user| user.to_s } },
        { group_by: proc { |li| li.order },
        sort_by: proc { |order|  order.created_at } } ]

    else # List all line items

      header = ["Supplier", "Product", "Unit Size", "Variant", "Weight", "Sum Total", "Sum Max Total"]

      columns = [ proc { |lis| lis.first.variant.product.supplier.name },
        proc { |lis| lis.first.variant.product.name },
        proc { |lis| "UNIT SIZE" },
        proc { |lis| lis.first.variant.options_text },
        proc { |lis| lis.first.variant.weight },
        proc { |lis|  lis.sum { |li| li.quantity } },
        proc { |lis| lis.sum { |li| li.max_quantity || 0 } } ]

      rules = [ { group_by: proc { |li| li.variant.product.supplier },
        sort_by: proc { |supplier| supplier.name } },
        { group_by: proc { |li| li.variant.product },
        sort_by: proc { |product| product.name } },
        { group_by: proc { |li| li.variant },
        sort_by: proc { |variant| variant.options_text } } ]
    end

    order_grouper = OpenFoodWeb::OrderGrouper.new rules, columns

    @header = header
    @table = order_grouper.table(line_items)
    csv_file_name = "bulk_coop.csv"

    render_report(@header, @table, params[:csv], csv_file_name)
  end

  def payments
    params[:q] = {} unless params[:q]

    if params[:q][:created_at_gt].blank?
      params[:q][:created_at_gt] = Time.zone.now.beginning_of_month
    else
      params[:q][:created_at_gt] = Time.zone.parse(params[:q][:created_at_gt]).beginning_of_day rescue Time.zone.now.beginning_of_month
    end

    if params[:q] && !params[:q][:created_at_lt].blank?
      params[:q][:created_at_lt] = Time.zone.parse(params[:q][:created_at_lt]).end_of_day rescue ""
    end
    params[:q][:meta_sort] ||= "created_at.desc"

    @search = Spree::Order.complete.search(params[:q])
    orders = @search.result
    payments = orders.map { |o| o.payments.select { |payment| payment.completed? } }.flatten # Only select completed payments

    @distributors = Spree::Distributor.all
    @report_type = params[:report_type]

    case params[:report_type]
    when "payments_by_payment_type"
      table_items = payments

      header = ["Payment State", "Distributor", "Payment Type", "Total ($)"]

      columns = [ proc { |payments| payments.first.order.payment_state },
        proc { |payments| payments.first.order.distributor.name },
        proc { |payments| payments.first.payment_method.name },
        proc { |payments| payments.sum { |payment| payment.amount } } ]

      rules = [ { group_by: proc { |payment| payment.order.payment_state },
        sort_by: proc { |payment_state| payment_state } },
        { group_by: proc { |payment| payment.order.distributor },
        sort_by: proc { |distributor| distributor.name } },
        { group_by: proc { |payment| payment.payment_method },
        sort_by: proc { |method| method.name } } ]

    when "itemised_payment_totals"
      table_items = orders

      header = ["Payment State", "Distributor", "Product Total ($)", "Shipping Total ($)", "Outstanding Balance ($)", "Total ($)"]

      columns = [ proc { |orders| orders.first.payment_state },
        proc { |orders| orders.first.distributor.name },
        proc { |orders| orders.sum { |o| o.item_total } },
        proc { |orders| orders.sum { |o| o.ship_total } },
        proc { |orders| orders.sum { |o| o.outstanding_balance } },
        proc { |orders| orders.sum { |o| o.total } } ]

      rules = [ { group_by: proc { |order| order.payment_state },
        sort_by: proc { |payment_state| payment_state } },
        { group_by: proc { |order| order.distributor },
        sort_by: proc { |distributor| distributor.name } } ]

    when "payment_totals"
      table_items = orders

      header = ["Payment State", "Distributor", "Product Total ($)", "Shipping Total ($)", "Total ($)", "EFT ($)", "PayPal ($)", "Outstanding Balance ($)"]

      columns = [ proc { |orders| orders.first.payment_state },
        proc { |orders| orders.first.distributor.name },
        proc { |orders| orders.sum { |o| o.item_total } },
        proc { |orders| orders.sum { |o| o.ship_total } },
        proc { |orders| orders.sum { |o| o.total } },
        proc { |orders| orders.sum { |o| o.payments.select { |payment| payment.completed? && (payment.payment_method.name.to_s.include? "EFT") }.sum { |payment| payment.amount } } },
        proc { |orders| orders.sum { |o| o.payments.select { |payment| payment.completed? && (payment.payment_method.name.to_s.include? "PayPal") }.sum{ |payment| payment.amount } } },
        proc { |orders| orders.sum { |o| o.outstanding_balance } } ]

      rules = [ { group_by: proc { |order| order.payment_state },
        sort_by: proc { |payment_state| payment_state } },
        { group_by: proc { |order| order.distributor },
        sort_by: proc { |distributor| distributor.name } } ]

    else
      table_items = payments

      header = ["Payment State", "Distributor", "Payment Type", "Total ($)"]

      columns = [ proc { |payments| payments.first.order.payment_state },
        proc { |payments| payments.first.order.distributor.name },
        proc { |payments| payments.first.payment_method.name },
        proc { |payments| payments.sum { |payment| payment.amount } } ]

      rules = [ { group_by: proc { |payment| payment.order.payment_state },
        sort_by: proc { |payment_state| payment_state } },
        { group_by: proc { |payment| payment.order.distributor },
        sort_by: proc { |distributor| distributor.name } },
        { group_by: proc { |payment| payment.payment_method },
        sort_by: proc { |method| method.name } } ]

    end

    order_grouper = OpenFoodWeb::OrderGrouper.new rules, columns

    @header = header
    @table = order_grouper.table(table_items)
    csv_file_name = "payments.csv"

    render_report(@header, @table, params[:csv], csv_file_name)

  end

  def render_report (header, table, create_csv, csv_file_name)
    unless create_csv
      render :html => table
    else
      csv_string = CSV.generate do |csv|
        csv << header
       table.each { |row| csv << row }
      end
      send_data csv_string, :filename => csv_file_name
    end
  end
end<|MERGE_RESOLUTION|>--- conflicted
+++ resolved
@@ -55,13 +55,8 @@
 
     @search = Spree::Order.complete.search(params[:q])
     orders = @search.result
-<<<<<<< HEAD
     
     @distributors = Distributor.all
-=======
-
-    @distributors = Spree::Distributor.all
->>>>>>> 4dd5e129
 
     @report = OpenFoodWeb::GroupBuyReport.new orders
     unless params[:csv]
