require 'csv'
require 'open_food_web/order_and_distributor_report'
require 'open_food_web/group_buy_report'
require 'open_food_web/order_grouper'

Spree::Admin::ReportsController.class_eval do

  Spree::Admin::ReportsController::AVAILABLE_REPORTS.merge!({:orders_and_distributors => {:name => "Orders And Distributors", :description => "Orders with distributor details"}})
  Spree::Admin::ReportsController::AVAILABLE_REPORTS.merge!({:group_buys => {:name => "Group Buys", :description => "Orders by supplier and variant"}})
  Spree::Admin::ReportsController::AVAILABLE_REPORTS.merge!({:bulk_coop => {:name => "Bulk Co-Op", :description => "Reports for Bulk Co-Op orders"}})
  Spree::Admin::ReportsController::AVAILABLE_REPORTS.merge!({:payments => {:name => "Payment Reports", :description => "Reports for Payments"}})
  Spree::Admin::ReportsController::AVAILABLE_REPORTS.merge!({:order_cycles => {:name => "Order Cycle Reports", :description => "Reports for Order Cycles"}})

  def orders_and_distributors
    params[:q] = {} unless params[:q]

    if params[:q][:created_at_gt].blank?
      params[:q][:created_at_gt] = Time.zone.now.beginning_of_month
    else
      params[:q][:created_at_gt] = Time.zone.parse(params[:q][:created_at_gt]).beginning_of_day rescue Time.zone.now.beginning_of_month
    end

    if params[:q] && !params[:q][:created_at_lt].blank?
      params[:q][:created_at_lt] = Time.zone.parse(params[:q][:created_at_lt]).end_of_day rescue ""
    end
    params[:q][:meta_sort] ||= "created_at.desc"

    @search = Spree::Order.complete.search(params[:q])
    orders = @search.result

    @report = OpenFoodWeb::OrderAndDistributorReport.new orders
    unless params[:csv]
      render :html => @report
    else
      csv_string = CSV.generate do |csv|
        csv << @report.header
        @report.table.each { |row| csv << row }
      end
      send_data csv_string, :filename => "orders_and_distributors.csv"
    end
  end

  def group_buys
    params[:q] = {} unless params[:q]

    if params[:q][:created_at_gt].blank?
      params[:q][:created_at_gt] = Time.zone.now.beginning_of_month
    else
      params[:q][:created_at_gt] = Time.zone.parse(params[:q][:created_at_gt]).beginning_of_day rescue Time.zone.now.beginning_of_month
    end

    if params[:q] && !params[:q][:created_at_lt].blank?
      params[:q][:created_at_lt] = Time.zone.parse(params[:q][:created_at_lt]).end_of_day rescue ""
    end
    params[:q][:meta_sort] ||= "created_at.desc"

    @search = Spree::Order.complete.search(params[:q])
    orders = @search.result
    
    @distributors = Distributor.all

    @report = OpenFoodWeb::GroupBuyReport.new orders
    unless params[:csv]
      render :html => @report
    else
      csv_string = CSV.generate do |csv|
        csv << @report.header
        @report.table.each { |row| csv << row }
      end
      send_data csv_string, :filename => "group_buy.csv"
    end
  end

  def bulk_coop
    params[:q] = {} unless params[:q]

    if params[:q][:created_at_gt].blank?
      params[:q][:created_at_gt] = Time.zone.now.beginning_of_month
    else
      params[:q][:created_at_gt] = Time.zone.parse(params[:q][:created_at_gt]).beginning_of_day rescue Time.zone.now.beginning_of_month
    end

    if params[:q] && !params[:q][:created_at_lt].blank?
      params[:q][:created_at_lt] = Time.zone.parse(params[:q][:created_at_lt]).end_of_day rescue ""
    end
    params[:q][:meta_sort] ||= "created_at.desc"

    @search = Spree::Order.complete.search(params[:q])
    orders = @search.result
    line_items = orders.map { |o| o.line_items }.flatten

    @distributors = Spree::Distributor.all
    @report_type = params[:report_type]

    case params[:report_type]
    when "bulk_coop_supplier_report"

      header = ["Supplier", "Product", "Unit Size", "Variant", "Weight", "Sum Total", "Sum Max Total"]

      columns = [ proc { |lis| lis.first.variant.product.supplier.name },
        proc { |lis| lis.first.variant.product.name },
        proc { |lis| "UNIT SIZE" },
        proc { |lis| lis.first.variant.options_text },
<<<<<<< HEAD
        proc { |lis| lis.first.variant.weight || 0 },
=======
        proc { |lis| lis.first.variant.weight },
>>>>>>> d74591af
        proc { |lis|  lis.sum { |li| li.quantity } },
        proc { |lis| lis.sum { |li| li.max_quantity || 0 } } ]

      rules = [ { group_by: proc { |li| li.variant.product.supplier },
        sort_by: proc { |supplier| supplier.name } },
        { group_by: proc { |li| li.variant.product },
        sort_by: proc { |product| product.name },
        summary_columns: [ proc { |lis| lis.first.variant.product.supplier.name },
<<<<<<< HEAD
          proc { |lis| lis.first.variant.product.name }, proc { |lis| "UNIT SIZE" },
          proc { |lis| "" }, proc { |lis| "" },
          proc { |lis|  lis.sum { |li| li.quantity * li.variant.weight || 0 } },
          proc { |lis| lis.sum { |li| (li.max_quantity || 0) * li.variant.weight || 0 } } ] },
=======
          proc { |lis| lis.first.variant.product.name },
          proc { |lis| "UNIT SIZE" },
          proc { |lis| "" },
          proc { |lis| "" },
          proc { |lis|  lis.sum { |li| li.quantity * li.variant.weight } },
          proc { |lis| lis.sum { |li| (li.max_quantity || 0) * li.variant.weight } } ] },
>>>>>>> d74591af
        { group_by: proc { |li| li.variant },
        sort_by: proc { |variant| variant.options_text } } ]

    when "bulk_coop_allocation"

      header = ["Customer", "Product", "Unit Size", "Variant", "Weight", "Sum Total", "Sum Max Total"]

      columns = [ proc { |lis| lis.first.order.bill_address.firstname + " " + lis.first.order.bill_address.lastname },
        proc { |lis| lis.first.variant.product.name },
        proc { |lis| "UNIT SIZE" },
        proc { |lis| lis.first.variant.options_text },
<<<<<<< HEAD
        proc { |lis| lis.first.variant.weight || 0 },
=======
        proc { |lis| lis.first.variant.weight },
>>>>>>> d74591af
        proc { |lis|  lis.sum { |li| li.quantity } },
        proc { |lis| lis.sum { |li| li.max_quantity || 0 } } ]

      rules = [ { group_by: proc { |li| li.variant.product },
        sort_by: proc { |product| product.name } },
        { group_by: proc { |li| li.variant },
        sort_by: proc { |variant| variant.options_text } },
        { group_by: proc { |li| li.order.user },
        sort_by: proc { |user| user.to_s } } ]

    when "bulk_coop_packing_sheets"

      header = ["Customer", "Product", "Variant", "Sum Total"]

      columns = [ proc { |lis| lis.first.order.bill_address.firstname + " " + lis.first.order.bill_address.lastname },
        proc { |lis| lis.first.variant.product.name },
        proc { |lis| lis.first.variant.options_text },
        proc { |lis|  lis.sum { |li| li.quantity } } ]

      rules = [ { group_by: proc { |li| li.variant.product },
        sort_by: proc { |product| product.name } },
        { group_by: proc { |li| li.variant },
        sort_by: proc { |variant| variant.options_text } },
        { group_by: proc { |li| li.order.user },
        sort_by: proc { |user| user.to_s } } ]

    when "bulk_coop_customer_payments"

      header = ["Customer", "Date of Order", "Total Cost", "Amount Owing", "Amount Paid"]

      columns = [ proc { |lis| lis.first.order.bill_address.firstname + " " + lis.first.order.bill_address.lastname },
        proc { |lis| lis.first.order.created_at.to_s },
        proc { |lis| lis.map { |li| li.order }.uniq.sum { |o| o.total } },
        proc { |lis| lis.map { |li| li.order }.uniq.sum { |o| o.outstanding_balance } },
        proc { |lis| lis.map { |li| li.order }.uniq.sum { |o| o.payment_total } } ]

      rules = [ { group_by: proc { |li| li.order.user },
        sort_by: proc { |user| user.to_s } },
        { group_by: proc { |li| li.order },
        sort_by: proc { |order|  order.created_at } } ]

    else # List all line items

      header = ["Supplier", "Product", "Unit Size", "Variant", "Weight", "Sum Total", "Sum Max Total"]

      columns = [ proc { |lis| lis.first.variant.product.supplier.name },
        proc { |lis| lis.first.variant.product.name },
        proc { |lis| "UNIT SIZE" },
        proc { |lis| lis.first.variant.options_text },
<<<<<<< HEAD
        proc { |lis| lis.first.variant.weight || 0 },
=======
        proc { |lis| lis.first.variant.weight },
>>>>>>> d74591af
        proc { |lis|  lis.sum { |li| li.quantity } },
        proc { |lis| lis.sum { |li| li.max_quantity || 0 } } ]

      rules = [ { group_by: proc { |li| li.variant.product.supplier },
        sort_by: proc { |supplier| supplier.name } },
        { group_by: proc { |li| li.variant.product },
        sort_by: proc { |product| product.name } },
        { group_by: proc { |li| li.variant },
        sort_by: proc { |variant| variant.options_text } } ]
    end

    order_grouper = OpenFoodWeb::OrderGrouper.new rules, columns

    @header = header
    @table = order_grouper.table(line_items)
    csv_file_name = "bulk_coop.csv"

    render_report(@header, @table, params[:csv], csv_file_name)
  end

  def payments
    params[:q] = {} unless params[:q]

    if params[:q][:created_at_gt].blank?
      params[:q][:created_at_gt] = Time.zone.now.beginning_of_month
    else
      params[:q][:created_at_gt] = Time.zone.parse(params[:q][:created_at_gt]).beginning_of_day rescue Time.zone.now.beginning_of_month
    end

    if params[:q] && !params[:q][:created_at_lt].blank?
      params[:q][:created_at_lt] = Time.zone.parse(params[:q][:created_at_lt]).end_of_day rescue ""
    end
    params[:q][:meta_sort] ||= "created_at.desc"

    @search = Spree::Order.complete.search(params[:q])
    orders = @search.result
    payments = orders.map { |o| o.payments.select { |payment| payment.completed? } }.flatten # Only select completed payments

    @distributors = Spree::Distributor.all
    @report_type = params[:report_type]

    case params[:report_type]
    when "payments_by_payment_type"
      table_items = payments

      header = ["Payment State", "Distributor", "Payment Type", "Total ($)"]

      columns = [ proc { |payments| payments.first.order.payment_state },
        proc { |payments| payments.first.order.distributor.name },
        proc { |payments| payments.first.payment_method.name },
        proc { |payments| payments.sum { |payment| payment.amount } } ]

      rules = [ { group_by: proc { |payment| payment.order.payment_state },
        sort_by: proc { |payment_state| payment_state } },
        { group_by: proc { |payment| payment.order.distributor },
        sort_by: proc { |distributor| distributor.name } },
        { group_by: proc { |payment| payment.payment_method },
        sort_by: proc { |method| method.name } } ]

    when "itemised_payment_totals"
      table_items = orders

      header = ["Payment State", "Distributor", "Product Total ($)", "Shipping Total ($)", "Outstanding Balance ($)", "Total ($)"]

      columns = [ proc { |orders| orders.first.payment_state },
        proc { |orders| orders.first.distributor.name },
        proc { |orders| orders.sum { |o| o.item_total } },
        proc { |orders| orders.sum { |o| o.ship_total } },
        proc { |orders| orders.sum { |o| o.outstanding_balance } },
        proc { |orders| orders.sum { |o| o.total } } ]

      rules = [ { group_by: proc { |order| order.payment_state },
        sort_by: proc { |payment_state| payment_state } },
        { group_by: proc { |order| order.distributor },
        sort_by: proc { |distributor| distributor.name } } ]

    when "payment_totals"
      table_items = orders

      header = ["Payment State", "Distributor", "Product Total ($)", "Shipping Total ($)", "Total ($)", "EFT ($)", "PayPal ($)", "Outstanding Balance ($)"]

      columns = [ proc { |orders| orders.first.payment_state },
        proc { |orders| orders.first.distributor.name },
        proc { |orders| orders.sum { |o| o.item_total } },
        proc { |orders| orders.sum { |o| o.ship_total } },
        proc { |orders| orders.sum { |o| o.total } },
        proc { |orders| orders.sum { |o| o.payments.select { |payment| payment.completed? && (payment.payment_method.name.to_s.include? "EFT") }.sum { |payment| payment.amount } } },
        proc { |orders| orders.sum { |o| o.payments.select { |payment| payment.completed? && (payment.payment_method.name.to_s.include? "PayPal") }.sum{ |payment| payment.amount } } },
        proc { |orders| orders.sum { |o| o.outstanding_balance } } ]

      rules = [ { group_by: proc { |order| order.payment_state },
        sort_by: proc { |payment_state| payment_state } },
        { group_by: proc { |order| order.distributor },
        sort_by: proc { |distributor| distributor.name } } ]

    else
      table_items = payments

      header = ["Payment State", "Distributor", "Payment Type", "Total ($)"]

      columns = [ proc { |payments| payments.first.order.payment_state },
        proc { |payments| payments.first.order.distributor.name },
        proc { |payments| payments.first.payment_method.name },
        proc { |payments| payments.sum { |payment| payment.amount } } ]

      rules = [ { group_by: proc { |payment| payment.order.payment_state },
        sort_by: proc { |payment_state| payment_state } },
        { group_by: proc { |payment| payment.order.distributor },
        sort_by: proc { |distributor| distributor.name } },
        { group_by: proc { |payment| payment.payment_method },
        sort_by: proc { |method| method.name } } ]

    end

    order_grouper = OpenFoodWeb::OrderGrouper.new rules, columns

    @header = header
    @table = order_grouper.table(table_items)
    csv_file_name = "payments.csv"

    render_report(@header, @table, params[:csv], csv_file_name)

  end

<<<<<<< HEAD
=======
  def order_cycles
    params[:q] = {} unless params[:q]

    if params[:q][:created_at_gt].blank?
      params[:q][:created_at_gt] = Time.zone.now.beginning_of_month
    else
      params[:q][:created_at_gt] = Time.zone.parse(params[:q][:created_at_gt]).beginning_of_day rescue Time.zone.now.beginning_of_month
    end

    if params[:q] && !params[:q][:created_at_lt].blank?
      params[:q][:created_at_lt] = Time.zone.parse(params[:q][:created_at_lt]).end_of_day rescue ""
    end
    params[:q][:meta_sort] ||= "created_at.desc"

    @search = Spree::Order.complete.search(params[:q])
    orders = @search.result
    line_items = orders.map { |o| o.line_items }.flatten
    #payments = orders.map { |o| o.payments.select { |payment| payment.completed? } }.flatten # Only select completed payments

    @distributors = Spree::Distributor.all
    @report_type = params[:report_type]

    case params[:report_type]
    when "order_cycle_supplier_totals"
      table_items = line_items
      @include_blank = 'All'

      header = ["Supplier", "Product", "Variant", "Amount", "Cost per Unit", "Total Cost", "Status", "Incoming Transport"]

      columns = [ proc { |line_items| line_items.first.variant.product.supplier.name },
        proc { |line_items| line_items.first.variant.product.name },
        proc { |line_items| line_items.first.variant.options_text },
        proc { |line_items| line_items.sum { |li| li.quantity } },
        proc { |line_items| line_items.first.variant.price },
        proc { |line_items| line_items.sum { |li| li.quantity * li.variant.price } },
        proc { |line_items| "status" },
        proc { |line_items| "incoming transport" } ]

        rules = [ { group_by: proc { |line_item| line_item.variant.product.supplier },
          sort_by: proc { |supplier| supplier.name } },
          { group_by: proc { |line_item| line_item.variant.product },
          sort_by: proc { |product| product.name } },
          { group_by: proc { |line_item| line_item.variant },
          sort_by: proc { |variant| variant.options_text } } ]

    when "order_cycle_supplier_totals_by_distributor"
      table_items = line_items
      @include_blank = 'All'

      header = ["Supplier", "Product", "Variant", "To Distributor", "Amount", "Cost per Unit", "Total Cost", "Shipping Method"]

      columns = [ proc { |line_items| line_items.first.variant.product.supplier.name },
        proc { |line_items| line_items.first.variant.product.name },
        proc { |line_items| line_items.first.variant.options_text },
        proc { |line_items| line_items.first.order.distributor.name },
        proc { |line_items| line_items.sum { |li| li.quantity } },
        proc { |line_items| line_items.first.variant.price },
        proc { |line_items| line_items.sum { |li| li.quantity * li.variant.price } },
        proc { |line_items| "shipping method" } ]

      rules = [ { group_by: proc { |line_item| line_item.variant.product.supplier },
        sort_by: proc { |supplier| supplier.name } },
        { group_by: proc { |line_item| line_item.variant.product },
        sort_by: proc { |product| product.name } },
        { group_by: proc { |line_item| line_item.variant },
        sort_by: proc { |variant| variant.options_text },
        summary_columns: [ proc { |line_items| line_items.first.variant.product.supplier.name },
          proc { |line_items| line_items.first.variant.product.name },
          proc { |line_items| line_items.first.variant.options_text },
          proc { |line_items| "TOTAL" },
          proc { |line_items| line_items.sum { |li| li.quantity } },
          proc { |line_items| line_items.first.variant.price },
          proc { |line_items| line_items.sum { |li| li.quantity * li.variant.price } },
          proc { |line_items| "" } ] },
        { group_by: proc { |line_item| line_item.order.distributor },
        sort_by: proc { |distributor| distributor.name } } ]

    when "order_cycle_distributor_totals_by_supplier"
      table_items = line_items
      @include_blank = 'All'

      header = ["Distributor", "Supplier", "Product", "Variant", "Amount", "Cost per Unit", "Total Cost", "Total Shipping Cost", "Shipping Method"]

      columns = [ proc { |line_items| line_items.first.order.distributor.name },
        proc { |line_items| line_items.first.variant.product.supplier.name },
        proc { |line_items| line_items.first.variant.product.name },
        proc { |line_items| line_items.first.variant.options_text },
        proc { |line_items| line_items.sum { |li| li.quantity } },
        proc { |line_items| line_items.first.variant.price },
        proc { |line_items| line_items.sum { |li| li.quantity * li.variant.price } },
        proc { |line_items| "" },
        proc { |line_items| "shipping method" } ]

      rules = [ { group_by: proc { |line_item| line_item.order.distributor },
        sort_by: proc { |distributor| distributor.name },
        summary_columns: [ proc { |line_items| line_items.first.order.distributor.name },
          proc { |line_items| "TOTAL" },
          proc { |line_items| "" },
          proc { |line_items| "" },
          proc { |line_items| "" },
          proc { |line_items| "" },
          proc { |line_items| line_items.sum { |li| li.quantity * li.variant.price } },
          proc { |line_items| "total shipping cost" },
          proc { |line_items| "" } ] },
        { group_by: proc { |line_item| line_item.variant.product.supplier },
        sort_by: proc { |supplier| supplier.name } },
        { group_by: proc { |line_item| line_item.variant.product },
        sort_by: proc { |product| product.name } },
        { group_by: proc { |line_item| line_item.variant },
        sort_by: proc { |variant| variant.options_text } } ]

    when "order_cycle_customer_totals"
      table_items = line_items
      @include_blank = false

      header = ["Customer", "Email", "Phone", "Product", "Variant", "Amount", "Total Cost", "Paid?", "Packed?", "Shipped?"]

      columns = [ proc { |line_items| line_items.first.order.bill_address.firstname + " " + line_items.first.order.bill_address.lastname },
        proc { |line_items| line_items.first.order.email },
        proc { |line_items| line_items.first.order.bill_address.phone },
        proc { |line_items| line_items.first.variant.product.name },
        proc { |line_items| line_items.first.variant.options_text },
        proc { |line_items| line_items.sum { |li| li.quantity } },
        proc { |line_items| line_items.sum { |li| li.quantity * li.variant.price } },
        proc { |line_items| "" },
        proc { |line_items| "" },
        proc { |line_items| "" } ]

    rules = [ { group_by: proc { |line_item| line_item.order.user },
      sort_by: proc { |user| user.to_s },
      summary_columns: [ proc { |line_items| line_items.first.order.bill_address.firstname + " " + line_items.first.order.bill_address.lastname },
        proc { |line_items| line_items.first.order.email },
        proc { |line_items| line_items.first.order.bill_address.phone },
        proc { |line_items| "TOTAL" },
        proc { |line_items| "" },
        proc { |line_items| "" },
        proc { |line_items| line_items.sum { |li| li.quantity * li.variant.price } },
        proc { |line_items| "work out whether paid or not" },
        proc { |line_items| "" },
        proc { |line_items| "" } ] },
      { group_by: proc { |line_item| line_item.variant.product },
      sort_by: proc { |product| product.name } },
      { group_by: proc { |line_item| line_item.variant },
       sort_by: proc { |variant| variant.options_text } } ]

    else
      table_items = line_items

      header = ["Supplier", "Product", "Variant", "Amount", "Cost per Unit", "Total Cost", "Status", "Incoming Transport"]

      columns = [ proc { |line_items| line_items.first.variant.product.supplier.name },
        proc { |line_items| line_items.first.variant.product.name },
        proc { |line_items| line_items.first.variant.options_text },
        proc { |line_items| line_items.sum { |li| li.quantity } },
        proc { |line_items| line_items.first.variant.price },
        proc { |line_items| line_items.sum { |li| li.quantity * li.variant.price } },
        proc { |line_items| "status" },
        proc { |line_items| "incoming transport" } ]

      rules = [ { group_by: proc { |line_item| line_item.variant.product.supplier },
        sort_by: proc { |supplier| supplier.name } },
        { group_by: proc { |line_item| line_item.variant.product },
        sort_by: proc { |product| product.name } },
        { group_by: proc { |line_item| line_item.variant },
        sort_by: proc { |variant| variant.options_text } } ]

    end

    order_grouper = OpenFoodWeb::OrderGrouper.new rules, columns

    @header = header
    @table = order_grouper.table(table_items)
    csv_file_name = "order_cycles.csv"

    render_report(@header, @table, params[:csv], csv_file_name)

  end

>>>>>>> d74591af
  def render_report (header, table, create_csv, csv_file_name)
    unless create_csv
      render :html => table
    else
      csv_string = CSV.generate do |csv|
        csv << header
       table.each { |row| csv << row }
      end
      send_data csv_string, :filename => csv_file_name
    end
  end
end<|MERGE_RESOLUTION|>--- conflicted
+++ resolved
@@ -101,11 +101,7 @@
         proc { |lis| lis.first.variant.product.name },
         proc { |lis| "UNIT SIZE" },
         proc { |lis| lis.first.variant.options_text },
-<<<<<<< HEAD
         proc { |lis| lis.first.variant.weight || 0 },
-=======
-        proc { |lis| lis.first.variant.weight },
->>>>>>> d74591af
         proc { |lis|  lis.sum { |li| li.quantity } },
         proc { |lis| lis.sum { |li| li.max_quantity || 0 } } ]
 
@@ -114,19 +110,12 @@
         { group_by: proc { |li| li.variant.product },
         sort_by: proc { |product| product.name },
         summary_columns: [ proc { |lis| lis.first.variant.product.supplier.name },
-<<<<<<< HEAD
-          proc { |lis| lis.first.variant.product.name }, proc { |lis| "UNIT SIZE" },
-          proc { |lis| "" }, proc { |lis| "" },
-          proc { |lis|  lis.sum { |li| li.quantity * li.variant.weight || 0 } },
-          proc { |lis| lis.sum { |li| (li.max_quantity || 0) * li.variant.weight || 0 } } ] },
-=======
           proc { |lis| lis.first.variant.product.name },
           proc { |lis| "UNIT SIZE" },
           proc { |lis| "" },
           proc { |lis| "" },
-          proc { |lis|  lis.sum { |li| li.quantity * li.variant.weight } },
-          proc { |lis| lis.sum { |li| (li.max_quantity || 0) * li.variant.weight } } ] },
->>>>>>> d74591af
+          proc { |lis| lis.sum { |li| li.quantity * li.variant.weight || 0 } },
+          proc { |lis| lis.sum { |li| (li.max_quantity || 0) * li.variant.weight || 0 } } ] },
         { group_by: proc { |li| li.variant },
         sort_by: proc { |variant| variant.options_text } } ]
 
@@ -138,12 +127,8 @@
         proc { |lis| lis.first.variant.product.name },
         proc { |lis| "UNIT SIZE" },
         proc { |lis| lis.first.variant.options_text },
-<<<<<<< HEAD
         proc { |lis| lis.first.variant.weight || 0 },
-=======
-        proc { |lis| lis.first.variant.weight },
->>>>>>> d74591af
-        proc { |lis|  lis.sum { |li| li.quantity } },
+        proc { |lis| lis.sum { |li| li.quantity } },
         proc { |lis| lis.sum { |li| li.max_quantity || 0 } } ]
 
       rules = [ { group_by: proc { |li| li.variant.product },
@@ -192,11 +177,7 @@
         proc { |lis| lis.first.variant.product.name },
         proc { |lis| "UNIT SIZE" },
         proc { |lis| lis.first.variant.options_text },
-<<<<<<< HEAD
         proc { |lis| lis.first.variant.weight || 0 },
-=======
-        proc { |lis| lis.first.variant.weight },
->>>>>>> d74591af
         proc { |lis|  lis.sum { |li| li.quantity } },
         proc { |lis| lis.sum { |li| li.max_quantity || 0 } } ]
 
@@ -321,8 +302,6 @@
 
   end
 
-<<<<<<< HEAD
-=======
   def order_cycles
     params[:q] = {} unless params[:q]
 
@@ -501,7 +480,6 @@
 
   end
 
->>>>>>> d74591af
   def render_report (header, table, create_csv, csv_file_name)
     unless create_csv
       render :html => table
