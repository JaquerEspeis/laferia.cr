require 'csv'
require 'open_food_network/order_and_distributor_report'
require 'open_food_network/products_and_inventory_report'
require 'open_food_network/group_buy_report'
require 'open_food_network/order_grouper'
require 'open_food_network/customers_report'
require 'open_food_network/users_and_enterprises_report'
require 'open_food_network/order_cycle_management_report'

Spree::Admin::ReportsController.class_eval do

  REPORT_TYPES = {
    orders_and_fulfillment: [
      ['Order Cycle Supplier Totals',:order_cycle_supplier_totals],
      ['Order Cycle Supplier Totals by Distributor',:order_cycle_supplier_totals_by_distributor],
      ['Order Cycle Distributor Totals by Supplier',:order_cycle_distributor_totals_by_supplier],
      ['Order Cycle Customer Totals',:order_cycle_customer_totals]
    ],
    products_and_inventory: [
      ['All products', :all_products],
      ['Inventory (on hand)', :inventory]
    ],
    customers: [
      ["Mailing List", :mailing_list],
      ["Addresses", :addresses]
    ],
    order_cycle_management: [
      ["Payment Methods Report", :payment_methods_report]
    ]
  }

  # Fetches user's distributors, suppliers and order_cycles
<<<<<<< HEAD
  before_filter :load_data, only: [:customers, :products_and_inventory, :order_cycle_management]
=======
  before_filter :load_data, only: [:customers, :products_and_inventory]
  before_filter :set_currency_symbol
>>>>>>> e4d1ae75

  # Render a partial for orders and fulfillment description
  respond_override :index => { :html => { :success => lambda {
    @reports[:orders_and_fulfillment][:description] =
      render_to_string(partial: 'orders_and_fulfillment_description', layout: false, locals: {report_types: REPORT_TYPES[:orders_and_fulfillment]}).html_safe
    @reports[:products_and_inventory][:description] =
      render_to_string(partial: 'products_and_inventory_description', layout: false, locals: {report_types: REPORT_TYPES[:products_and_inventory]}).html_safe
    @reports[:customers][:description] =
      render_to_string(partial: 'customers_description', layout: false, locals: {report_types: REPORT_TYPES[:customers]}).html_safe
    @reports[:order_cycle_management][:description] =
      render_to_string(partial: 'order_cycle_management_description', layout: false, locals: {report_types: REPORT_TYPES[:order_cycle_management]}).html_safe
  } } }


  # Overide spree reports list.
  def index
    @reports = authorized_reports
    respond_with(@reports)
  end

  # This action is short because we refactored it like bosses
  def customers
    @report_types = REPORT_TYPES[:customers]
    @report_type = params[:report_type]
    @report = OpenFoodNetwork::CustomersReport.new spree_current_user, params

    render_report(@report.header, @report.table, params[:csv], "customers.csv")
  end

  def order_cycle_management
    @report_types = REPORT_TYPES[:order_cycle_management]
    @report_type = params[:report_type]
    @report = OpenFoodNetwork::OrderCycleManagementReport.new spree_current_user, params

    @search = Spree::Order.complete.not_state(:canceled).managed_by(spree_current_user).search(params[:q])

    @orders = @search.result

    render_report(@report.header, @report.table, params[:csv], "customers.csv")
  end

  def orders_and_distributors
    params[:q] = {} unless params[:q]

    if params[:q][:completed_at_gt].blank?
      params[:q][:completed_at_gt] = Time.zone.now.beginning_of_month
    else
      params[:q][:completed_at_gt] = Time.zone.parse(params[:q][:completed_at_gt]).beginning_of_day rescue Time.zone.now.beginning_of_month
    end

    if params[:q] && !params[:q][:completed_at_lt].blank?
      params[:q][:completed_at_lt] = Time.zone.parse(params[:q][:completed_at_lt]).end_of_day rescue ""
    end
    params[:q][:meta_sort] ||= "completed_at.desc"

    @search = Spree::Order.complete.not_state(:canceled).managed_by(spree_current_user).search(params[:q])
    orders = @search.result

    @report = OpenFoodNetwork::OrderAndDistributorReport.new orders
    unless params[:csv]
      render :html => @report
    else
      csv_string = CSV.generate do |csv|
        csv << @report.header
        @report.table.each { |row| csv << row }
      end
      send_data csv_string, :filename => "orders_and_distributors.csv"
    end
  end

  def bulk_coop
    params[:q] = {} unless params[:q]

    if params[:q][:completed_at_gt].blank?
      params[:q][:completed_at_gt] = Time.zone.now.beginning_of_month
    else
      params[:q][:completed_at_gt] = Time.zone.parse(params[:q][:completed_at_gt]).beginning_of_day rescue Time.zone.now.beginning_of_month
    end

    if params[:q] && !params[:q][:completed_at_lt].blank?
      params[:q][:completed_at_lt] = Time.zone.parse(params[:q][:completed_at_lt]).end_of_day rescue ""
    end
    params[:q][:meta_sort] ||= "completed_at.desc"

    @search = Spree::Order.complete.not_state(:canceled).managed_by(spree_current_user).search(params[:q])

    orders = @search.result
    @line_items = orders.map { |o| o.line_items.managed_by(spree_current_user) }.flatten

    @distributors = Enterprise.is_distributor.managed_by(spree_current_user)
    @report_type = params[:report_type]

    case params[:report_type]
    when "bulk_coop_supplier_report"

      header = ["Supplier", "Product", "Unit Size", "Variant", "Weight", "Sum Total", "Sum Max Total", "Units Required", "Remainder"]

      columns = [ proc { |lis| lis.first.variant.product.supplier.name },
        proc { |lis| lis.first.variant.product.name },
        proc { |lis| lis.first.variant.product.group_buy ? (lis.first.variant.product.group_buy_unit_size || 0.0) : "" },
        proc { |lis| lis.first.variant.full_name },
        proc { |lis| lis.first.variant.weight || 0 },
        proc { |lis|  lis.sum { |li| li.quantity } },
        proc { |lis| lis.sum { |li| li.max_quantity || 0 } },
        proc { |lis| "" },
        proc { |lis| "" } ]

      rules = [ { group_by: proc { |li| li.variant.product.supplier },
        sort_by: proc { |supplier| supplier.name } },
        { group_by: proc { |li| li.variant.product },
        sort_by: proc { |product| product.name },
        summary_columns: [ proc { |lis| lis.first.variant.product.supplier.name },
          proc { |lis| lis.first.variant.product.name },
          proc { |lis| lis.first.variant.product.group_buy ? (lis.first.variant.product.group_buy_unit_size || 0.0) : "" },
          proc { |lis| "" },
          proc { |lis| "" },
          proc { |lis| lis.sum { |li| (li.quantity || 0) * (li.variant.weight || 0) } },
          proc { |lis| lis.sum { |li| (li.max_quantity || 0) * (li.variant.weight || 0) } },
          proc { |lis| ( (lis.first.variant.product.group_buy_unit_size || 0).zero? ? 0 : ( lis.sum { |li| ( [li.max_quantity || 0, li.quantity || 0].max ) * (li.variant.weight || 0) } / lis.first.variant.product.group_buy_unit_size ) ).floor },
          proc { |lis| lis.sum { |li| ( [li.max_quantity || 0, li.quantity || 0].max) * (li.variant.weight || 0) } - ( ( (lis.first.variant.product.group_buy_unit_size || 0).zero? ? 0 : ( lis.sum { |li| ( [li.max_quantity || 0, li.quantity || 0].max) * (li.variant.weight || 0) } / lis.first.variant.product.group_buy_unit_size ) ).floor * (lis.first.variant.product.group_buy_unit_size || 0) ) } ] },
        { group_by: proc { |li| li.variant },
        sort_by: proc { |variant| variant.full_name } } ]

    when "bulk_coop_allocation"

      header = ["Customer", "Product", "Unit Size", "Variant", "Weight", "Sum Total", "Sum Max Total", "Total Allocated", "Remainder"]

      columns = [ proc { |lis| lis.first.order.bill_address.firstname + " " + lis.first.order.bill_address.lastname },
        proc { |lis| lis.first.variant.product.name },
        proc { |lis| lis.first.variant.product.group_buy ? (lis.first.variant.product.group_buy_unit_size || 0.0) : "" },
        proc { |lis| lis.first.variant.full_name },
        proc { |lis| lis.first.variant.weight || 0 },
        proc { |lis| lis.sum { |li| li.quantity } },
        proc { |lis| lis.sum { |li| li.max_quantity || 0 } },
        proc { |lis| "" },
        proc { |lis| "" } ]

      rules = [ { group_by: proc { |li| li.variant.product },
        sort_by: proc { |product| product.name },
        summary_columns: [ proc { |lis| "TOTAL" },
          proc { |lis| lis.first.variant.product.name },
          proc { |lis| lis.first.variant.product.group_buy ? (lis.first.variant.product.group_buy_unit_size || 0.0) : "" },
          proc { |lis| "" },
          proc { |lis| "" },
          proc { |lis| lis.sum { |li| li.quantity * (li.variant.weight || 0) } },
          proc { |lis| lis.sum { |li| (li.max_quantity || 0) * (li.variant.weight || 0) } },
          proc { |lis| ( (lis.first.variant.product.group_buy_unit_size || 0).zero? ? 0 : ( lis.sum { |li| ( [li.max_quantity || 0, li.quantity || 0].max ) * (li.variant.weight || 0) } / lis.first.variant.product.group_buy_unit_size ) ).floor * (lis.first.variant.product.group_buy_unit_size || 0) },
          proc { |lis| lis.sum { |li| ( [li.max_quantity || 0, li.quantity || 0].max ) * (li.variant.weight || 0) } - ( ( (lis.first.variant.product.group_buy_unit_size || 0).zero? ? 0 : ( lis.sum { |li| ( [li.max_quantity || 0, li.quantity || 0].max ) * (li.variant.weight || 0) } / lis.first.variant.product.group_buy_unit_size ) ).floor * (lis.first.variant.product.group_buy_unit_size || 0) ) } ] },
        { group_by: proc { |li| li.variant },
        sort_by: proc { |variant| variant.full_name } },
        { group_by: proc { |li| li.order },
        sort_by: proc { |order| order.to_s } } ]

    when "bulk_coop_packing_sheets"

      header = ["Customer", "Product", "Variant", "Sum Total"]

      columns = [ proc { |lis| lis.first.order.bill_address.firstname + " " + lis.first.order.bill_address.lastname },
        proc { |lis| lis.first.variant.product.name },
        proc { |lis| lis.first.variant.full_name },
        proc { |lis|  lis.sum { |li| li.quantity } } ]

      rules = [ { group_by: proc { |li| li.variant.product },
        sort_by: proc { |product| product.name } },
        { group_by: proc { |li| li.variant },
        sort_by: proc { |variant| variant.full_name } },
        { group_by: proc { |li| li.order },
        sort_by: proc { |order| order.to_s } } ]

    when "bulk_coop_customer_payments"

      header = ["Customer", "Date of Order", "Total Cost", "Amount Owing", "Amount Paid"]

      columns = [ proc { |lis| lis.first.order.bill_address.firstname + " " + lis.first.order.bill_address.lastname },
        proc { |lis| lis.first.order.completed_at.to_s },
        proc { |lis| lis.map { |li| li.order }.uniq.sum { |o| o.total } },
        proc { |lis| lis.map { |li| li.order }.uniq.sum { |o| o.outstanding_balance } },
        proc { |lis| lis.map { |li| li.order }.uniq.sum { |o| o.payment_total } } ]

      rules = [ { group_by: proc { |li| li.order },
        sort_by: proc { |order|  order.completed_at } } ]

    else # List all line items

      header = ["Supplier", "Product", "Unit Size", "Variant", "Weight", "Sum Total", "Sum Max Total", "Units Required", "Remainder"]

      columns = [ proc { |lis| lis.first.variant.product.supplier.name },
        proc { |lis| lis.first.variant.product.name },
        proc { |lis| lis.first.variant.product.group_buy ? (lis.first.variant.product.group_buy_unit_size || 0.0) : "" },
        proc { |lis| lis.first.variant.full_name },
        proc { |lis| lis.first.variant.weight || 0 },
        proc { |lis|  lis.sum { |li| li.quantity } },
        proc { |lis| lis.sum { |li| li.max_quantity || 0 } },
        proc { |lis| "" },
        proc { |lis| "" } ]

      rules = [ { group_by: proc { |li| li.variant.product.supplier },
        sort_by: proc { |supplier| supplier.name } },
        { group_by: proc { |li| li.variant.product },
        sort_by: proc { |product| product.name },
        summary_columns: [ proc { |lis| lis.first.variant.product.supplier.name },
          proc { |lis| lis.first.variant.product.name },
          proc { |lis| lis.first.variant.product.group_buy ? (lis.first.variant.product.group_buy_unit_size || 0.0) : "" },
          proc { |lis| "" },
          proc { |lis| "" },
          proc { |lis| lis.sum { |li| li.quantity * (li.variant.weight || 0) } },
          proc { |lis| lis.sum { |li| (li.max_quantity || 0) * (li.variant.weight || 0) } },
          proc { |lis| ( (lis.first.variant.product.group_buy_unit_size || 0).zero? ? 0 : ( lis.sum { |li| ( [li.max_quantity || 0, li.quantity || 0].max ) * (li.variant.weight || 0) } / lis.first.variant.product.group_buy_unit_size ) ).floor },
          proc { |lis| lis.sum { |li| ( [li.max_quantity || 0, li.quantity || 0].max ) * (li.variant.weight || 0) } - ( ( (lis.first.variant.product.group_buy_unit_size || 0).zero? ? 0 : ( lis.sum { |li| ( [li.max_quantity || 0, li.quantity || 0].max ) * (li.variant.weight || 0) } / lis.first.variant.product.group_buy_unit_size ) ).floor * (lis.first.variant.product.group_buy_unit_size || 0) ) } ] },
        { group_by: proc { |li| li.variant },
        sort_by: proc { |variant| variant.full_name } } ]

    end

    order_grouper = OpenFoodNetwork::OrderGrouper.new rules, columns

    @header = header
    @table = order_grouper.table(@line_items)
    csv_file_name = "bulk_coop.csv"

    render_report(@header, @table, params[:csv], csv_file_name)
  end

  def payments
    params[:q] = {} unless params[:q]

    if params[:q][:completed_at_gt].blank?
      params[:q][:completed_at_gt] = Time.zone.now.beginning_of_month
    else
      params[:q][:completed_at_gt] = Time.zone.parse(params[:q][:completed_at_gt]).beginning_of_day rescue Time.zone.now.beginning_of_month
    end

    if params[:q] && !params[:q][:completed_at_lt].blank?
      params[:q][:completed_at_lt] = Time.zone.parse(params[:q][:completed_at_lt]).end_of_day rescue ""
    end
    params[:q][:meta_sort] ||= "completed_at.desc"

    @search = Spree::Order.complete.not_state(:canceled).managed_by(spree_current_user).search(params[:q])

    orders = @search.result
    payments = orders.map { |o| o.payments.select { |payment| payment.completed? } }.flatten # Only select completed payments

    @distributors = Enterprise.is_distributor.managed_by(spree_current_user)
    @report_type = params[:report_type]

    case params[:report_type]
    when "payments_by_payment_type"
      table_items = payments

      header = ["Payment State", "Distributor", "Payment Type", "Total (#{@currency_symbol})"]

      columns = [ proc { |payments| payments.first.order.payment_state },
        proc { |payments| payments.first.order.distributor.name },
        proc { |payments| payments.first.payment_method.name },
        proc { |payments| payments.sum { |payment| payment.amount } } ]

      rules = [ { group_by: proc { |payment| payment.order.payment_state },
        sort_by: proc { |payment_state| payment_state } },
        { group_by: proc { |payment| payment.order.distributor },
        sort_by: proc { |distributor| distributor.name } },
        { group_by: proc { |payment| payment.payment_method },
        sort_by: proc { |method| method.name } } ]

    when "itemised_payment_totals"
      table_items = orders

      header = ["Payment State", "Distributor", "Product Total (#{@currency_symbol})", "Shipping Total (#{@currency_symbol})", "Outstanding Balance (#{@currency_symbol})", "Total (#{@currency_symbol})"]

      columns = [ proc { |orders| orders.first.payment_state },
        proc { |orders| orders.first.distributor.name },
        proc { |orders| orders.sum { |o| o.item_total } },
        proc { |orders| orders.sum { |o| o.ship_total } },
        proc { |orders| orders.sum { |o| o.outstanding_balance } },
        proc { |orders| orders.sum { |o| o.total } } ]

      rules = [ { group_by: proc { |order| order.payment_state },
        sort_by: proc { |payment_state| payment_state } },
        { group_by: proc { |order| order.distributor },
        sort_by: proc { |distributor| distributor.name } } ]

    when "payment_totals"
      table_items = orders

      header = ["Payment State", "Distributor", "Product Total (#{@currency_symbol})", "Shipping Total (#{@currency_symbol})", "Total (#{@currency_symbol})", "EFT (#{@currency_symbol})", "PayPal (#{@currency_symbol})", "Outstanding Balance (#{@currency_symbol})"]

      columns = [ proc { |orders| orders.first.payment_state },
        proc { |orders| orders.first.distributor.name },
        proc { |orders| orders.sum { |o| o.item_total } },
        proc { |orders| orders.sum { |o| o.ship_total } },
        proc { |orders| orders.sum { |o| o.total } },
        proc { |orders| orders.sum { |o| o.payments.select { |payment| payment.completed? && (payment.payment_method.name.to_s.include? "EFT") }.sum { |payment| payment.amount } } },
        proc { |orders| orders.sum { |o| o.payments.select { |payment| payment.completed? && (payment.payment_method.name.to_s.include? "PayPal") }.sum{ |payment| payment.amount } } },
        proc { |orders| orders.sum { |o| o.outstanding_balance } } ]

      rules = [ { group_by: proc { |order| order.payment_state },
        sort_by: proc { |payment_state| payment_state } },
        { group_by: proc { |order| order.distributor },
        sort_by: proc { |distributor| distributor.name } } ]

    else
      table_items = payments

      header = ["Payment State", "Distributor", "Payment Type", "Total (#{@currency_symbol})"]

      columns = [ proc { |payments| payments.first.order.payment_state },
        proc { |payments| payments.first.order.distributor.name },
        proc { |payments| payments.first.payment_method.name },
        proc { |payments| payments.sum { |payment| payment.amount } } ]

      rules = [ { group_by: proc { |payment| payment.order.payment_state },
        sort_by: proc { |payment_state| payment_state } },
        { group_by: proc { |payment| payment.order.distributor },
        sort_by: proc { |distributor| distributor.name } },
        { group_by: proc { |payment| payment.payment_method },
        sort_by: proc { |method| method.name } } ]

    end

    order_grouper = OpenFoodNetwork::OrderGrouper.new rules, columns

    @header = header
    @table = order_grouper.table(table_items)
    csv_file_name = "payments.csv"

    render_report(@header, @table, params[:csv], csv_file_name)

  end

  def orders_and_fulfillment
    # -- Prepare parameters
    params[:q] ||= {}

    if params[:q][:completed_at_gt].blank?
      params[:q][:completed_at_gt] = Time.zone.now.beginning_of_month
    else
      params[:q][:completed_at_gt] = Time.zone.parse(params[:q][:completed_at_gt]) rescue Time.zone.now.beginning_of_month
    end

    if params[:q] && !params[:q][:completed_at_lt].blank?
      params[:q][:completed_at_lt] = Time.zone.parse(params[:q][:completed_at_lt]) rescue ""
    end
    params[:q][:meta_sort] ||= "completed_at.desc"

    # -- Search
    @search = Spree::Order.complete.not_state(:canceled).managed_by(spree_current_user).search(params[:q])
    orders = @search.result
    @line_items = orders.map do |o|
      lis = o.line_items.managed_by(spree_current_user)
      lis = lis.supplied_by_any(params[:supplier_id_in]) if params[:supplier_id_in].present?
      lis
    end.flatten
    #payments = orders.map { |o| o.payments.select { |payment| payment.completed? } }.flatten # Only select completed payments

    # -- Prepare form options
    my_distributors = Enterprise.is_distributor.managed_by(spree_current_user)
    my_suppliers = Enterprise.is_primary_producer.managed_by(spree_current_user)

    # My distributors and any distributors distributing products I supply
    @distributors = my_distributors | Enterprise.with_distributed_products_outer.merge(Spree::Product.in_any_supplier(my_suppliers))

    # My suppliers and any suppliers supplying products I distribute
    @suppliers = my_suppliers | my_distributors.map { |d| Spree::Product.in_distributor(d) }.flatten.map(&:supplier).uniq

    @order_cycles = OrderCycle.active_or_complete.accessible_by(spree_current_user).order('orders_close_at DESC')
    @report_types = REPORT_TYPES[:orders_and_fulfillment]
    @report_type = params[:report_type]

    # -- Format according to report type
    case params[:report_type]
    when "order_cycle_supplier_totals"
      table_items = @line_items
      @include_blank = 'All'

      header = ["Producer", "Product", "Variant", "Amount", "Total Units", "Curr. Cost per Unit", "Total Cost", "Status", "Incoming Transport"]

      columns = [ proc { |line_items| line_items.first.variant.product.supplier.name },
        proc { |line_items| line_items.first.variant.product.name },
        proc { |line_items| line_items.first.variant.full_name },
        proc { |line_items| line_items.sum { |li| li.quantity } },
        proc { |line_items| total_units(line_items) },
        proc { |line_items| line_items.first.price },
        proc { |line_items| line_items.sum { |li| li.amount } },
        proc { |line_items| "" },
        proc { |line_items| "incoming transport" } ]

        rules = [ { group_by: proc { |line_item| line_item.variant.product.supplier },
          sort_by: proc { |supplier| supplier.name } },
          { group_by: proc { |line_item| line_item.variant.product },
          sort_by: proc { |product| product.name } },
          { group_by: proc { |line_item| line_item.variant },
          sort_by: proc { |variant| variant.full_name } } ]

    when "order_cycle_supplier_totals_by_distributor"
      table_items = @line_items
      @include_blank = 'All'

      header = ["Producer", "Product", "Variant", "To Hub", "Amount", "Curr. Cost per Unit", "Total Cost", "Shipping Method"]

      columns = [ proc { |line_items| line_items.first.variant.product.supplier.name },
        proc { |line_items| line_items.first.variant.product.name },
        proc { |line_items| line_items.first.variant.full_name },
        proc { |line_items| line_items.first.order.distributor.name },
        proc { |line_items| line_items.sum { |li| li.quantity } },
        proc { |line_items| line_items.first.price },
        proc { |line_items| line_items.sum { |li| li.amount } },
        proc { |line_items| "shipping method" } ]

      rules = [ { group_by: proc { |line_item| line_item.variant.product.supplier },
        sort_by: proc { |supplier| supplier.name } },
        { group_by: proc { |line_item| line_item.variant.product },
        sort_by: proc { |product| product.name } },
        { group_by: proc { |line_item| line_item.variant },
        sort_by: proc { |variant| variant.full_name },
        summary_columns: [ proc { |line_items| "" },
          proc { |line_items| "" },
          proc { |line_items| "" },
          proc { |line_items| "TOTAL" },
          proc { |line_items| "" },
          proc { |line_items| "" },
          proc { |line_items| line_items.sum { |li| li.amount } },
          proc { |line_items| "" } ] },
        { group_by: proc { |line_item| line_item.order.distributor },
        sort_by: proc { |distributor| distributor.name } } ]

    when "order_cycle_distributor_totals_by_supplier"
      table_items = @line_items
      @include_blank = 'All'

      header = ["Hub", "Producer", "Product", "Variant", "Amount", "Curr. Cost per Unit", "Total Cost", "Total Shipping Cost", "Shipping Method"]

      columns = [ proc { |line_items| line_items.first.order.distributor.name },
        proc { |line_items| line_items.first.variant.product.supplier.name },
        proc { |line_items| line_items.first.variant.product.name },
        proc { |line_items| line_items.first.variant.full_name },
        proc { |line_items| line_items.sum { |li| li.quantity } },
        proc { |line_items| line_items.first.price },
        proc { |line_items| line_items.sum { |li| li.amount } },
        proc { |line_items| "" },
        proc { |line_items| "shipping method" } ]

      rules = [ { group_by: proc { |line_item| line_item.order.distributor },
        sort_by: proc { |distributor| distributor.name },
        summary_columns: [ proc { |line_items| "" },
          proc { |line_items| "TOTAL" },
          proc { |line_items| "" },
          proc { |line_items| "" },
          proc { |line_items| "" },
          proc { |line_items| "" },
          proc { |line_items| line_items.sum { |li| li.amount } },
          proc { |line_items| line_items.map { |li| li.order }.uniq.sum { |o| o.ship_total } },
          proc { |line_items| "" } ] },
        { group_by: proc { |line_item| line_item.variant.product.supplier },
        sort_by: proc { |supplier| supplier.name } },
        { group_by: proc { |line_item| line_item.variant.product },
        sort_by: proc { |product| product.name } },
        { group_by: proc { |line_item| line_item.variant },
        sort_by: proc { |variant| variant.full_name } } ]

    when "order_cycle_customer_totals"
      table_items = @line_items
      @include_blank = 'All'

<<<<<<< HEAD
      header = ["Hub", "Customer", "Email", "Phone", "Producer", "Product", "Variant", "Amount", "Item ($)", "Item + Fees ($)", "Dist ($)", "Ship ($)", "Total ($)", "Paid?",
=======
      header = ["Hub", "Customer", "Email", "Phone", "Producer", "Product", "Variant", "Amount", "Item (#{@currency_symbol})", "Dist (#{@currency_symbol})", "Ship (#{@currency_symbol})", "Total (#{@currency_symbol})", "Paid?",
>>>>>>> e4d1ae75
                "Shipping", "Delivery?", "Ship street", "Ship street 2", "Ship city", "Ship postcode", "Ship state", "Order notes"]

      rsa = proc { |line_items| line_items.first.order.shipping_method.andand.require_ship_address }

      columns = [ proc { |line_items| line_items.first.order.distributor.name },
        proc { |line_items| line_items.first.order.bill_address.firstname + " " + line_items.first.order.bill_address.lastname },
        proc { |line_items| line_items.first.order.email },
        proc { |line_items| line_items.first.order.bill_address.phone },
        proc { |line_items| line_items.first.variant.product.supplier.name },
        proc { |line_items| line_items.first.variant.product.name },
        proc { |line_items| line_items.first.variant.full_name },
        proc { |line_items| line_items.sum { |li| li.quantity } },
        proc { |line_items| line_items.sum { |li| li.amount } },
        proc { |line_items| line_items.sum { |li| li.amount_with_adjustments } },
        proc { |line_items| "" },
        proc { |line_items| "" },
        proc { |line_items| "" },
        proc { |line_items| "" },

        proc { |line_items| line_items.first.order.shipping_method.andand.name },
        proc { |line_items| rsa.call(line_items) ? 'Y' : 'N' },
        proc { |line_items| line_items.first.order.ship_address.andand.address1 if rsa.call(line_items) },
        proc { |line_items| line_items.first.order.ship_address.andand.address2 if rsa.call(line_items) },
        proc { |line_items| line_items.first.order.ship_address.andand.city if rsa.call(line_items) },
        proc { |line_items| line_items.first.order.ship_address.andand.zipcode if rsa.call(line_items) },
        proc { |line_items| line_items.first.order.ship_address.andand.state if rsa.call(line_items) },

        proc { |line_items| line_items.first.order.special_instructions }]

    rules = [ { group_by: proc { |line_item| line_item.order.distributor },
      sort_by: proc { |distributor| distributor.name } },
      { group_by: proc { |line_item| line_item.order },
      sort_by: proc { |order| order.bill_address.lastname + " " + order.bill_address.firstname },
      summary_columns: [ proc { |line_items| line_items.first.order.distributor.name },
        proc { |line_items| line_items.first.order.bill_address.firstname + " " + line_items.first.order.bill_address.lastname },
        proc { |line_items| "" },
        proc { |line_items| "" },
        proc { |line_items| "" },
        proc { |line_items| "TOTAL" },
        proc { |line_items| "" },
        proc { |line_items| "" },
        proc { |line_items| line_items.sum { |li| li.amount } },
        proc { |line_items| line_items.sum { |li| li.amount_with_adjustments } },
        proc { |line_items| line_items.map { |li| li.order }.uniq.sum { |o| o.admin_and_handling_total } },
        proc { |line_items| line_items.map { |li| li.order }.uniq.sum { |o| o.ship_total } },
        proc { |line_items| line_items.map { |li| li.order }.uniq.sum { |o| o.total } },
        proc { |line_items| line_items.all? { |li| li.order.paid? } ? "Yes" : "No" },

        proc { |line_items| "" },
        proc { |line_items| "" },
        proc { |line_items| "" },
        proc { |line_items| "" },
        proc { |line_items| "" },
        proc { |line_items| "" },
        proc { |line_items| "" },

        proc { |line_items| "" } ] },

      { group_by: proc { |line_item| line_item.variant.product },
      sort_by: proc { |product| product.name } },
      { group_by: proc { |line_item| line_item.variant },
       sort_by: proc { |variant| variant.full_name } } ]

    else
      table_items = @line_items
      @include_blank = 'All'

      header = ["Producer", "Product", "Variant", "Amount", "Curr. Cost per Unit", "Total Cost", "Status", "Incoming Transport"]

      columns = [ proc { |line_items| line_items.first.variant.product.supplier.name },
        proc { |line_items| line_items.first.variant.product.name },
        proc { |line_items| line_items.first.variant.full_name },
        proc { |line_items| line_items.sum { |li| li.quantity } },
        proc { |line_items| line_items.first.price },
        proc { |line_items| line_items.sum { |li| li.quantity * li.price } },
        proc { |line_items| "" },
        proc { |line_items| "incoming transport" } ]

      rules = [ { group_by: proc { |line_item| line_item.variant.product.supplier },
        sort_by: proc { |supplier| supplier.name } },
        { group_by: proc { |line_item| line_item.variant.product },
        sort_by: proc { |product| product.name } },
        { group_by: proc { |line_item| line_item.variant },
        sort_by: proc { |variant| variant.full_name } } ]

    end

    order_grouper = OpenFoodNetwork::OrderGrouper.new rules, columns

    @header = header
    @table = order_grouper.table(table_items)
    csv_file_name = "#{__method__}.csv"

    render_report(@header, @table, params[:csv], csv_file_name)

  end

  def products_and_inventory
    @report_types = REPORT_TYPES[:products_and_inventory]
    @report = OpenFoodNetwork::ProductsAndInventoryReport.new spree_current_user, params
    render_report(@report.header, @report.table, params[:csv], "products_and_inventory.csv")
  end

  def users_and_enterprises
    # @report_types = REPORT_TYPES[:users_and_enterprises]
    @report = OpenFoodNetwork::UsersAndEnterprisesReport.new params
    render_report(@report.header, @report.table, params[:csv], "users_and_enterprises.csv")
  end

  def render_report (header, table, create_csv, csv_file_name)
    unless create_csv
      render :html => table
    else
      csv_string = CSV.generate do |csv|
        csv << header
       table.each { |row| csv << row }
      end
      send_data csv_string, :filename => csv_file_name
    end
  end

  private
  
  def set_currency_symbol
    @currency_symbol = Spree::Money.currency_symbol
  end

  def load_data
    # Load distributors either owned by the user or selling their enterprises products.
    my_distributors = Enterprise.is_distributor.managed_by(spree_current_user)
    my_suppliers = Enterprise.is_primary_producer.managed_by(spree_current_user)
    distributors_of_my_products = Enterprise.with_distributed_products_outer.merge(Spree::Product.in_any_supplier(my_suppliers))
    @distributors = my_distributors | distributors_of_my_products
    # Load suppliers either owned by the user or supplying products their enterprises distribute.
    suppliers_of_products_I_distribute = my_distributors.map { |d| Spree::Product.in_distributor(d) }.flatten.map(&:supplier).uniq
    @suppliers = my_suppliers | suppliers_of_products_I_distribute
    @order_cycles = OrderCycle.active_or_complete.accessible_by(spree_current_user).order('orders_close_at DESC')
  end

  def authorized_reports
    reports = {
      :orders_and_distributors => {:name => "Orders And Distributors", :description => "Orders with distributor details"},
      :bulk_coop => {:name => "Bulk Co-Op", :description => "Reports for Bulk Co-Op orders"},
      :payments => {:name => "Payment Reports", :description => "Reports for Payments"},
      :orders_and_fulfillment => {:name => "Orders & Fulfillment Reports", :description => ''},
      :customers => {:name => "Customers", :description => 'Customer details'},
      :products_and_inventory => {:name => "Products & Inventory", :description => ''},
      :sales_total => { :name => "Sales Total", :description => "Sales Total For All Orders" },
      :users_and_enterprises => { :name => "Users & Enterprises", :description => "Enterprise Ownership & Status" },
      :order_cycle_management => {:name => "Order Cycle Management", :description => ''}
    }
    # Return only reports the user is authorized to view.
    reports.select { |action| can? action, :report }
  end

  def total_units(line_items)
    return " " if line_items.map{ |li| li.variant.unit_value.nil? }.any?
    total_units = line_items.sum do |li|
      scale_factor = ( li.product.variant_unit == 'weight' ? 1000 : 1 )
      li.quantity * li.variant.unit_value / scale_factor
    end
    total_units.round(3)
  end
end<|MERGE_RESOLUTION|>--- conflicted
+++ resolved
@@ -30,12 +30,8 @@
   }
 
   # Fetches user's distributors, suppliers and order_cycles
-<<<<<<< HEAD
   before_filter :load_data, only: [:customers, :products_and_inventory, :order_cycle_management]
-=======
-  before_filter :load_data, only: [:customers, :products_and_inventory]
   before_filter :set_currency_symbol
->>>>>>> e4d1ae75
 
   # Render a partial for orders and fulfillment description
   respond_override :index => { :html => { :success => lambda {
@@ -498,11 +494,7 @@
       table_items = @line_items
       @include_blank = 'All'
 
-<<<<<<< HEAD
-      header = ["Hub", "Customer", "Email", "Phone", "Producer", "Product", "Variant", "Amount", "Item ($)", "Item + Fees ($)", "Dist ($)", "Ship ($)", "Total ($)", "Paid?",
-=======
-      header = ["Hub", "Customer", "Email", "Phone", "Producer", "Product", "Variant", "Amount", "Item (#{@currency_symbol})", "Dist (#{@currency_symbol})", "Ship (#{@currency_symbol})", "Total (#{@currency_symbol})", "Paid?",
->>>>>>> e4d1ae75
+      header = ["Hub", "Customer", "Email", "Phone", "Producer", "Product", "Variant", "Amount", "Item (#{@currency_symbol})", "Item + Fees (#{@currency_symbol})", "Dist (#{@currency_symbol})", "Ship (#{@currency_symbol})", "Total (#{@currency_symbol})", "Paid?",
                 "Shipping", "Delivery?", "Ship street", "Ship street 2", "Ship city", "Ship postcode", "Ship state", "Order notes"]
 
       rsa = proc { |line_items| line_items.first.order.shipping_method.andand.require_ship_address }
