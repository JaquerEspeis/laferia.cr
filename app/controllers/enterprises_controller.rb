require 'open_food_network/enterprise_injection_data'

class EnterprisesController < BaseController
  layout "darkswarm"
  helper Spree::ProductsHelper
  include OrderCyclesHelper
  include SerializerHelper

  # These prepended filters are in the reverse order of execution
  prepend_before_filter :set_order_cycles, :require_distributor_chosen, :reset_order, only: :shop

  before_filter :clean_permalink, only: :check_permalink
  before_filter :enable_embedded_shopfront

  respond_to :js, only: :permalink_checker

  def shop
    return redirect_to main_app.cart_path unless enough_stock?

    set_noindex_meta_tag

    @enterprise = current_distributor
  end

  def relatives
    set_enterprise

    respond_to do |format|
      format.json do
        enterprises = @enterprise.andand.relatives.andand.activated
        render(json: enterprises,
               each_serializer: Api::EnterpriseSerializer,
               data: OpenFoodNetwork::EnterpriseInjectionData.new)
      end
    end
  end

  def check_permalink
    if Enterprise.find_by permalink: params[:permalink]
      render(text: params[:permalink], status: :conflict) && return
    end

    begin
      Rails.application.routes.recognize_path( "/#{params[:permalink]}" )
      render text: params[:permalink], status: :conflict
    rescue ActionController::RoutingError
      render text: params[:permalink], status: :ok
    end
  end

  private

  def set_enterprise
    @enterprise = Enterprise.find_by(id: params[:id])
  end

  def clean_permalink
    params[:permalink] = params[:permalink].parameterize
  end

  def enough_stock?
    current_order(true).insufficient_stock_lines.blank?
  end

  def reset_order
<<<<<<< HEAD
    distributor = Enterprise.is_distributor.find_by(permalink: params[:id]) ||
                  Enterprise.is_distributor.find(params[:id])
=======
>>>>>>> 2184c7c0
    order = current_order(true)

    reset_distributor(order, distributor)

    reset_user_and_customer(order) if try_spree_current_user

    reset_order_cycle(order, distributor)

    order.save!
  rescue ActiveRecord::RecordNotFound
    flash[:error] = I18n.t(:enterprise_shop_show_error)
    redirect_to shops_path
  end

  def distributor
    @distributor ||= Enterprise.is_distributor.find_by_permalink(params[:id]) ||
                     Enterprise.is_distributor.find(params[:id])
  end

  def reset_distributor(order, distributor)
    if order.distributor && order.distributor != distributor
      order.empty!
      order.set_order_cycle! nil
    end
    order.distributor = distributor
  end

  def reset_user_and_customer(order)
    order.associate_user!(spree_current_user) if order.user.blank? || order.email.blank?
    order.__send__(:associate_customer) if order.customer.nil? # Only associates existing customers
  end

  def reset_order_cycle(order, distributor)
    order_cycle_options = OrderCycle.active.with_distributor(distributor)
    order.order_cycle = order_cycle_options.first if order_cycle_options.count == 1
  end

  def shop_order_cycles
    if current_order_cycle
      [current_order_cycle]
    else
      OrderCycle.not_closed.with_distributor(current_distributor)
    end
  end

  def set_noindex_meta_tag
    @noindex_meta_tag = true unless current_distributor.visible?
  end
end<|MERGE_RESOLUTION|>--- conflicted
+++ resolved
@@ -63,11 +63,6 @@
   end
 
   def reset_order
-<<<<<<< HEAD
-    distributor = Enterprise.is_distributor.find_by(permalink: params[:id]) ||
-                  Enterprise.is_distributor.find(params[:id])
-=======
->>>>>>> 2184c7c0
     order = current_order(true)
 
     reset_distributor(order, distributor)
@@ -83,7 +78,7 @@
   end
 
   def distributor
-    @distributor ||= Enterprise.is_distributor.find_by_permalink(params[:id]) ||
+    @distributor ||= Enterprise.is_distributor.find_by(permalink: params[:id]) ||
                      Enterprise.is_distributor.find(params[:id])
   end
 
