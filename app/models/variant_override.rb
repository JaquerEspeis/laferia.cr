--- conflicted
+++ resolved
@@ -59,13 +59,8 @@
   def reset_stock!
     if resettable
       if default_stock?
-<<<<<<< HEAD
-        self.attributes = { count_on_hand: default_stock }
+        self.attributes = { on_demand: false, count_on_hand: default_stock }
         save
-=======
-        self.attributes = { on_demand: false, count_on_hand: default_stock }
-        self.save
->>>>>>> 34876cc2
       else
         Bugsnag.notify RuntimeError.new "Attempting to reset stock level for a variant with no default stock level."
       end
