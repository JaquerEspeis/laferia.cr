--- conflicted
+++ resolved
@@ -29,10 +29,6 @@
   validates_presence_of :address
   validates_associated :address
 
-<<<<<<< HEAD
-  before_create :initialize_country
-=======
->>>>>>> 30d78c8d
   before_validation :set_unused_address_fields
   after_validation :geocode_address
 
@@ -213,15 +209,6 @@
     url.andand.sub /(https?:\/\/)?(www\.)?/, ''
   end
 
-<<<<<<< HEAD
-  # Give us an empty address on create, and set the country to the default 
-  def initialize_country
-    self.address ||= Spree::Address.new
-    self.address.country = Spree::Country.find_by_id(Spree::Config[:default_country_id]) if self.address.new_record?
-  end
-
-=======
->>>>>>> 30d78c8d
   def set_unused_address_fields
     address.firstname = address.lastname = address.phone = 'unused' if address.present?
   end
