class Enterprise < ActiveRecord::Base
  has_many :supplied_products, :class_name => 'Spree::Product', :foreign_key => 'supplier_id'
  has_many :distributed_orders, :class_name => 'Spree::Order', :foreign_key => 'distributor_id'
  belongs_to :address, :class_name => 'Spree::Address'
  has_many :product_distributions, :foreign_key => 'distributor_id', :dependent => :destroy
  has_many :distributed_products, :through => :product_distributions, :source => :product

  accepts_nested_attributes_for :address

  validates_presence_of :name
  validates_presence_of :address
  validates_associated :address

  after_initialize :initialize_country
  before_validation :set_unused_address_fields

  scope :by_name, order('name')
  scope :is_primary_producer, where(:is_primary_producer => true)
  scope :is_distributor, where(:is_distributor => true)
<<<<<<< HEAD
  scope :with_distributed_active_products_on_hand, lambda { joins(:distributed_products).where('spree_products.deleted_at IS NULL AND spree_products.available_on <= ? AND spree_products.count_on_hand > 0', Time.now).select('distinct(enterprises.*)') }

  scope :with_distributed_products_outer,
    joins('LEFT OUTER JOIN product_distributions ON product_distributions.distributor_id = enterprises.id').
    joins('LEFT OUTER JOIN spree_products ON spree_products.id = product_distributions.product_id')
  scope :with_order_cycles_outer,
    joins('LEFT OUTER JOIN exchanges ON (exchanges.receiver_id = enterprises.id)').
    joins('LEFT OUTER JOIN order_cycles ON (order_cycles.id = exchanges.order_cycle_id)')
  scope :with_order_cycles_and_exchange_variants_outer,
    with_order_cycles_outer.
    joins('LEFT OUTER JOIN exchange_variants ON (exchange_variants.exchange_id = exchanges.id)').
    joins('LEFT OUTER JOIN spree_variants ON (spree_variants.id = exchange_variants.variant_id)')

  scope :active_distributors, lambda {
    with_distributed_products_outer.with_order_cycles_outer.
    where('(product_distributions.product_id IS NOT NULL AND spree_products.deleted_at IS NULL AND spree_products.available_on <= ? AND spree_products.count_on_hand > 0) OR (order_cycles.id IS NOT NULL AND order_cycles.orders_open_at <= ? AND order_cycles.orders_close_at >= ?)', Time.now, Time.now, Time.now).
    select('DISTINCT enterprises.*')
  }
  scope :distributing_product, lambda { |product|
    with_distributed_products_outer.with_order_cycles_and_exchange_variants_outer.
    where('product_distributions.product_id = ? OR spree_variants.product_id = ?', product, product).
    select('DISTINCT enterprises.*')
  }
=======
  scope :with_supplied_active_products_on_hand, lambda { 
    joins(:supplied_products).where('spree_products.deleted_at IS NULL AND spree_products.available_on <= ? AND spree_products.count_on_hand > 0', Time.now).uniq }
  scope :with_distributed_active_products_on_hand, lambda { 
    joins(:distributed_products).where('spree_products.deleted_at IS NULL AND spree_products.available_on <= ? AND spree_products.count_on_hand > 0', Time.now).uniq }

  # Force a distinct count to work around relation count issue https://github.com/rails/rails/issues/5554
  def self.distinct_count
    count(distinct: true)
  end
>>>>>>> 863236b8

  def has_supplied_products_on_hand?
    self.supplied_products.where('count_on_hand > 0').present?
  end

  def to_param
    "#{id}-#{name.parameterize}"
  end

  def distributed_variants
    Spree::Variant.joins(:product).merge(Spree::Product.in_distributor(self)).select('spree_variants.*')
  end

  def product_distribution_variants
    Spree::Variant.joins(:product).merge(Spree::Product.in_product_distribution_by(self)).select('spree_variants.*')
  end

  def available_variants
    Spree::Variant.joins(:product => :product_distributions).where('product_distributions.distributor_id=?', self.id)
  end

  private

  def initialize_country
    self.address ||= Spree::Address.new
    self.address.country = Spree::Country.find_by_id(Spree::Config[:default_country_id]) if self.address.new_record?
  end

  def set_unused_address_fields
    address.firstname = address.lastname = address.phone = 'unused' if address.present?
  end
end<|MERGE_RESOLUTION|>--- conflicted
+++ resolved
@@ -17,8 +17,16 @@
   scope :by_name, order('name')
   scope :is_primary_producer, where(:is_primary_producer => true)
   scope :is_distributor, where(:is_distributor => true)
-<<<<<<< HEAD
-  scope :with_distributed_active_products_on_hand, lambda { joins(:distributed_products).where('spree_products.deleted_at IS NULL AND spree_products.available_on <= ? AND spree_products.count_on_hand > 0', Time.now).select('distinct(enterprises.*)') }
+  scope :with_supplied_active_products_on_hand, lambda {
+    joins(:supplied_products)
+      .where('spree_products.deleted_at IS NULL AND spree_products.available_on <= ? AND spree_products.count_on_hand > 0', Time.now)
+      .uniq
+  }
+  scope :with_distributed_active_products_on_hand, lambda {
+    joins(:distributed_products)
+      .where('spree_products.deleted_at IS NULL AND spree_products.available_on <= ? AND spree_products.count_on_hand > 0', Time.now)
+      .uniq
+  }
 
   scope :with_distributed_products_outer,
     joins('LEFT OUTER JOIN product_distributions ON product_distributions.distributor_id = enterprises.id').
@@ -41,17 +49,12 @@
     where('product_distributions.product_id = ? OR spree_variants.product_id = ?', product, product).
     select('DISTINCT enterprises.*')
   }
-=======
-  scope :with_supplied_active_products_on_hand, lambda { 
-    joins(:supplied_products).where('spree_products.deleted_at IS NULL AND spree_products.available_on <= ? AND spree_products.count_on_hand > 0', Time.now).uniq }
-  scope :with_distributed_active_products_on_hand, lambda { 
-    joins(:distributed_products).where('spree_products.deleted_at IS NULL AND spree_products.available_on <= ? AND spree_products.count_on_hand > 0', Time.now).uniq }
+
 
   # Force a distinct count to work around relation count issue https://github.com/rails/rails/issues/5554
   def self.distinct_count
     count(distinct: true)
   end
->>>>>>> 863236b8
 
   def has_supplied_products_on_hand?
     self.supplied_products.where('count_on_hand > 0').present?
