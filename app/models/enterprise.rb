--- conflicted
+++ resolved
@@ -48,21 +48,18 @@
   def to_param
     "#{id}-#{name.parameterize}"
   end
-<<<<<<< HEAD
-  
+
   def distributed_variants
     Spree::Variant.joins(:product).merge(Spree::Product.in_distributor(self)).select('spree_variants.*')
   end
 
   def product_distribution_variants
     Spree::Variant.joins(:product).merge(Spree::Product.in_product_distribution_by(self)).select('spree_variants.*')
-=======
+  end
 
   def available_variants
     Spree::Variant.joins(:product => :product_distributions).where('product_distributions.distributor_id=?', self.id)
->>>>>>> f580b436
   end
-
 
   private
 
