--- conflicted
+++ resolved
@@ -47,12 +47,7 @@
   scope :with_distributed_products_outer,
     joins('LEFT OUTER JOIN product_distributions ON product_distributions.distributor_id = enterprises.id').
     joins('LEFT OUTER JOIN spree_products ON spree_products.id = product_distributions.product_id')
-<<<<<<< HEAD
-
-  scope :with_order_cycles_outer,
-=======
   scope :with_order_cycles_as_distributor_outer,
->>>>>>> 131b4ac0
     joins("LEFT OUTER JOIN exchanges ON (exchanges.receiver_id = enterprises.id AND exchanges.incoming = 'f')").
     joins('LEFT OUTER JOIN order_cycles ON (order_cycles.id = exchanges.order_cycle_id)')
   scope :with_order_cycles_outer,
