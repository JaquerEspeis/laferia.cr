class Schedule < ActiveRecord::Base
  has_paper_trail meta: { custom_data: proc { |schedule| schedule.order_cycle_ids.to_s } }

<<<<<<< HEAD
  has_many :coordinators, -> { uniq }, through: :order_cycles
=======
  has_many :order_cycles, through: :order_cycle_schedules
  has_many :order_cycle_schedules, dependent: :destroy
  has_many :coordinators, uniq: true, through: :order_cycles

  attr_accessible :name, :order_cycle_ids
>>>>>>> 5f7c1474

  validates :order_cycles, presence: true

  scope :with_coordinator, lambda { |enterprise| joins(:order_cycles).where('coordinator_id = ?', enterprise.id).select('DISTINCT schedules.*') }

  def current_or_next_order_cycle
    order_cycles.where('orders_close_at > (?)', Time.zone.now).order('orders_close_at ASC').first
  end
end<|MERGE_RESOLUTION|>--- conflicted
+++ resolved
@@ -1,15 +1,9 @@
 class Schedule < ActiveRecord::Base
   has_paper_trail meta: { custom_data: proc { |schedule| schedule.order_cycle_ids.to_s } }
 
-<<<<<<< HEAD
-  has_many :coordinators, -> { uniq }, through: :order_cycles
-=======
   has_many :order_cycles, through: :order_cycle_schedules
   has_many :order_cycle_schedules, dependent: :destroy
-  has_many :coordinators, uniq: true, through: :order_cycles
-
-  attr_accessible :name, :order_cycle_ids
->>>>>>> 5f7c1474
+  has_many :coordinators, -> { uniq }, through: :order_cycles
 
   validates :order_cycles, presence: true
 
