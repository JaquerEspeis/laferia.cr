class Schedule < ActiveRecord::Base
<<<<<<< HEAD
  has_paper_trail meta: { custom_data: :order_cycle_ids }
=======
  has_and_belongs_to_many :order_cycles, join_table: 'order_cycle_schedules'
  has_paper_trail meta: { custom_data: proc { |schedule| schedule.order_cycle_ids.to_s } }
>>>>>>> 868929ee

  has_and_belongs_to_many :order_cycles, join_table: 'order_cycle_schedules'
  has_many :coordinators, -> { uniq }, through: :order_cycles

  validates :order_cycles, presence: true

  scope :with_coordinator, lambda { |enterprise| joins(:order_cycles).where('coordinator_id = ?', enterprise.id).select('DISTINCT schedules.*') }

  def current_or_next_order_cycle
    order_cycles.where('orders_close_at > (?)', Time.zone.now).order('orders_close_at ASC').first
  end
end<|MERGE_RESOLUTION|>--- conflicted
+++ resolved
@@ -1,12 +1,7 @@
 class Schedule < ActiveRecord::Base
-<<<<<<< HEAD
-  has_paper_trail meta: { custom_data: :order_cycle_ids }
-=======
   has_and_belongs_to_many :order_cycles, join_table: 'order_cycle_schedules'
   has_paper_trail meta: { custom_data: proc { |schedule| schedule.order_cycle_ids.to_s } }
->>>>>>> 868929ee
 
-  has_and_belongs_to_many :order_cycles, join_table: 'order_cycle_schedules'
   has_many :coordinators, -> { uniq }, through: :order_cycles
 
   validates :order_cycles, presence: true
