--- conflicted
+++ resolved
@@ -16,11 +16,6 @@
   has_many :variant_overrides
   has_many :inventory_items
 
-<<<<<<< HEAD
-=======
-  attr_accessible :unit_value, :unit_description, :images_attributes,
-                  :display_as, :display_name, :import_date
->>>>>>> 868929ee
   accepts_nested_attributes_for :images
 
   validates :unit_value, presence: true, if: ->(variant) {
