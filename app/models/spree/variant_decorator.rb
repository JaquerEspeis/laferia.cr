--- conflicted
+++ resolved
@@ -8,11 +8,7 @@
         [
             :id, :name, :count_on_hand, :sku, :price, :weight, :height, :width, :depth, :is_master, :cost_price,
             :permalink, :product_id, :lock_version, :updated_at, :unit_value, :unit_description, :on_demand,
-<<<<<<< HEAD
-            :supplier_id, :full_name
-=======
             :supplier_id, :deleted_at, :full_name
->>>>>>> 019f9177
         ]
     end
 end
