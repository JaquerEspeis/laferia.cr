class AbilityDecorator
  include CanCan::Ability

  # All abilites are allocated from this initialiser, currently in 5 chunks.
  # Spree also defines other abilities.
  def initialize(user)
    add_base_abilities user if is_new_user? user
    add_enterprise_management_abilities user if can_manage_enterprises? user
    add_product_management_abilities user if can_manage_products? user
    add_order_management_abilities user if can_manage_orders? user
    add_relationship_management_abilities user if can_manage_relationships? user
  end

  # New users have no enterprises.
  def is_new_user?(user)
    user.enterprises.blank?
  end

  # Users can manage an enterprise if they have one.
  def can_manage_enterprises?(user)
    user.enterprises.present?
  end

  # Users can manage products if they have an enterprise.
  def can_manage_products?(user)
    can_manage_enterprises? user
  end

  # Users can manage orders if they have a sells own/any enterprise.
  def can_manage_orders?(user)
    ( user.enterprises.map(&:sells) & %w(own any) ).any?
  end

  def can_manage_relationships?(user)
    can_manage_enterprises? user
  end

  # New users can create an enterprise, and gain other permissions from doing this.
  def add_base_abilities(user)
    can [:create], Enterprise
  end

  def add_enterprise_management_abilities(user)
    # Spree performs authorize! on (:create, nil) when creating a new order from admin, and also (:search, nil)
    # when searching for variants to add to the order
    can [:create, :search, :bulk_update], nil

    can [:admin, :index], :overview

    can [:admin, :index, :read, :create, :edit, :update_positions, :destroy], ProducerProperty

    can [:admin, :index, :create], Enterprise
    can [:read, :edit, :update, :bulk_update], Enterprise do |enterprise|
      user.enterprises.include? enterprise
    end

    # All enterprises can have fees, though possibly suppliers don't need them?
    can [:index, :create], EnterpriseFee
    can [:admin, :read, :edit, :bulk_update, :destroy], EnterpriseFee do |enterprise_fee|
      user.enterprises.include? enterprise_fee.enterprise
    end
  end

  def add_product_management_abilities(user)
    # Enterprise User can only access products that they are a supplier for
    can [:create], Spree::Product
    can [:admin, :read, :update, :product_distributions, :bulk_edit, :bulk_update, :clone, :destroy], Spree::Product do |product|
      OpenFoodNetwork::Permissions.new(user).managed_product_enterprises.include? product.supplier
    end

    can [:create], Spree::Variant
    can [:admin, :index, :read, :edit, :update, :search, :destroy], Spree::Variant do |variant|
      OpenFoodNetwork::Permissions.new(user).managed_product_enterprises.include? variant.product.supplier
    end

    can [:admin, :index, :read, :create, :edit, :update_positions, :destroy], Spree::ProductProperty
    can [:admin, :index, :read, :create, :edit, :update, :destroy], Spree::Image

    can [:admin, :index, :read, :search], Spree::Taxon
    can [:admin, :index, :read, :create, :edit], Spree::Classification

    # Reports page
<<<<<<< HEAD
    can [:admin, :index, :customers, :bulk_coop, :orders_and_fulfillment, :products_and_inventory], :report
=======
    can [:admin, :index, :customers, :orders_and_distributors, :group_buys, :bulk_coop, :payments, :orders_and_fulfillment, :products_and_inventory], :report
>>>>>>> 6a6f6037
  end

  def add_order_management_abilities(user)
    # Enterprise User can only access orders that they are a distributor for
    can [:index, :create], Spree::Order
    can [:read, :update, :fire, :resend], Spree::Order do |order|
      # We allow editing orders with a nil distributor as this state occurs
      # during the order creation process from the admin backend
      order.distributor.nil? || user.enterprises.include?(order.distributor)
    end
    can [:admin, :bulk_management], Spree::Order if user.admin? || user.enterprises.any?(&:is_distributor)
    can [:admin, :create], Spree::LineItem

    can [:admin, :index, :read, :create, :edit, :update, :fire], Spree::Payment
    can [:admin, :index, :read, :create, :edit, :update, :fire], Spree::Shipment
    can [:admin, :index, :read, :create, :edit, :update, :fire], Spree::Adjustment
    can [:admin, :index, :read, :create, :edit, :update, :fire], Spree::ReturnAuthorization

    can [:create], OrderCycle
    can [:admin, :index, :read, :edit, :update, :bulk_update, :clone], OrderCycle do |order_cycle|
      user.enterprises.include? order_cycle.coordinator
    end
    can [:for_order_cycle], Enterprise

    can [:admin, :index, :read, :create, :edit, :update], ExchangeVariant
    can [:admin, :index, :read, :create, :edit, :update], Exchange
    can [:admin, :index, :read, :create, :edit, :update], ExchangeFee

    # Enterprise user can only access payment and shipping methods for their distributors
    can [:index, :create], Spree::PaymentMethod
    can [:admin, :read, :update, :fire, :resend, :destroy, :show_provider_preferences], Spree::PaymentMethod do |payment_method|
      (user.enterprises & payment_method.distributors).any?
    end

    can [:index, :create], Spree::ShippingMethod
    can [:admin, :read, :update, :destroy], Spree::ShippingMethod do |shipping_method|
      (user.enterprises & shipping_method.distributors).any?
    end

<<<<<<< HEAD
    # Reports page
    can [:admin, :index, :customers, :group_buys, :bulk_coop, :payments, :orders_and_distributors, :orders_and_fulfillment, :products_and_inventory], :report
=======
>>>>>>> 6a6f6037
  end


  def add_relationship_management_abilities(user)
    can [:admin, :index, :create], EnterpriseRelationship
    can [:destroy], EnterpriseRelationship do |enterprise_relationship|
      user.enterprises.include? enterprise_relationship.parent
    end
  end
end

Spree::Ability.register_ability(AbilityDecorator)<|MERGE_RESOLUTION|>--- conflicted
+++ resolved
@@ -80,11 +80,7 @@
     can [:admin, :index, :read, :create, :edit], Spree::Classification
 
     # Reports page
-<<<<<<< HEAD
-    can [:admin, :index, :customers, :bulk_coop, :orders_and_fulfillment, :products_and_inventory], :report
-=======
     can [:admin, :index, :customers, :orders_and_distributors, :group_buys, :bulk_coop, :payments, :orders_and_fulfillment, :products_and_inventory], :report
->>>>>>> 6a6f6037
   end
 
   def add_order_management_abilities(user)
@@ -124,11 +120,8 @@
       (user.enterprises & shipping_method.distributors).any?
     end
 
-<<<<<<< HEAD
     # Reports page
     can [:admin, :index, :customers, :group_buys, :bulk_coop, :payments, :orders_and_distributors, :orders_and_fulfillment, :products_and_inventory], :report
-=======
->>>>>>> 6a6f6037
   end
 
 
