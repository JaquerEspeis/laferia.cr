--- conflicted
+++ resolved
@@ -128,11 +128,7 @@
     end
 
     # Reports page
-<<<<<<< HEAD
-    can [:admin, :index, :customers, :orders_and_distributors, :group_buys, :bulk_coop, :payments, :orders_and_fulfillment, :products_and_inventory, :order_cycle_management], :report
-=======
-    can [:admin, :index, :customers, :group_buys, :bulk_coop, :sales_tax, :payments, :orders_and_distributors, :orders_and_fulfillment, :products_and_inventory], :report
->>>>>>> dc735611
+    can [:admin, :index, :customers, :group_buys, :bulk_coop, :sales_tax, :payments, :orders_and_distributors, :orders_and_fulfillment, :products_and_inventory, :order_cycle_management], :report
   end
 
 
