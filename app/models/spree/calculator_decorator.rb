--- conflicted
+++ resolved
@@ -1,9 +1,5 @@
 module Spree
   Calculator.class_eval do
-<<<<<<< HEAD
-=======
-
->>>>>>> 49207827
     private
 
     # Given an object which might be an Order or a LineItem (amongst
@@ -13,11 +9,7 @@
         [object]
       elsif object.respond_to? :line_items
         object.line_items
-<<<<<<< HEAD
-      elsif object.respond_to? :order
-=======
       elsif object.order.present?
->>>>>>> 49207827
         object.order.line_items
       else
         [object]
