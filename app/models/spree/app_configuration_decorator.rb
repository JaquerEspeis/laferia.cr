Spree::AppConfiguration.class_eval do
  # This file decorates the existing preferences file defined by Spree.
  # It allows us to add our own global configuration variables, which
  # we can allow to be modified in the UI by adding appropriate form
  # elements to existing or new configuration pages.

  # Tax Preferences
  preference :products_require_tax_category, :boolean, default: false
  preference :shipping_tax_rate, :decimal, default: 0

  # Accounts & Billing Preferences
  preference :accounts_distributor_id, :integer, default: nil
  preference :default_accounts_payment_method_id, :integer, default: nil
  preference :default_accounts_shipping_method_id, :integer, default: nil
  preference :auto_update_invoices, :boolean, default: false
  preference :auto_finalize_invoices, :boolean, default: false

  # Business Model Configuration
  preference :account_invoices_monthly_fixed, :decimal, default: 0
  preference :account_invoices_monthly_rate, :decimal, default: 0
  preference :account_invoices_monthly_cap, :decimal, default: 0
  preference :account_invoices_tax_rate, :decimal, default: 0
  preference :shop_trial_length_days, :integer, default: 30
  preference :minimum_billable_turnover, :integer, default: 0

  # Monitoring
  preference :last_job_queue_heartbeat_at, :string, default: nil

<<<<<<< HEAD
=======
  # External services
  preference :bugherd_api_key, :string, default: nil
>>>>>>> 5d3adc0b
end<|MERGE_RESOLUTION|>--- conflicted
+++ resolved
@@ -26,9 +26,6 @@
   # Monitoring
   preference :last_job_queue_heartbeat_at, :string, default: nil
 
-<<<<<<< HEAD
-=======
   # External services
   preference :bugherd_api_key, :string, default: nil
->>>>>>> 5d3adc0b
 end