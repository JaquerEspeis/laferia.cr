--- conflicted
+++ resolved
@@ -32,14 +32,6 @@
       I18n.t('payment_method_fee')
     end
 
-<<<<<<< HEAD
-    # This is called by the calculator of a payment method
-    def line_items
-      order.line_items
-    end
-
-=======
->>>>>>> 75abd458
     # Pin payments lacks void and credit methods, but it does have refund
     # Here we swap credit out for refund and remove void as a possible action
     def actions_with_pin_payment_adaptations
