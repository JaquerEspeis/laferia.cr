require 'open_food_network/variant_and_line_item_naming'

Spree::LineItem.class_eval do
  include OpenFoodNetwork::VariantAndLineItemNaming
  has_and_belongs_to_many :option_values, join_table: 'spree_option_values_line_items', class_name: 'Spree::OptionValue'

  attr_accessible :max_quantity, :final_weight_volume
  attr_accessible :final_weight_volume, :price, :as => :api

  before_create :inherit_units_from_variant
  after_save :update_units

  delegate :unit_description, to: :variant

  # -- Scopes
  scope :managed_by, lambda { |user|
    if user.has_spree_role?('admin')
      scoped
    else
      # Find line items that are from orders distributed by the user or supplied by the user
      joins(:variant => :product).
      joins(:order).
      where('spree_orders.distributor_id IN (?) OR spree_products.supplier_id IN (?)', user.enterprises, user.enterprises).
      select('spree_line_items.*')
    end
  }

  scope :supplied_by, lambda { |enterprise|
    joins(:product).
    where('spree_products.supplier_id = ?', enterprise)
  }
  scope :supplied_by_any, lambda { |enterprises|
    joins(:product).
    where('spree_products.supplier_id IN (?)', enterprises)
  }

  scope :with_tax, joins(:adjustments).
                   where('spree_adjustments.originator_type = ?', 'Spree::TaxRate').
                   select('DISTINCT spree_line_items.*')

  # Line items without a Spree::TaxRate-originated adjustment
  scope :without_tax, joins("LEFT OUTER JOIN spree_adjustments ON (spree_adjustments.adjustable_id=spree_line_items.id AND spree_adjustments.adjustable_type = 'Spree::LineItem' AND spree_adjustments.originator_type='Spree::TaxRate')").
                      where('spree_adjustments.id IS NULL')


  def has_tax?
    adjustments.included_tax.any?
  end

  def included_tax
    adjustments.included_tax.sum(&:included_tax)
  end

  def price_with_adjustments
    # EnterpriseFee#create_locked_adjustment applies adjustments on line items to their parent order,
    # so line_item.adjustments returns an empty array
    return 0 if quantity == 0
    (price + order.adjustments.where(source_id: id).sum(&:amount) / quantity).round(2)
  end

  def single_display_amount_with_adjustments
    Spree::Money.new(price_with_adjustments, { :currency => currency })
  end

  def amount_with_adjustments
    # We calculate from price_with_adjustments here rather than building our own value because
    # rounding errors can produce discrepencies of $0.01.
    price_with_adjustments * quantity
  end

  def display_amount_with_adjustments
    Spree::Money.new(amount_with_adjustments, { :currency => currency })
  end

<<<<<<< HEAD
  def unit_value
    return 0 if quantity == 0
    (final_weight_volume || 0) / quantity
  end

  private

  def inherit_units_from_variant
    if final_weight_volume || variant.andand.unit_value
      self.final_weight_volume = final_weight_volume || ((variant.andand.unit_value) * quantity)
    end
=======
  def display_included_tax
    Spree::Money.new(included_tax, { :currency => currency })
>>>>>>> 6a70c162
  end
end<|MERGE_RESOLUTION|>--- conflicted
+++ resolved
@@ -72,7 +72,10 @@
     Spree::Money.new(amount_with_adjustments, { :currency => currency })
   end
 
-<<<<<<< HEAD
+  def display_included_tax
+    Spree::Money.new(included_tax, { :currency => currency })
+  end
+
   def unit_value
     return 0 if quantity == 0
     (final_weight_volume || 0) / quantity
@@ -84,9 +87,5 @@
     if final_weight_volume || variant.andand.unit_value
       self.final_weight_volume = final_weight_volume || ((variant.andand.unit_value) * quantity)
     end
-=======
-  def display_included_tax
-    Spree::Money.new(included_tax, { :currency => currency })
->>>>>>> 6a70c162
   end
 end