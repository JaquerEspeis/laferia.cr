--- conflicted
+++ resolved
@@ -1,15 +1,9 @@
 Spree::LineItem.class_eval do
   belongs_to :shipping_method
-<<<<<<< HEAD
-
-  attr_accessible :max_quantity
-=======
 
   attr_accessible :max_quantity
 
   before_create :set_itemwise_shipping_method
-
->>>>>>> 6d9257d9
 
   def itemwise_shipping_cost
     order = OpenStruct.new :line_items => [self]
