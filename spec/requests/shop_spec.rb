--- conflicted
+++ resolved
@@ -23,9 +23,8 @@
     before do
       set_order order
 
-<<<<<<< HEAD
       v61.update_attribute(:on_hand, 1)
-      p6.delete
+      p6.destroy
       v71.update_attribute(:on_hand, 1)
       v41.update_attribute(:on_hand, 1)
       v42.update_attribute(:on_hand, 0)
@@ -33,17 +32,6 @@
       v51.update_attribute(:on_hand, 1)
       v52.update_attribute(:on_hand, 0)
       v71.update_attribute(:on_hand, 1)
-=======
-      v61.update_attribute(:count_on_hand, 1)
-      p6.destroy
-      v71.update_attribute(:count_on_hand, 1)
-      v41.update_attribute(:count_on_hand, 1)
-      v42.update_attribute(:count_on_hand, 0)
-      v43.update_attribute(:count_on_hand, 0)
-      v51.update_attribute(:count_on_hand, 1)
-      v52.update_attribute(:count_on_hand, 0)
-      v71.update_attribute(:count_on_hand, 1)
->>>>>>> 8a855edb
       v71.update_attribute(:deleted_at, Time.zone.now)
       exchange = Exchange.find(oc1.exchanges.to_enterprises(distributor).outgoing.first.id)
       exchange.update_attribute :pickup_time, "frogs"
