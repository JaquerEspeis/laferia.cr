<<<<<<< HEAD
require 'spec_helper'
=======
require 'order_management/subscriptions/proxy_order_syncer'
>>>>>>> 868929ee

describe OrderCycleForm do
  describe "save" do
    describe "creating a new order cycle from params" do
      let(:shop) { create(:enterprise) }
      let(:order_cycle) { OrderCycle.new }
      let(:form) { OrderCycleForm.new(order_cycle, params, shop.owner) }

      context "when creation is successful" do
        let(:params) { { name: "Test Order Cycle", coordinator_id: shop.id } }

        it "returns true" do
          expect do
            expect(form.save).to be true
          end.to change(OrderCycle, :count).by(1)
        end
      end

      context "when creation fails" do
        let(:params) { { name: "Test Order Cycle" } }

        it "returns false" do
          expect do
            expect(form.save).to be false
          end.to_not change(OrderCycle, :count)
        end
      end
    end

    describe "updating an existing order cycle from params" do
      let(:shop) { create(:enterprise) }
      let(:order_cycle) { create(:simple_order_cycle, name: "Old Name") }
      let(:form) { OrderCycleForm.new(order_cycle, params, shop.owner) }

      context "when update is successful" do
        let(:params) { { name: "Test Order Cycle", coordinator_id: shop.id } }

        it "returns true" do
          expect do
            expect(form.save).to be true
          end.to change(order_cycle.reload, :name).to("Test Order Cycle")
        end
      end

      context "when updating fails" do
        let(:params) { { name: nil } }

        it "returns false" do
          expect do
            expect(form.save).to be false
          end.to_not change{ order_cycle.reload.name }
        end
      end
    end
  end

  describe "updating schedules" do
    let(:user) { create(:user, enterprise_limit: 10) }
    let!(:managed_coordinator) { create(:enterprise, owner: user) }
    let!(:managed_enterprise) { create(:enterprise, owner: user) }
    let!(:coordinated_order_cycle) { create(:simple_order_cycle, coordinator: managed_coordinator ) }
    let!(:coordinated_order_cycle2) { create(:simple_order_cycle, coordinator: managed_enterprise ) }
    let!(:uncoordinated_order_cycle) { create(:simple_order_cycle, coordinator: create(:enterprise) ) }
    let!(:coordinated_schedule) { create(:schedule, order_cycles: [coordinated_order_cycle] ) }
    let!(:coordinated_schedule2) { create(:schedule, order_cycles: [coordinated_order_cycle2] ) }
    let!(:uncoordinated_schedule) { create(:schedule, order_cycles: [uncoordinated_order_cycle] ) }

    context "where I manage the order_cycle's coordinator" do
      let(:form) { OrderCycleForm.new(coordinated_order_cycle, params, user) }
      let(:syncer_mock) { instance_double(OrderManagement::Subscriptions::ProxyOrderSyncer, sync!: true) }

      before do
        allow(OrderManagement::Subscriptions::ProxyOrderSyncer).to receive(:new) { syncer_mock }
      end

      context "and I add an schedule that I own, and remove another that I own" do
        let(:params) { { schedule_ids: [coordinated_schedule2.id] } }

        it "associates the order cycle to the schedule" do
          expect(form.save).to be true
          expect(coordinated_order_cycle.reload.schedules).to include coordinated_schedule2
          expect(coordinated_order_cycle.reload.schedules).to_not include coordinated_schedule
          expect(syncer_mock).to have_received(:sync!)
        end
      end

      context "and I add a schedule that I don't own" do
        let(:params) { { schedule_ids: [coordinated_schedule.id, uncoordinated_schedule.id] } }

        it "ignores the schedule that I don't own" do
          expect(form.save).to be true
          expect(coordinated_order_cycle.reload.schedules).to include coordinated_schedule
          expect(coordinated_order_cycle.reload.schedules).to_not include uncoordinated_schedule
          expect(syncer_mock).to_not have_received(:sync!)
        end
      end

      context "when I make no changes to the schedule ids" do
        let(:params) { { schedule_ids: [coordinated_schedule.id] } }

        it "ignores the schedule that I don't own" do
          expect(form.save).to be true
          expect(coordinated_order_cycle.reload.schedules).to include coordinated_schedule
          expect(syncer_mock).to_not have_received(:sync!)
        end
      end
    end
  end

  describe "updating exchanges" do
    let(:user) { instance_double(Spree::User) }
    let(:order_cycle) { create(:simple_order_cycle) }
    let(:form_applicator_mock) { instance_double(OpenFoodNetwork::OrderCycleFormApplicator) }
    let(:form) { OrderCycleForm.new(order_cycle, params, user) }
    let(:params) { { name: 'Some new name' } }

    before do
      allow(OpenFoodNetwork::OrderCycleFormApplicator).to receive(:new) { form_applicator_mock }
      allow(form_applicator_mock).to receive(:go!)
    end

    context "when exchange params are provided" do
      let(:exchange_params) { { incoming_exchanges: [], outgoing_exchanges: [] } }
      before { params.merge!(exchange_params) }

      it "runs the OrderCycleFormApplicator, and saves other changes" do
        expect(form.save).to be true
        expect(form_applicator_mock).to have_received(:go!)
        expect(order_cycle.name).to eq 'Some new name'
      end
    end

    context "when no exchange params are provided" do
      it "does not run the OrderCycleFormApplicator, but saves other changes" do
        expect(form.save).to be true
        expect(form_applicator_mock).to_not have_received(:go!)
        expect(order_cycle.name).to eq 'Some new name'
      end
    end
  end
end<|MERGE_RESOLUTION|>--- conflicted
+++ resolved
@@ -1,8 +1,5 @@
-<<<<<<< HEAD
 require 'spec_helper'
-=======
 require 'order_management/subscriptions/proxy_order_syncer'
->>>>>>> 868929ee
 
 describe OrderCycleForm do
   describe "save" do
