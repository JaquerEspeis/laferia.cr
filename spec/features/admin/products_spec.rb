require "spec_helper"

feature %q{
    As a supplier
    I want set a supplier and distributor(s) for a product
} do
  include AuthenticationWorkflow
  include WebHelper

  background do
    @supplier = create(:supplier_enterprise, :name => 'New supplier')
    @distributors = (1..3).map { create(:distributor_enterprise) }
    @enterprise_fees = (0..2).map { |i| create(:enterprise_fee, enterprise: @distributors[i]) }
  end

  context "creating a product" do
    scenario "assigning a supplier and distributors to the product" do
      login_to_admin_section

      click_link 'Products'
      click_link 'New Product'

      fill_in 'product_name', :with => 'A new product !!!'
      fill_in 'product_price', :with => '19.99'
      select 'New supplier', :from => 'product_supplier_id'

      click_button 'Create'

      flash_message.should == 'Product "A new product !!!" has been successfully created!'
      product = Spree::Product.find_by_name('A new product !!!')
      product.supplier.should == @supplier
      product.group_buy.should be_false

      # Distributors
      within('#sidebar') { click_link 'Product Distributions' }

      check @distributors[0].name
      select @enterprise_fees[0].name, :from => 'product_product_distributions_attributes_0_enterprise_fee_id'
      check @distributors[2].name
      select @enterprise_fees[2].name, :from => 'product_product_distributions_attributes_2_enterprise_fee_id'

      click_button 'Update'
      
      product.reload
      product.distributors.should == [@distributors[0], @distributors[2]]
      product.product_distributions.map { |pd| pd.enterprise_fee }.should == [@enterprise_fees[0], @enterprise_fees[2]]
    end

    scenario "making a group buy product" do
      login_to_admin_section

      click_link 'Products'
      click_link 'New Product'

      fill_in 'product_name', :with => 'A new product !!!'
      fill_in 'product_price', :with => '19.99'
      select 'New supplier', :from => 'product_supplier_id'
      choose 'product_group_buy_1'
      fill_in 'Group buy unit size', :with => '10'

      click_button 'Create'

      flash_message.should == 'Product "A new product !!!" has been successfully created!'
      product = Spree::Product.find_by_name('A new product !!!')
      product.group_buy.should be_true
      product.group_buy_unit_size.should == 10.0
    end


    context "as an enterprise user" do

      before(:each) do
        @new_user = create_enterprise_user
        @supplier2 = create(:supplier_enterprise, name: 'Another Supplier')
        @new_user.enterprise_roles.build(enterprise: @supplier2).save
        @new_user.enterprise_roles.build(enterprise: @distributors[0]).save

        login_to_admin_as @new_user
      end

      scenario "create new product" do
        click_link 'Products'
        click_link 'New Product'

        fill_in 'product_name', :with => 'A new product !!!'
        fill_in 'product_price', :with => '19.99'

        page.should have_selector('#product_supplier_id')
        select 'Another Supplier', :from => 'product_supplier_id'

        # Should only have suppliers listed which the user can manage
        within "#product_supplier_id" do
          page.should_not have_content @supplier.name
        end

        click_button 'Create'

        flash_message.should == 'Product "A new product !!!" has been successfully created!'
        product = Spree::Product.find_by_name('A new product !!!')
        product.supplier.should == @supplier2
      end

      scenario "editing product distributions" do
        product = create(:simple_product, supplier: @supplier2)

        click_link 'Products'
<<<<<<< HEAD
        within "#sub_nav" do
          click_link 'Products'
        end
=======
        within('#sub_nav') { click_link 'Products' }
>>>>>>> 87cef4ed
        click_link product.name
        within('#sidebar') { click_link 'Product Distributions' }

        check @distributors[0].name
        select @enterprise_fees[0].name, :from => 'product_product_distributions_attributes_0_enterprise_fee_id'

        # Should only have distributors listed which the user can manage
        within "#product_product_distributions_field" do
          page.should_not have_content @distributors[1].name
          page.should_not have_content @distributors[2].name
        end

        click_button 'Update'
        flash_message.should == "Product \"#{product.name}\" has been successfully updated!"

        product.distributors.should == [@distributors[0]]
      end
    end
  end
end<|MERGE_RESOLUTION|>--- conflicted
+++ resolved
@@ -104,13 +104,7 @@
         product = create(:simple_product, supplier: @supplier2)
 
         click_link 'Products'
-<<<<<<< HEAD
-        within "#sub_nav" do
-          click_link 'Products'
-        end
-=======
         within('#sub_nav') { click_link 'Products' }
->>>>>>> 87cef4ed
         click_link product.name
         within('#sidebar') { click_link 'Product Distributions' }
 
