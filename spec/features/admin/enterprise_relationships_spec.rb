--- conflicted
+++ resolved
@@ -25,18 +25,11 @@
 
       # Then I should see the relationships
       within('table#enterprise-relationships') do
-<<<<<<< HEAD
-        page.should have_relationship e1, e2, ['can add to order cycle']
-        page.should have_relationship e2, e3, ['can create tagged variants from']
-        page.should have_relationship e3, e4, ['can manage the products of']
+        page.should have_relationship e1, e2, ['to add to order cycle']
+        page.should have_relationship e2, e3, ['to create tagged variants']
+        page.should have_relationship e3, e4, ['to manage products']
         page.should have_relationship e4, e1,
-          ['can add to order cycle', 'can create tagged variants from', 'can manage the products of']
-=======
-        page.should have_relationship e1, e2, ['to add to order cycle']
-        page.should have_relationship e2, e3, ['to manage products']
-        page.should have_relationship e3, e4,
-          ['to add to order cycle', 'to manage products']
->>>>>>> bb9b244d
+          ['to add to order cycle', 'to create tagged variants', 'to manage products']
       end
     end
 
@@ -48,24 +41,15 @@
       visit admin_enterprise_relationships_path
       select 'One', from: 'enterprise_relationship_parent_id'
 
-<<<<<<< HEAD
-      check 'can add to order cycle'
-      check 'can create tagged variants from'
-      check 'can manage the products of'
-      uncheck 'can manage the products of'
-      select 'Two', from: 'enterprise_relationship_child_id'
-      click_button 'Create'
-
-      page.should have_relationship e1, e2, ['can add to order cycle', 'can create tagged variants from']
-=======
       check 'to add to order cycle'
+      check 'to create tagged variants'
       check 'to manage products'
       uncheck 'to manage products'
       select 'Two', from: 'enterprise_relationship_child_id'
       click_button 'Create'
 
-      page.should have_relationship e1, e2, ['to add to order cycle']
->>>>>>> bb9b244d
+      page.should have_relationship e1, e2, ['to add to order cycle', 'to create tagged variants']
+
       er = EnterpriseRelationship.where(parent_id: e1, child_id: e2).first
       er.should be_present
       er.permissions.map(&:name).sort.should == ['add_to_order_cycle', 'create_tagged_variants'].sort
