--- conflicted
+++ resolved
@@ -318,15 +318,9 @@
           select2_select hub.name, from: 'hub_id'
         end
 
-<<<<<<< HEAD
         it "alerts the user to the presence of new products, and allows them to be added or hidden", retry: 3 do
-          expect(page).to_not have_selector "table#variant-overrides tr#v_#{variant1.id}"
-          expect(page).to_not have_selector "table#variant-overrides tr#v_#{variant2.id}"
-=======
-        it "alerts the user to the presence of new products, and allows them to be added or hidden" do
           expect(page).to have_no_selector "table#variant-overrides tr#v_#{variant1.id}"
           expect(page).to have_no_selector "table#variant-overrides tr#v_#{variant2.id}"
->>>>>>> 21a7942d
 
           expect(page).to have_selector '.alert-row span.message', text: "There are 1 new products available to add to your inventory."
           click_button "Review Now"
