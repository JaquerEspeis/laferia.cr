--- conflicted
+++ resolved
@@ -57,12 +57,6 @@
   end
 
   scenario "editing an existing enterprise", js: true do
-<<<<<<< HEAD
-    # Make the page long enough to avoid the save bar overlaying the form
-    page.driver.resize(1280, 2000)
-
-=======
->>>>>>> c178478a
     @enterprise = create(:enterprise)
     e2 = create(:enterprise)
     eg1 = create(:enterprise_group, name: 'eg1')
@@ -94,15 +88,10 @@
     expect(page).to have_no_checked_field "enterprise_require_login_false"
     # expect(page).to have_checked_field "enterprise_enable_subscriptions_false"
 
-<<<<<<< HEAD
-    within(".side_menu") { click_link "Users" }
+    accept_alert do
+      within(".side_menu") { click_link "Users" }
+    end
     select2_select user.email, from: 'enterprise_owner_id'
-=======
-    accept_alert do
-      within(".side_menu") { click_link "Users" }
-    end
-    select2_search user.email, from: 'Owner'
->>>>>>> c178478a
     expect(page).to have_no_selector '.select2-drop-mask' # Ensure select2 has finished
 
     accept_alert do
