# frozen_string_literal: true

require "spec_helper"

feature '
    As an administrator
    I want to manage orders
', js: true do
  include AuthenticationWorkflow
  include WebHelper

<<<<<<< HEAD
    # We change the 1st order's address details
    #   This way we validate that the original details (stored in customer) are picked up in the 2nd order
    @order.ship_address = create(:address, lastname: 'Ship')
    @order.bill_address = create(:address, lastname: 'Bill')
    @order.save!

    # We set the existing shipping method to delivery, this shipping method will be used in the 2nd order
    #   Otherwise order_updater.shipping_address_from_distributor will set the 2nd order address to the distributor address
    @order.shipping_method.update_attribute :require_ship_address, true

    # When I create a new order
    quick_login_as @user
    new_order_with_distribution(@distributor, @order_cycle)
    targetted_select2_search @product.name, from: '#add_variant_id', dropdown_css: '.select2-drop'
    find('button.add_variant').click
    page.has_selector? "table.index tbody[data-hook='admin_order_form_line_items'] tr" # Wait for JS
    click_button 'Update'

    expect(page).to have_selector 'h1.page-title', text: "Customer Details"

    # The customer selection partial should be visible
    expect(page).to have_selector '#select-customer'

    # And I select that customer's email address and save the order
    targetted_select2_search @customer.email, from: '#customer_search_override', dropdown_css: '.select2-drop'
    click_button 'Update'
    expect(page).to have_selector "h1.page-title", text: "Customer Details"

    # Then their addresses should be associated with the order
    order = Spree::Order.last
    expect(order.ship_address.lastname).to eq @customer.ship_address.lastname
    expect(order.bill_address.lastname).to eq @customer.bill_address.lastname
  end

  scenario "capture payment from the orders index page" do
    quick_login_as_admin

    visit spree.admin_orders_path
    expect(page).to have_current_path spree.admin_orders_path

    # click the 'capture' link for the order
    page.find("[data-powertip=Capture]").click

    expect(page).to have_css "i.success"
    expect(page).to have_css "button.icon-road"

    # check the order was captured
    expect(@order.reload.payment_state).to eq "paid"

    # we should still be on the same page
    expect(page).to have_current_path spree.admin_orders_path
  end

  scenario "ship order from the orders index page" do
    @order.payments.first.capture!
    quick_login_as_admin
    visit spree.admin_orders_path

    page.find("[data-powertip=Ship]").click

    expect(page).to have_css "i.success"
    expect(@order.reload.shipments.any?(&:shipped?)).to be true
=======
  let(:user) { create(:user) }
  let(:product) { create(:simple_product) }
  let(:distributor) { create(:distributor_enterprise, owner: user, charges_sales_tax: true) }
  let(:order_cycle) do
    create(:simple_order_cycle, name: 'One', distributors: [distributor],
                                variants: [product.variants.first])
>>>>>>> 868929ee
  end

  context "with a complete order" do
    let(:order) do
      create(:order_with_totals_and_distribution, user: user, distributor: distributor,
                                                  order_cycle: order_cycle,
                                                  state: 'complete', payment_state: 'balance_due')
    end

    scenario "order cycles appear in descending order by close date on orders page" do
      create(:simple_order_cycle, name: 'Two', orders_close_at: 2.weeks.from_now)
      create(:simple_order_cycle, name: 'Four', orders_close_at: 4.weeks.from_now)
      create(:simple_order_cycle, name: 'Three', orders_close_at: 3.weeks.from_now)

      quick_login_as_admin
      visit 'admin/orders'

      open_select2('#s2id_q_order_cycle_id_in')

      expect(find('#q_order_cycle_id_in',
                  visible: :all)[:innerHTML]).to have_content(/.*Four.*Three.*Two/m)
    end

    context "with a capturable order" do
      before do
        order.finalize! # ensure order has a payment to capture
        create :check_payment, order: order, amount: order.total
      end

      scenario "capture payment" do
        quick_login_as_admin

        visit spree.admin_orders_path
        expect(page).to have_current_path spree.admin_orders_path

        # click the 'capture' link for the order
        page.find("[data-powertip=Capture]").click

        expect(page).to have_css "i.success"
        expect(page).to have_css "button.icon-road"

        # check the order was captured
        expect(order.reload.payment_state).to eq "paid"

        # we should still be on the same page
        expect(page).to have_current_path spree.admin_orders_path
      end

      scenario "ship order from the orders index page" do
        order.payments.first.capture!
        quick_login_as_admin
        visit spree.admin_orders_path

        page.find("[data-powertip=Ship]").click

        expect(page).to have_css "i.success"
        expect(order.reload.shipments.any?(&:shipped?)).to be true
      end
    end
  end

  context "with incomplete order" do
    scenario "can edit order" do
      incomplete_order = create(:order, distributor: distributor, order_cycle: order_cycle)

      quick_login_as_admin

      visit spree.admin_orders_path
      uncheck 'Only show complete orders'
      page.find('a.icon-search').click

      click_icon :edit

      expect(page).to have_current_path spree.edit_admin_order_path(incomplete_order)
    end
  end
end<|MERGE_RESOLUTION|>--- conflicted
+++ resolved
@@ -9,77 +9,12 @@
   include AuthenticationWorkflow
   include WebHelper
 
-<<<<<<< HEAD
-    # We change the 1st order's address details
-    #   This way we validate that the original details (stored in customer) are picked up in the 2nd order
-    @order.ship_address = create(:address, lastname: 'Ship')
-    @order.bill_address = create(:address, lastname: 'Bill')
-    @order.save!
-
-    # We set the existing shipping method to delivery, this shipping method will be used in the 2nd order
-    #   Otherwise order_updater.shipping_address_from_distributor will set the 2nd order address to the distributor address
-    @order.shipping_method.update_attribute :require_ship_address, true
-
-    # When I create a new order
-    quick_login_as @user
-    new_order_with_distribution(@distributor, @order_cycle)
-    targetted_select2_search @product.name, from: '#add_variant_id', dropdown_css: '.select2-drop'
-    find('button.add_variant').click
-    page.has_selector? "table.index tbody[data-hook='admin_order_form_line_items'] tr" # Wait for JS
-    click_button 'Update'
-
-    expect(page).to have_selector 'h1.page-title', text: "Customer Details"
-
-    # The customer selection partial should be visible
-    expect(page).to have_selector '#select-customer'
-
-    # And I select that customer's email address and save the order
-    targetted_select2_search @customer.email, from: '#customer_search_override', dropdown_css: '.select2-drop'
-    click_button 'Update'
-    expect(page).to have_selector "h1.page-title", text: "Customer Details"
-
-    # Then their addresses should be associated with the order
-    order = Spree::Order.last
-    expect(order.ship_address.lastname).to eq @customer.ship_address.lastname
-    expect(order.bill_address.lastname).to eq @customer.bill_address.lastname
-  end
-
-  scenario "capture payment from the orders index page" do
-    quick_login_as_admin
-
-    visit spree.admin_orders_path
-    expect(page).to have_current_path spree.admin_orders_path
-
-    # click the 'capture' link for the order
-    page.find("[data-powertip=Capture]").click
-
-    expect(page).to have_css "i.success"
-    expect(page).to have_css "button.icon-road"
-
-    # check the order was captured
-    expect(@order.reload.payment_state).to eq "paid"
-
-    # we should still be on the same page
-    expect(page).to have_current_path spree.admin_orders_path
-  end
-
-  scenario "ship order from the orders index page" do
-    @order.payments.first.capture!
-    quick_login_as_admin
-    visit spree.admin_orders_path
-
-    page.find("[data-powertip=Ship]").click
-
-    expect(page).to have_css "i.success"
-    expect(@order.reload.shipments.any?(&:shipped?)).to be true
-=======
   let(:user) { create(:user) }
   let(:product) { create(:simple_product) }
   let(:distributor) { create(:distributor_enterprise, owner: user, charges_sales_tax: true) }
   let(:order_cycle) do
     create(:simple_order_cycle, name: 'One', distributors: [distributor],
                                 variants: [product.variants.first])
->>>>>>> 868929ee
   end
 
   context "with a complete order" do
