--- conflicted
+++ resolved
@@ -83,14 +83,9 @@
 
     # And I fill in the basic fields
     fill_in 'order_cycle_name', with: 'Plums & Avos'
-<<<<<<< HEAD
-    fill_in 'order_cycle_orders_open_at', with: '2012-11-06 06:00:00'
-    fill_in 'order_cycle_orders_close_at', with: '2012-11-13 17:00:00'
-    select 'My coordinator', from: 'order_cycle_coordinator_id'
-=======
     fill_in 'order_cycle_orders_open_at', with: '2040-11-06 06:00:00'
     fill_in 'order_cycle_orders_close_at', with: '2040-11-13 17:00:00'
->>>>>>> f90f7565
+    select 'My coordinator', from: 'order_cycle_coordinator_id'
 
     # And I add a coordinator fee
     click_button 'Add coordinator fee'
