require 'spec_helper'

feature %q{
  As an Administrator
  I want to be able to manage products in bulk
} , js: true do
  include AuthenticationWorkflow
  include WebHelper
  
  before :all do
    @default_wait_time = Capybara.default_wait_time
    Capybara.default_wait_time = 5
  end
  
  after :all do
    Capybara.default_wait_time = @default_wait_time
  end

  describe "listing products" do
    before :each do
      login_to_admin_section
    end

    it "displays a 'loading' splash for products" do
      FactoryGirl.create(:simple_product)

      visit '/admin/products/bulk_edit'

      page.should have_selector "div.loading", :text => "Loading Products..."
    end

    it "displays a list of products" do
      p1 = FactoryGirl.create(:product)
      p2 = FactoryGirl.create(:product)

      visit '/admin/products/bulk_edit'

      page.should have_field "product_name", with: p1.name, :visible => true
      page.should have_field "product_name", with: p2.name, :visible => true
    end

    it "displays a message when number of products is zero" do
      visit '/admin/products/bulk_edit'

      page.should have_text "No matching products found."
    end

    pending "displays a message when number of products is too great" do
      501.times { FactoryGirl.create(:simple_product) }

      visit '/admin/products/bulk_edit'

      page.should have_text "Search returned too many products to display (500+), please apply more search filters to reduce the number of matching products"
    end

    it "displays pagination information" do
      p1 = FactoryGirl.create(:product)
      p2 = FactoryGirl.create(:product)

      visit '/admin/products/bulk_edit'

      page.should have_text "Displaying 1-2 of 2 products"
    end

    it "displays a select box for suppliers, with the appropriate supplier selected" do
      s1 = FactoryGirl.create(:supplier_enterprise)
      s2 = FactoryGirl.create(:supplier_enterprise)
      s3 = FactoryGirl.create(:supplier_enterprise)
      p1 = FactoryGirl.create(:product, supplier: s2)
      p2 = FactoryGirl.create(:product, supplier: s3)

      visit '/admin/products/bulk_edit'

      page.should have_select "supplier", with_options: [s1.name,s2.name,s3.name], selected: s2.name
      page.should have_select "supplier", with_options: [s1.name,s2.name,s3.name], selected: s3.name
    end

    it "displays a date input for available_on for each product, formatted to yyyy-mm-dd hh:mm:ss" do
      p1 = FactoryGirl.create(:product, available_on: Date.today)
      p2 = FactoryGirl.create(:product, available_on: Date.today-1)

      visit '/admin/products/bulk_edit'

      page.should have_field "available_on", with: p1.available_on.strftime("%F %T")
      page.should have_field "available_on", with: p2.available_on.strftime("%F %T")
    end

    it "displays a price input for each product (ie. for master variant)" do
      p1 = FactoryGirl.create(:product)
      p2 = FactoryGirl.create(:product)
      p1.price = 22.00
      p2.price = 44.00
      p1.save!
      p2.save!

      visit '/admin/products/bulk_edit'

      page.should have_field "price", with: "22.0"
      page.should have_field "price", with: "44.0"
    end
    
    it "displays an on hand count input for each product (ie. for master variant) if no regular variants exist" do
      p1 = FactoryGirl.create(:product)
      p2 = FactoryGirl.create(:product)
      p1.on_hand = 15
      p2.on_hand = 12
      p1.save!
      p2.save!

      visit '/admin/products/bulk_edit'

      page.should_not have_selector "span[name='on_hand']", text: "0"
      page.should have_field "on_hand", with: "15"
      page.should have_field "on_hand", with: "12"
    end
    
    it "displays an on hand count in a span for each product (ie. for master variant) if other variants exist" do
      p1 = FactoryGirl.create(:product)
      p2 = FactoryGirl.create(:product)
      v1 = FactoryGirl.create(:variant, product: p1, is_master: false, on_hand: 4)
      p1.on_hand = 15
      p2.on_hand = 12
      p1.save!
      p2.save!

      visit '/admin/products/bulk_edit'

      page.should_not have_field "on_hand", with: "15"
      page.should have_selector "span[name='on_hand']", text: "4"
      page.should have_field "on_hand", with: "12"
    end

    it "displays a select box for the unit of measure for the product's variants" do
      p = FactoryGirl.create(:product, variant_unit: 'weight', variant_unit_scale: 1, variant_unit_name: '')

      visit '/admin/products/bulk_edit'

      page.should have_select "variant_unit_with_scale", selected: "Weight (g)"
    end

    it "displays a text field for the item name when unit is set to 'Items'" do
      p = FactoryGirl.create(:product, variant_unit: 'items', variant_unit_scale: nil, variant_unit_name: 'packet')

      visit '/admin/products/bulk_edit'

      page.should have_select "variant_unit_with_scale", selected: "Items"
      page.should have_field "variant_unit_name", with: "packet"
    end
  end
  
  describe "listing variants" do
    before :each do
      login_to_admin_section
    end

    it "displays a list of variants for each product" do
      v1 = FactoryGirl.create(:variant)
      v2 = FactoryGirl.create(:variant)

      visit '/admin/products/bulk_edit'
      page.should have_selector "a.view-variants"
      first("a.view-variants").click

      page.should have_field "product_name", with: v1.product.name
      page.should have_field "product_name", with: v2.product.name
      page.should have_selector "td", text: v1.options_text
      page.should have_selector "td", text: v2.options_text
    end

    it "displays an on_hand input (for each variant) for each product" do
      p1 = FactoryGirl.create(:product)
      v1 = FactoryGirl.create(:variant, product: p1, is_master: false, on_hand: 15)
      v2 = FactoryGirl.create(:variant, product: p1, is_master: false, on_hand: 6)

      visit '/admin/products/bulk_edit'

      page.should have_selector "span[name='on_hand']", text: "21"
      page.should have_field "variant_on_hand", with: "15"
      page.should have_field "variant_on_hand", with: "6"
    end
    
   
    it "displays a price input (for each variant) for each product" do
      p1 = FactoryGirl.create(:product, price: 2.0)
      v1 = FactoryGirl.create(:variant, product: p1, is_master: false, price: 12.75)
      v2 = FactoryGirl.create(:variant, product: p1, is_master: false, price: 2.50)

      visit '/admin/products/bulk_edit'

      page.should have_field "price", with: "2.0"
      page.should have_field "variant_price", with: "12.75"
      page.should have_field "variant_price", with: "2.5"
    end

    it "displays a unit value field (for each variant) for each product" do
      p1 = FactoryGirl.create(:product, price: 2.0, variant_unit: "weight", variant_unit_scale: "1000")
<<<<<<< HEAD
      v1 = FactoryGirl.create(:variant, product: p1, is_master: false, price: 12.75, unit_value: 1200, unit_description: "(small bag)")
      v2 = FactoryGirl.create(:variant, product: p1, is_master: false, price: 2.50, unit_value: 4800, unit_description: "(large bag)")
=======
      v1 = FactoryGirl.create(:variant, product: p1, is_master: false, price: 12.75, unit_value: 1.2, unit_description: "(small bag)")
      v2 = FactoryGirl.create(:variant, product: p1, is_master: false, price: 2.50, unit_value: 4.8, unit_description: "(large bag)")
>>>>>>> aff35e57

      visit '/admin/products/bulk_edit'

      page.should have_field "price", with: "2.0"
      page.should have_field "variant_unit_value_with_description", with: "1.2 (small bag)"
      page.should have_field "variant_unit_value_with_description", with: "4.8 (large bag)"
    end
  end

  scenario "create a new product" do
    s = FactoryGirl.create(:supplier_enterprise)
    d = FactoryGirl.create(:distributor_enterprise)

    login_to_admin_section

    visit '/admin/products/bulk_edit'

    click_link 'New Product'

    page.should have_content 'NEW PRODUCT'

    fill_in 'product_name', :with => 'Big Bag Of Apples'
    select(s.name, :from => 'product_supplier_id')
    choose('product_group_buy_0')
    fill_in 'product_price', :with => '10.00'
    fill_in 'product_available_on', :with => Date.today.strftime("%Y/%m/%d")
    click_button 'Create'

    URI.parse(current_url).path.should == '/admin/products/bulk_edit'
    flash_message.should == 'Product "Big Bag Of Apples" has been successfully created!'
    page.should have_field "product_name", with: 'Big Bag Of Apples'
  end

  scenario "updating a product with no variants (except master)" do
    s1 = FactoryGirl.create(:supplier_enterprise)
    s2 = FactoryGirl.create(:supplier_enterprise)
    p = FactoryGirl.create(:product, supplier: s1, available_on: Date.today, variant_unit: 'volume', variant_unit_scale: 1)
    p.price = 10.0
    p.on_hand = 6;
    p.save!

    login_to_admin_section

    visit '/admin/products/bulk_edit'
    
    first("div.option_tab_titles h6", :text => "Toggle Columns").click
    first("li.column-list-item", text: "Available On").click

    page.should have_field "product_name", with: p.name
    page.should have_select "supplier", selected: s1.name
    page.should have_field "available_on", with: p.available_on.strftime("%F %T")
    page.should have_field "price", with: "10.0"
    page.should have_select "variant_unit_with_scale", selected: "Volume (L)"
    page.should have_field "on_hand", with: "6"

    fill_in "product_name", with: "Big Bag Of Potatoes"
    select(s2.name, :from => 'supplier')
    fill_in "available_on", with: (Date.today-3).strftime("%F %T")
    fill_in "price", with: "20"
    select "Weight (kg)", from: "variant_unit_with_scale"
    fill_in "on_hand", with: "18"

    click_button 'Update'
    page.find("span#update-status-message").should have_content "Update complete"

    visit '/admin/products/bulk_edit'

    page.should have_field "product_name", with: "Big Bag Of Potatoes"
    page.should have_select "supplier", selected: s2.name
    page.should have_field "available_on", with: (Date.today-3).strftime("%F %T")
    page.should have_field "price", with: "20.0"
    page.should have_select "variant_unit_with_scale", selected: "Weight (kg)"
    page.should have_field "on_hand", with: "18"
  end
  
  scenario "updating a product with an items variant unit" do
    p = FactoryGirl.create(:product, variant_unit: 'weight', variant_unit_scale: 1000)

    login_to_admin_section

    visit '/admin/products/bulk_edit'

    page.should have_select "variant_unit_with_scale", selected: "Weight (kg)"

    select "Items", from: "variant_unit_with_scale"
    fill_in "variant_unit_name", with: "loaf"

    click_button 'Update'
    page.find("span#update-status-message").should have_content "Update complete"

    visit '/admin/products/bulk_edit'

    page.should have_select "variant_unit_with_scale", selected: "Items"
    page.should have_field "variant_unit_name", with: "loaf"
  end


  scenario "updating a product with variants" do
    s1 = FactoryGirl.create(:supplier_enterprise)
    s2 = FactoryGirl.create(:supplier_enterprise)
    p = FactoryGirl.create(:product, supplier: s1, available_on: Date.today, variant_unit: 'volume', variant_unit_scale: 0.001)
<<<<<<< HEAD
    v = FactoryGirl.create(:variant, product: p, price: 3.0, on_hand: 9, unit_value: 0.25, unit_description: '(bottle)')
=======
    v = FactoryGirl.create(:variant, product: p, price: 3.0, on_hand: 9, unit_value: 250, unit_description: '(bottle)')
>>>>>>> aff35e57

    login_to_admin_section

    visit '/admin/products/bulk_edit'
    page.should have_selector "a.view-variants"
    first("a.view-variants").click

    page.should have_field "variant_price", with: "3.0"
    page.should have_field "variant_unit_value_with_description", with: "250 (bottle)"
    page.should have_field "variant_on_hand", with: "9"
    page.should have_selector "span[name='on_hand']", text: "9"

    fill_in "variant_price", with: "4.0"
    fill_in "variant_on_hand", with: "10"
    fill_in "variant_unit_value_with_description", with: "4000 (12x250 mL bottles)"

    page.should have_selector "span[name='on_hand']", text: "10"

    click_button 'Update'
    page.find("span#update-status-message").should have_content "Update complete"

    visit '/admin/products/bulk_edit'
    page.should have_selector "a.view-variants"
    first("a.view-variants").click

    page.should have_field "variant_price", with: "4.0"
    page.should have_field "variant_on_hand", with: "10"
    page.should have_field "variant_unit_value_with_description", with: "4000 (12x250 mL bottles)"
  end

  scenario "updating delegated attributes of variants in isolation" do
    p = FactoryGirl.create(:product)
    v = FactoryGirl.create(:variant, product: p, price: 3.0)

    login_to_admin_section

    visit '/admin/products/bulk_edit'
    page.should have_selector "a.view-variants"
    first("a.view-variants").click

    page.should have_field "variant_price", with: "3.0"

    fill_in "variant_price", with: "10.0"

    click_button 'Update'
    page.find("span#update-status-message").should have_content "Update complete"

    visit '/admin/products/bulk_edit'
    page.should have_selector "a.view-variants"
    first("a.view-variants").click

    page.should have_field "variant_price", with: "10.0"
  end

  scenario "updating a product mutiple times without refresh" do
    p = FactoryGirl.create(:product, name: 'original name')
    login_to_admin_section

    visit '/admin/products/bulk_edit'

    page.should have_field "product_name", with: "original name"

    fill_in "product_name", with: "new name 1"

    click_button 'Update'
    page.find("span#update-status-message").should have_content "Update complete"

    fill_in "product_name", with: "new name 2"

    click_button 'Update'
    page.find("span#update-status-message").should have_content "Update complete"

    fill_in "product_name", with: "original name"

    click_button 'Update'
    page.find("span#update-status-message").should have_content "Update complete"
  end

  scenario "updating a product after cloning a product" do
    FactoryGirl.create(:product, :name => "product 1")
    login_to_admin_section

    visit '/admin/products/bulk_edit'

    first("a.clone-product").click

    fill_in "product_name", :with => "new product name"

    click_button 'Update'
    page.find("span#update-status-message").should have_content "Update complete"
  end

  scenario "updating when no changes have been made" do
    Capybara.default_wait_time = 2
    FactoryGirl.create(:product, :name => "product 1")
    FactoryGirl.create(:product, :name => "product 2")
    login_to_admin_section

    visit '/admin/products/bulk_edit'

    click_button 'Update'
    page.find("span#update-status-message").should have_content "No changes to update."
    Capybara.default_wait_time = 5
  end

  scenario "updating when a filter has been applied" do
    p1 = FactoryGirl.create(:simple_product, :name => "product1")
    p2 = FactoryGirl.create(:simple_product, :name => "product2")
    login_to_admin_section

    visit '/admin/products/bulk_edit'

    first("div.option_tab_titles h6", :text => "Filter Products").click

    select "Name", :from => "filter_property"
    select "Contains", :from => "filter_predicate"
    fill_in "filter_value", :with => "1"
    click_button "Apply Filter"
    page.should_not have_field "product_name", with: p2.name
    fill_in "product_name", :with => "new product1"

    click_on 'Update'
    page.find("span#update-status-message").should have_content "Update complete"
  end

  scenario "updating a product when there are more products than the default API page size" do
    26.times { FactoryGirl.create(:simple_product) }
    login_to_admin_section

    visit '/admin/products/bulk_edit'

    field = page.all("table#listing_products input[name='product_name']").first
    field.set "new name"
    click_button 'Update'
    page.find("span#update-status-message").should have_content "Update complete"
  end

  describe "using action buttons" do
    describe "using delete buttons" do
      it "shows a delete button for products, which deletes the appropriate product when clicked" do
        p1 = FactoryGirl.create(:product)
        p2 = FactoryGirl.create(:product)
        p3 = FactoryGirl.create(:product)
        login_to_admin_section

        visit '/admin/products/bulk_edit'

        page.should have_selector "a.delete-product", :count => 3

        first("a.delete-product").click

        sleep(0.5) if page.has_selector? "a.delete-product", :count => 3 # Wait for product to be removed from page
        page.should have_selector "a.delete-product", :count => 2

        visit '/admin/products/bulk_edit'

        page.should have_selector "a.delete-product", :count => 2
      end

      it "shows a delete button for variants, which deletes the appropriate variant when clicked" do
        v1 = FactoryGirl.create(:variant)
        v2 = FactoryGirl.create(:variant)
        v3 = FactoryGirl.create(:variant)
        login_to_admin_section

        visit '/admin/products/bulk_edit'
        page.should have_selector "a.view-variants"
        all("a.view-variants").each{ |e| e.click }

        page.should have_selector "a.delete-variant", :count => 3

        first("a.delete-variant").click
        
        sleep(0.5) if page.has_selector? "a.delete-variant", :count => 3 # Wait for variant to be removed from page
        page.should have_selector "a.delete-variant", :count => 2

        visit '/admin/products/bulk_edit'
        page.should have_selector "a.view-variants"
        all("a.view-variants").select{ |e| e.visible? }.each{ |e| e.click }

        page.should have_selector "a.delete-variant", :count => 2
      end
    end

    describe "using edit buttons" do
      it "shows an edit button for products, which takes the user to the standard edit page for that product" do
        p1 = FactoryGirl.create(:product)
        p2 = FactoryGirl.create(:product)
        p3 = FactoryGirl.create(:product)
        login_to_admin_section

        visit '/admin/products/bulk_edit'

        page.should have_selector "a.edit-product", :count => 3

        first("a.edit-product").click

        URI.parse(current_url).path.should == "/admin/products/#{p1.permalink}/edit"
      end

      it "shows an edit button for variants, which takes the user to the standard edit page for that variant" do
        v1 = FactoryGirl.create(:variant)
        v2 = FactoryGirl.create(:variant)
        v3 = FactoryGirl.create(:variant)
        login_to_admin_section

        visit '/admin/products/bulk_edit'
        page.should have_selector "a.view-variants"
        first("a.view-variants").click

        page.should have_selector "a.edit-variant", :count => 3

        first("a.edit-variant").click

        URI.parse(current_url).path.should == "/admin/products/#{v1.product.permalink}/variants/#{v1.id}/edit"
      end
    end

    describe "using clone buttons" do
      it "shows a clone button for products, which duplicates the product and adds it to the page when clicked" do
        p1 = FactoryGirl.create(:product, :name => "P1")
        p2 = FactoryGirl.create(:product, :name => "P2")
        p3 = FactoryGirl.create(:product, :name => "P3")
        login_to_admin_section

        visit '/admin/products/bulk_edit'

        page.should have_selector "a.clone-product", :count => 3

        first("a.clone-product").click
        page.should have_selector "a.clone-product", :count => 4
        page.should have_field "product_name", with: "COPY OF #{p1.name}"
        page.should have_select "supplier", selected: "#{p1.supplier.name}"

        visit '/admin/products/bulk_edit'

        page.should have_selector "a.clone-product", :count => 4
        page.should have_field "product_name", with: "COPY OF #{p1.name}"
        page.should have_select "supplier", selected: "#{p1.supplier.name}"
      end
    end
  end

  describe "using the page" do
    describe "using tabs to hide and display page controls" do
      it "shows a column display toggle button, which shows a list of columns when clicked" do
        FactoryGirl.create(:simple_product)
        login_to_admin_section

        visit '/admin/products/bulk_edit'

        page.should have_selector "div.column_toggle", :visible => false

        page.should have_selector "div.option_tab_titles h6.unselected", :text => "Toggle Columns"
        first("div.option_tab_titles h6", :text => "Toggle Columns").click

        page.should have_selector "div.option_tab_titles h6.selected", :text => "Toggle Columns"
        page.should have_selector "div.column_toggle", :visible => true
        page.should have_selector "li.column-list-item", text: "Available On"

        page.should have_selector "div.filters", :visible => false

        page.should have_selector "div.option_tab_titles h6.unselected", :text => "Filter Products"
        first("div.option_tab_titles h6", :text => "Filter Products").click

        page.should have_selector "div.option_tab_titles h6.unselected", :text => "Toggle Columns"
        page.should have_selector "div.option_tab_titles h6.selected", :text => "Filter Products"
        page.should have_selector "div.filters", :visible => true
        page.should have_selector "li.column-list-item", text: "Available On"

        first("div.option_tab_titles h6", :text => "Filter Products").click

        page.should have_selector "div.option_tab_titles h6.unselected", :text => "Filter Products"
        page.should have_selector "div.option_tab_titles h6.unselected", :text => "Toggle Columns"
        page.should have_selector "div.filters", :visible => false
        page.should have_selector "div.column_toggle", :visible => false
      end
    end

    describe "using column display toggle" do
      it "shows a column display toggle button, which shows a list of columns when clicked" do
        FactoryGirl.create(:simple_product)
        login_to_admin_section

        visit '/admin/products/bulk_edit'
        
        first("div.option_tab_titles h6", :text => "Toggle Columns").click
        first("li.column-list-item", text: "Available On").click

        page.should have_selector "th", :text => "NAME"
        page.should have_selector "th", :text => "SUPPLIER"
        page.should have_selector "th", :text => "PRICE"
        page.should have_selector "th", :text => "ON HAND"
        page.should have_selector "th", :text => "AV. ON"

        page.should have_selector "div.option_tab_titles h6", :text => "Toggle Columns"

        page.should have_selector "div ul.column-list li.column-list-item", text: "Supplier"
        first("li.column-list-item", text: "Supplier").click

        page.should_not have_selector "th", :text => "SUPPLIER"
        page.should have_selector "th", :text => "NAME"
        page.should have_selector "th", :text => "PRICE"
        page.should have_selector "th", :text => "ON HAND"
        page.should have_selector "th", :text => "AV. ON"
      end
    end

    describe "using pagination controls" do
      it "shows pagination controls" do
        27.times { FactoryGirl.create(:product) }
        login_to_admin_section

        visit '/admin/products/bulk_edit'

        page.should have_select 'perPage', :selected => '25'
        within '.pagination' do
          page.should have_text "1 2"
          page.should have_text "Next"
          page.should have_text "Last"
        end
      end

      it "allows the number of visible products to be altered" do
        27.times { FactoryGirl.create(:product) }
        login_to_admin_section

        visit '/admin/products/bulk_edit'

        select '25', :from => 'perPage'
        page.all("input[name='product_name']").select{ |e| e.visible? }.length.should == 25
        select '50', :from => 'perPage'
        page.all("input[name='product_name']").select{ |e| e.visible? }.length.should == 27
      end

      it "displays the correct products when changing pages" do
        25.times { FactoryGirl.create(:product, :name => "page1product") }
        5.times { FactoryGirl.create(:product, :name => "page2product") }
        login_to_admin_section

        visit '/admin/products/bulk_edit'

        select '25', :from => 'perPage'
        page.all("input[name='product_name']").select{ |e| e.visible? }.all?{ |e| e.value == "page1product" }.should == true
        click_link "2"
        page.all("input[name='product_name']").select{ |e| e.visible? }.all?{ |e| e.value == "page2product" }.should == true
      end

      it "moves the user to the last available page when changing the number of pages in any way causes user to become orphaned" do
        50.times { FactoryGirl.create(:product) }
        FactoryGirl.create(:product, :name => "fancy_product_name")
        login_to_admin_section

        visit '/admin/products/bulk_edit'

        select '25', :from => 'perPage'
        click_link "3"
        select '50', :from => 'perPage'
        page.first("div.pagenav span.page.current").should have_text "2"
        page.all("input[name='product_name']", :visible => true).length.should == 1

        select '25', :from => 'perPage'
        fill_in "quick_filter", :with => "fancy_product_name"
        page.first("div.pagenav span.page.current").should have_text "1"
        page.all("input[name='product_name']", :visible => true).length.should == 1
      end

      it "paginates the filtered product list rather than all products" do
        25.times { FactoryGirl.create(:product, :name => "product_name") }
        3.times { FactoryGirl.create(:product, :name => "test_product_name") }
        login_to_admin_section

        visit '/admin/products/bulk_edit'

        select '25', :from => 'perPage'
        page.should have_text "1 2"
        fill_in "quick_filter", :with => "test_product_name"
        page.all("input[name='product_name']", :visible => true).length.should == 3
        page.all("input[name='product_name']", :visible => true).all?{ |e| e.value == "test_product_name" }.should == true
        page.should_not have_text "1 2"
        page.should have_text "1"
      end
    end

    describe "using filtering controls" do
      it "displays basic filtering controls" do
        FactoryGirl.create(:simple_product)

        login_to_admin_section
        visit '/admin/products/bulk_edit'

        page.should have_selector "div.option_tab_titles h6", :text => "Filter Products"
        first("div.option_tab_titles h6", :text => "Filter Products").click

        page.should have_select "filter_property", :with_options => ["Supplier", "Name"]
        page.should have_select "filter_predicate", :with_options => ["Equals", "Contains"]
        page.should have_field "filter_value"
      end

      describe "clicking the 'Apply Filter' Button" do
        before(:each) do
          FactoryGirl.create(:simple_product, :name => "Product1")
          FactoryGirl.create(:simple_product, :name => "Product2")

          login_to_admin_section
          visit '/admin/products/bulk_edit'

          first("div.option_tab_titles h6", :text => "Filter Products").click

          select "Name", :from => "filter_property"
          select "Equals", :from => "filter_predicate"
          fill_in "filter_value", :with => "Product1"
          click_button "Apply Filter"
        end

        it "adds a new filter to the list of applied filters" do
          page.should have_text "Name Equals Product1"
        end

        it "displays the 'loading' splash" do
          page.should have_selector "div.loading", :text => "Loading Products..."
        end

        it "loads appropriate products" do
          page.should have_field "product_name", :with => "Product1"
          page.should_not have_field "product_name", :with => "Product2"
        end

        describe "clicking the 'Remove Filter' link" do
          before(:each) do
            click_link "Remove Filter"
          end

          it "removes the filter from the list of applied filters" do
            page.should_not have_text "Name Equals Product1"
          end

          it "displays the 'loading' splash" do
            page.should have_selector "div.loading", :text => "Loading Products..."
          end

          it "loads appropriate products" do
            page.should have_field "product_name", :with => "Product1"
            page.should have_field "product_name", :with => "Product2"
          end
        end
      end
    end
  end

  context "as an enterprise manager" do
    let(:s1) { create(:supplier_enterprise, name: 'First Supplier') }
    let(:s2) { create(:supplier_enterprise, name: 'Another Supplier') }
    let(:s3) { create(:supplier_enterprise, name: 'Yet Another Supplier') }
    let(:d1) { create(:distributor_enterprise, name: 'First Distributor') }
    let(:d2) { create(:distributor_enterprise, name: 'Another Distributor') }
    let!(:product_supplied) { create(:product, supplier: s1, price: 10.0, on_hand: 6) }
    let!(:product_not_supplied) { create(:product, supplier: s3) }
    let(:product_supplied_inactive) { create(:product, supplier: s1, price: 10.0, on_hand: 6, available_on: 1.week.from_now) }

    before(:each) do
      @enterprise_user = create_enterprise_user
      @enterprise_user.enterprise_roles.build(enterprise: s1).save
      @enterprise_user.enterprise_roles.build(enterprise: s2).save
      @enterprise_user.enterprise_roles.build(enterprise: d1).save

      login_to_admin_as @enterprise_user
    end

    it "shows only products that I supply" do
      visit '/admin/products/bulk_edit'

      page.should have_field 'product_name', with: product_supplied.name
      page.should_not have_field 'product_name', with: product_not_supplied.name
    end

    it "shows only suppliers that I manage" do
      visit '/admin/products/bulk_edit'

      page.should have_select 'supplier', with_options: [s1.name, s2.name], selected: s1.name
      page.should_not have_select 'supplier', with_options: [s3.name]
    end

    it "shows inactive products that I supply" do
      product_supplied_inactive

      visit '/admin/products/bulk_edit'

      page.should have_field 'product_name', with: product_supplied_inactive.name
    end

    it "allows me to update a product" do
      p = product_supplied

      visit '/admin/products/bulk_edit'
      
      first("div.option_tab_titles h6", :text => "Toggle Columns").click
      first("li.column-list-item", text: "Available On").click

      page.should have_field "product_name", with: p.name
      page.should have_select "supplier", selected: s1.name
      page.should have_field "available_on", with: p.available_on.strftime("%F %T")
      page.should have_field "price", with: "10.0"
      page.should have_field "on_hand", with: "6"

      fill_in "product_name", with: "Big Bag Of Potatoes"
      select s2.name, from: 'supplier'
      fill_in "available_on", with: (Date.today-3).strftime("%F %T")
      fill_in "price", with: "20"
      fill_in "on_hand", with: "18"

      click_button 'Update'
      page.find("span#update-status-message").should have_content "Update complete"

      visit '/admin/products/bulk_edit'

      page.should have_field "product_name", with: "Big Bag Of Potatoes"
      page.should have_select "supplier", selected: s2.name
      page.should have_field "available_on", with: (Date.today-3).strftime("%F %T")
      page.should have_field "price", with: "20.0"
      page.should have_field "on_hand", with: "18"
    end
  end
end<|MERGE_RESOLUTION|>--- conflicted
+++ resolved
@@ -194,13 +194,8 @@
 
     it "displays a unit value field (for each variant) for each product" do
       p1 = FactoryGirl.create(:product, price: 2.0, variant_unit: "weight", variant_unit_scale: "1000")
-<<<<<<< HEAD
       v1 = FactoryGirl.create(:variant, product: p1, is_master: false, price: 12.75, unit_value: 1200, unit_description: "(small bag)")
       v2 = FactoryGirl.create(:variant, product: p1, is_master: false, price: 2.50, unit_value: 4800, unit_description: "(large bag)")
-=======
-      v1 = FactoryGirl.create(:variant, product: p1, is_master: false, price: 12.75, unit_value: 1.2, unit_description: "(small bag)")
-      v2 = FactoryGirl.create(:variant, product: p1, is_master: false, price: 2.50, unit_value: 4.8, unit_description: "(large bag)")
->>>>>>> aff35e57
 
       visit '/admin/products/bulk_edit'
 
@@ -302,11 +297,7 @@
     s1 = FactoryGirl.create(:supplier_enterprise)
     s2 = FactoryGirl.create(:supplier_enterprise)
     p = FactoryGirl.create(:product, supplier: s1, available_on: Date.today, variant_unit: 'volume', variant_unit_scale: 0.001)
-<<<<<<< HEAD
     v = FactoryGirl.create(:variant, product: p, price: 3.0, on_hand: 9, unit_value: 0.25, unit_description: '(bottle)')
-=======
-    v = FactoryGirl.create(:variant, product: p, price: 3.0, on_hand: 9, unit_value: 250, unit_description: '(bottle)')
->>>>>>> aff35e57
 
     login_to_admin_section
 
