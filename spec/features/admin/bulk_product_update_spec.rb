--- conflicted
+++ resolved
@@ -231,18 +231,12 @@
     expect(page).to have_selector "a.edit-variant", visible: true
   end
 
-<<<<<<< HEAD
-=======
-
-  scenario "updating a product with no variants (except master)" do
+  scenario "updating product attributes" do
     s1 = FactoryGirl.create(:supplier_enterprise)
     s2 = FactoryGirl.create(:supplier_enterprise)
     t1 = FactoryGirl.create(:taxon)
     t2 = FactoryGirl.create(:taxon)
     p = FactoryGirl.create(:product, supplier: s1, available_on: Date.today, variant_unit: 'volume', variant_unit_scale: 1, primary_taxon: t2, sku: "OLD SKU")
-    p.price = 10.0
-    p.on_hand = 6;
-    p.save!
 
     login_to_admin_section
 
@@ -258,21 +252,16 @@
       expect(page).to have_field "product_name", with: p.name
       expect(page).to have_select "producer_id", selected: s1.name
       expect(page).to have_field "available_on", with: p.available_on.strftime("%F %T")
-      expect(page).to have_field "price", with: "10.0"
-      expect(page).to have_selector "div#s2id_p#{p.id}_category_id a.select2-choice"
+      expect(page).to have_select2 "p#{p.id}_category_id", selected: t2.name
       expect(page).to have_select "variant_unit_with_scale", selected: "Volume (L)"
-      expect(page).to have_field "on_hand", with: "6"
       expect(page).to have_checked_field "inherits_properties"
       expect(page).to have_field "product_sku", with: p.sku
 
       fill_in "product_name", with: "Big Bag Of Potatoes"
       select s2.name, :from => 'producer_id'
       fill_in "available_on", with: (3.days.ago.beginning_of_day).strftime("%F %T")
-      fill_in "price", with: "20"
       select "Weight (kg)", from: "variant_unit_with_scale"
       select2_select t1.name, from: "p#{p.id}_category_id"
-      fill_in "on_hand", with: "18"
-      fill_in "display_as", with: "Big Bag"
       uncheck "inherits_properties"
       fill_in "product_sku", with: "NEW SKU"
     end
@@ -286,15 +275,11 @@
     expect(p.variant_unit).to eq "weight"
     expect(p.variant_unit_scale).to eq 1000 # Kg
     expect(p.available_on).to eq 3.days.ago.beginning_of_day
-    expect(p.master.display_as).to eq "Big Bag"
-    expect(p.price).to eq 20.0
-    expect(p.on_hand).to eq 18
     expect(p.primary_taxon).to eq t1
     expect(p.inherits_properties).to be false
     expect(p.sku).to eq "NEW SKU"
   end
 
->>>>>>> 6a4de7c7
   scenario "updating a product with a variant unit of 'items'" do
     p = FactoryGirl.create(:product, variant_unit: 'weight', variant_unit_scale: 1000)
 
