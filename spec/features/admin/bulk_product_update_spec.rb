require 'spec_helper'

feature %q{
  As an Administrator
  I want to be able to manage products in bulk
} , js: true do
  include AuthenticationWorkflow
  include WebHelper

  describe "listing products" do
    before :each do
      login_to_admin_section
    end

    it "displays a list of products" do
      p1 = FactoryGirl.create(:product)
      p2 = FactoryGirl.create(:product)

      visit '/admin/products/bulk_edit'

      expect(page).to have_field "product_name", with: p1.name, :visible => true
      expect(page).to have_field "product_name", with: p2.name, :visible => true
    end

    it "displays a message when number of products is zero" do
      visit '/admin/products/bulk_edit'

      expect(page).to have_text "No products yet. Why don't you add some?"
    end

    it "displays a select box for suppliers, with the appropriate supplier selected" do
      s1 = FactoryGirl.create(:supplier_enterprise)
      s2 = FactoryGirl.create(:supplier_enterprise)
      s3 = FactoryGirl.create(:supplier_enterprise)
      p1 = FactoryGirl.create(:product, supplier: s2)
      p2 = FactoryGirl.create(:product, supplier: s3)

      visit '/admin/products/bulk_edit'

      expect(page).to have_select "producer_id", with_options: [s1.name,s2.name,s3.name], selected: s2.name
      expect(page).to have_select "producer_id", with_options: [s1.name,s2.name,s3.name], selected: s3.name
    end

    it "displays a date input for available_on for each product, formatted to yyyy-mm-dd hh:mm:ss" do
      p1 = FactoryGirl.create(:product, available_on: Date.today)
      p2 = FactoryGirl.create(:product, available_on: Date.today-1)

      visit '/admin/products/bulk_edit'
      first("div#columns_dropdown", :text => "COLUMNS").click
      first("div#columns_dropdown div.menu div.menu_item", text: "Available On").click

      expect(page).to have_field "available_on", with: p1.available_on.strftime("%F %T")
      expect(page).to have_field "available_on", with: p2.available_on.strftime("%F %T")
    end

    it "displays an on hand count in a span for each product" do
      p1 = FactoryGirl.create(:product, on_hand: 15)
      v1 = p1.variants.first
      v1.on_hand = 4
      v1.save!

      visit '/admin/products/bulk_edit'

      within "#p_#{p1.id}" do
        expect(page).to have_no_field "on_hand", with: "15"
        expect(page).to have_selector "span[name='on_hand']", text: "4"
      end
    end

    it "displays 'on demand' for any variant that is available on demand" do
      p1 = FactoryGirl.create(:product)
      v1 = FactoryGirl.create(:variant, product: p1, is_master: false, on_hand: 4)
      v2 = FactoryGirl.create(:variant, product: p1, is_master: false, on_hand: 0, on_demand: true)

      visit '/admin/products/bulk_edit'
      first("a.view-variants").trigger('click')

      expect(page).to have_no_selector "span[name='on_hand']", text: "On demand", visible: true
      expect(page).to     have_field "variant_on_hand", with: "4"
      expect(page).to have_no_field "variant_on_hand", with: "", visible: true
      expect(page).to     have_selector "span[name='variant_on_hand']", text: "On demand"
    end

    it "displays a select box for the unit of measure for the product's variants" do
      p = FactoryGirl.create(:product, variant_unit: 'weight', variant_unit_scale: 1, variant_unit_name: '')

      visit '/admin/products/bulk_edit'

      expect(page).to have_select "variant_unit_with_scale", selected: "Weight (g)"
    end

    it "displays a text field for the item name when unit is set to 'Items'" do
      p = FactoryGirl.create(:product, variant_unit: 'items', variant_unit_scale: nil, variant_unit_name: 'packet')

      visit '/admin/products/bulk_edit'

      expect(page).to have_select "variant_unit_with_scale", selected: "Items"
      expect(page).to have_field "variant_unit_name", with: "packet"
    end
  end

  describe "listing variants" do
    before :each do
      login_to_admin_section
    end

    it "displays a list of variants for each product" do
      v1 = FactoryGirl.create(:variant, display_name: "something1" )
      v2 = FactoryGirl.create(:variant, display_name: "something2" )

      visit '/admin/products/bulk_edit'
      expect(page).to have_selector "a.view-variants"
      all("a.view-variants").each { |e| e.trigger('click') }

      expect(page).to have_field "product_name", with: v1.product.name
      expect(page).to have_field "product_name", with: v2.product.name
      expect(page).to have_field "variant_display_name", with: v1.display_name
      expect(page).to have_field "variant_display_name", with: v2.display_name
    end

    it "displays an on_hand input (for each variant) for each product" do
      p1 = FactoryGirl.create(:product)
      v1 = FactoryGirl.create(:variant, product: p1, is_master: false, on_hand: 15)
      v2 = FactoryGirl.create(:variant, product: p1, is_master: false, on_hand: 6)

      visit '/admin/products/bulk_edit'
      all("a.view-variants").each { |e| e.trigger('click') }

      expect(page).to have_selector "span[name='on_hand']", text: p1.variants.sum{ |v| v.on_hand }.to_s
      expect(page).to have_field "variant_on_hand", with: "15"
      expect(page).to have_field "variant_on_hand", with: "6"
    end


    it "displays a price input (for each variant) for each product" do
      p1 = FactoryGirl.create(:product, price: 2.0)
      v1 = FactoryGirl.create(:variant, product: p1, is_master: false, price: 12.75)
      v2 = FactoryGirl.create(:variant, product: p1, is_master: false, price: 2.50)

      visit '/admin/products/bulk_edit'
      all("a.view-variants").each { |e| e.trigger('click') }

      expect(page).to have_field "price", with: "2.0", visible: false
      expect(page).to have_field "variant_price", with: "12.75"
      expect(page).to have_field "variant_price", with: "2.5"
    end

    it "displays a unit value field (for each variant) for each product" do
      p1 = FactoryGirl.create(:product, price: 2.0, variant_unit: "weight", variant_unit_scale: "1000")
      v1 = FactoryGirl.create(:variant, product: p1, is_master: false, price: 12.75, unit_value: 1200, unit_description: "(small bag)", display_as: "bag")
      v2 = FactoryGirl.create(:variant, product: p1, is_master: false, price: 2.50, unit_value: 4800, unit_description: "(large bag)", display_as: "bin")

      visit '/admin/products/bulk_edit'
      all("a.view-variants").each { |e| e.trigger('click') }

      expect(page).to have_field "variant_unit_value_with_description", with: "1.2 (small bag)"
      expect(page).to have_field "variant_unit_value_with_description", with: "4.8 (large bag)"
      expect(page).to have_field "variant_display_as", with: "bag"
      expect(page).to have_field "variant_display_as", with: "bin"
    end
  end


  scenario "creating a new product" do
    s = FactoryGirl.create(:supplier_enterprise)
    d = FactoryGirl.create(:distributor_enterprise)
    taxon = create(:taxon)

    login_to_admin_section

    visit '/admin/products/bulk_edit'

    find("a", text: "NEW PRODUCT").click
    expect(page).to have_content 'NEW PRODUCT'

    fill_in 'product_name', :with => 'Big Bag Of Apples'
    select s.name, :from => 'product_supplier_id'
    select 'Weight (g)', from: 'product_variant_unit_with_scale'
    fill_in 'product_unit_value_with_description', with: '100'
    fill_in 'product_price', :with => '10.00'
    select taxon.name, from: 'product_primary_taxon_id'
    click_button 'Create'

    expect(URI.parse(current_url).path).to eq '/admin/products/bulk_edit'
    expect(flash_message).to eq 'Product "Big Bag Of Apples" has been successfully created!'
    expect(page).to have_field "product_name", with: 'Big Bag Of Apples'
  end


  scenario "creating new variants" do
    # Given a product without variants or a unit
    p = FactoryGirl.create(:product, variant_unit: 'weight', variant_unit_scale: 1000)
    login_to_admin_section
    visit '/admin/products/bulk_edit'

    # I should see an add variant button
    page.find('a.view-variants').trigger('click')

    # When I add three variants
    page.find('a.add-variant', visible: true).trigger('click')
    page.find('a.add-variant', visible: true).trigger('click')

    # They should be added, and should not see edit buttons for new variants
    expect(page).to have_selector "tr.variant", count: 3
    expect(page).to have_selector "a.edit-variant", count: 1

    # When I remove two, they should be removed
    page.all('a.delete-variant').first.click
    page.all('a.delete-variant').first.click
    expect(page).to have_selector "tr.variant", count: 1

    # When I fill out variant details and hit update
    fill_in "variant_display_name", with: "Case of 12 Bottles"
    fill_in "variant_unit_value_with_description", with: "3 (12x250 mL bottles)"
    fill_in "variant_display_as", with: "Case"
    fill_in "variant_price", with: "4.0"
    fill_in "variant_on_hand", with: "10"
<<<<<<< HEAD

    click_button 'Save Changes'
=======
    first(:button, 'Save Changes').click
>>>>>>> 5a43ed20
    expect(page.find("#status-message")).to have_content "Changes saved."

    updated_variant = Spree::Variant.where(deleted_at: nil).last
    expect(updated_variant.display_name).to eq "Case of 12 Bottles"
    expect(updated_variant.unit_value).to eq 3000
    expect(updated_variant.unit_description).to eq "(12x250 mL bottles)"
    expect(updated_variant.display_as).to eq "Case"
    expect(updated_variant.price).to eq 4.0
    expect(updated_variant.on_hand).to eq 10

    # Then I should see edit buttons for the new variant
    expect(page).to have_selector "a.edit-variant", visible: true
  end

  scenario "updating product attributes" do
    s1 = FactoryGirl.create(:supplier_enterprise)
    s2 = FactoryGirl.create(:supplier_enterprise)
    t1 = FactoryGirl.create(:taxon)
    t2 = FactoryGirl.create(:taxon)
    p = FactoryGirl.create(:product, supplier: s1, available_on: Date.today, variant_unit: 'volume', variant_unit_scale: 1, primary_taxon: t2, sku: "OLD SKU")

    login_to_admin_section

    visit '/admin/products/bulk_edit'

    first("div#columns_dropdown", :text => "COLUMNS").click
    first("div#columns_dropdown div.menu div.menu_item", text: "Available On").click
    first("div#columns_dropdown div.menu div.menu_item", text: "Category").click
    first("div#columns_dropdown div.menu div.menu_item", text: "Inherits Properties?").click
    first("div#columns_dropdown div.menu div.menu_item", text: "SKU").click

    within "tr#p_#{p.id}" do
      expect(page).to have_field "product_name", with: p.name
      expect(page).to have_select "producer_id", selected: s1.name
      expect(page).to have_field "available_on", with: p.available_on.strftime("%F %T")
      expect(page).to have_select2 "p#{p.id}_category_id", selected: t2.name
      expect(page).to have_select "variant_unit_with_scale", selected: "Volume (L)"
      expect(page).to have_checked_field "inherits_properties"
      expect(page).to have_field "product_sku", with: p.sku

      fill_in "product_name", with: "Big Bag Of Potatoes"
      select s2.name, :from => 'producer_id'
      fill_in "available_on", with: (3.days.ago.beginning_of_day).strftime("%F %T")
      select "Weight (kg)", from: "variant_unit_with_scale"
      select2_select t1.name, from: "p#{p.id}_category_id"
      uncheck "inherits_properties"
      fill_in "product_sku", with: "NEW SKU"
    end

    first(:button, 'Save Changes').click
    expect(page.find("#status-message")).to have_content "Changes saved."

    p.reload
    expect(p.name).to eq "Big Bag Of Potatoes"
    expect(p.supplier).to eq s2
    expect(p.variant_unit).to eq "weight"
    expect(p.variant_unit_scale).to eq 1000 # Kg
    expect(p.available_on).to eq 3.days.ago.beginning_of_day
    expect(p.primary_taxon).to eq t1
    expect(p.inherits_properties).to be false
    expect(p.sku).to eq "NEW SKU"
  end

  scenario "updating a product with a variant unit of 'items'" do
    p = FactoryGirl.create(:product, variant_unit: 'weight', variant_unit_scale: 1000)

    login_to_admin_section

    visit '/admin/products/bulk_edit'

    expect(page).to have_select "variant_unit_with_scale", selected: "Weight (kg)"

    select "Items", from: "variant_unit_with_scale"
    fill_in "variant_unit_name", with: "loaf"

    first(:button, 'Save Changes').click
    expect(page.find("#status-message")).to have_content "Changes saved."

    p.reload
    expect(p.variant_unit).to eq "items"
    expect(p.variant_unit_scale).to be_nil
    expect(p.variant_unit_name).to eq "loaf"
  end

<<<<<<< HEAD
=======
  scenario "setting a variant unit on a product that has none" do
    p = FactoryGirl.create(:product, variant_unit: nil, variant_unit_scale: nil)
    v = FactoryGirl.create(:variant, product: p, unit_value: nil, unit_description: nil)

    login_to_admin_section

    visit '/admin/products/bulk_edit'

    expect(page).to have_select "variant_unit_with_scale", selected: ''

    select "Weight (kg)", from: "variant_unit_with_scale"
    first("a.view-variants").trigger('click')
    fill_in "variant_unit_value_with_description", with: '123 abc'

    first(:button, 'Save Changes').click
    expect(page.find("#status-message")).to have_content "Changes saved."

    p.reload
    expect(p.variant_unit).to eq "weight"
    expect(p.variant_unit_scale).to eq 1000 # Kg
    v.reload
    expect(v.unit_value).to eq 123000 # 123 kg in g
    expect(v.unit_description).to eq "abc"
  end

  describe "setting the master unit value for a product without variants" do
    it "sets the master unit value" do
      p = FactoryGirl.create(:product, variant_unit: nil, variant_unit_scale: nil)

      login_to_admin_section

      visit '/admin/products/bulk_edit'

      expect(page).to have_select "variant_unit_with_scale", selected: ''
      expect(page).to have_no_field "master_unit_value_with_description", visible: true

      select "Weight (kg)", from: "variant_unit_with_scale"
      fill_in "master_unit_value_with_description", with: '123 abc'

      first(:button, 'Save Changes').click
      expect(page.find("#status-message")).to have_content "Changes saved."

      p.reload
      expect(p.variant_unit).to eq 'weight'
      expect(p.variant_unit_scale).to eq 1000
      expect(p.master.unit_value).to eq 123000
      expect(p.master.unit_description).to eq 'abc'
    end

    it "does not show the field when the product has variants" do
      p = FactoryGirl.create(:product, variant_unit: nil, variant_unit_scale: nil)
      v = FactoryGirl.create(:variant, product: p, unit_value: nil, unit_description: nil)

      login_to_admin_section

      visit '/admin/products/bulk_edit'

      select "Weight (kg)", from: "variant_unit_with_scale"
      expect(page).to have_no_field "master_unit_value_with_description", visible: true
    end
  end


>>>>>>> 5a43ed20
  scenario "updating a product with variants" do
    s1 = FactoryGirl.create(:supplier_enterprise)
    s2 = FactoryGirl.create(:supplier_enterprise)
    p = FactoryGirl.create(:product, supplier: s1, available_on: Date.today, variant_unit: 'volume', variant_unit_scale: 0.001,
      price: 3.0, on_hand: 9, unit_value: 0.25, unit_description: '(bottle)' )
    v = p.variants.first

    login_to_admin_section

    visit '/admin/products/bulk_edit'
    expect(page).to have_selector "a.view-variants"
    first("a.view-variants").trigger('click')

    expect(page).to have_field "variant_price", with: "3.0"
    expect(page).to have_field "variant_unit_value_with_description", with: "250 (bottle)"
    expect(page).to have_field "variant_on_hand", with: "9"
    expect(page).to have_selector "span[name='on_hand']", "9"

    select "Volume (L)", from: "variant_unit_with_scale"
    fill_in "variant_price", with: "4.0"
    fill_in "variant_on_hand", with: "10"
    fill_in "variant_unit_value_with_description", with: "2 (8x250 mL bottles)"

    expect(page).to have_selector "span[name='on_hand']", text: "10"

    first(:button, 'Save Changes').click
    expect(page.find("#status-message")).to have_content "Changes saved."

    v.reload
    expect(v.price).to eq 4.0
    expect(v.on_hand).to eq 10
    expect(v.unit_value).to eq 2 # 2L in L
    expect(v.unit_description).to eq "(8x250 mL bottles)"
  end

  scenario "updating delegated attributes of variants in isolation" do
    p = FactoryGirl.create(:product)
    v = FactoryGirl.create(:variant, product: p, price: 3.0)

    login_to_admin_section

    visit '/admin/products/bulk_edit'
    expect(page).to have_selector "a.view-variants"
    first("a.view-variants").trigger('click')

    expect(page).to have_field "variant_price", with: "3.0"

    within "#v_#{v.id}" do
      fill_in "variant_price", with: "10.0"
    end

    first(:button, 'Save Changes').click
    expect(page.find("#status-message")).to have_content "Changes saved."

    v.reload
    expect(v.price).to eq 10.0
  end

  scenario "updating a product mutiple times without refresh" do
    p = FactoryGirl.create(:product, name: 'original name')
    login_to_admin_section

    visit '/admin/products/bulk_edit'

    expect(page).to have_field "product_name", with: "original name"

    fill_in "product_name", with: "new name 1"

    first(:button, 'Save Changes').click
    expect(page.find("#status-message")).to have_content "Changes saved."
    p.reload
    expect(p.name).to eq "new name 1"

    fill_in "product_name", with: "new name 2"

    first(:button, 'Save Changes').click
    expect(page.find("#status-message")).to have_content "Changes saved."
    p.reload
    expect(p.name).to eq "new name 2"

    fill_in "product_name", with: "original name"

    first(:button, 'Save Changes').click
    expect(page.find("#status-message")).to have_content "Changes saved."
    p.reload
    expect(p.name).to eq "original name"
  end

  scenario "updating a product after cloning a product" do
    p = FactoryGirl.create(:product, :name => "product 1")
    login_to_admin_section

    visit '/admin/products/bulk_edit'

    first("a.clone-product").click

    fill_in "product_name", :with => "new product name"

    first(:button, 'Save Changes').click
    expect(page.find("#status-message")).to have_content "Changes saved."
    p.reload
    expect(p.name).to eq "new product name"
  end

  scenario "updating when no changes have been made" do
    Capybara.using_wait_time(2) do
      FactoryGirl.create(:product, :name => "product 1")
      login_to_admin_section

      visit '/admin/products/bulk_edit'

      first(:button, 'Save Changes').click
      expect(page.find("#status-message")).to have_content "No changes to save."
    end
  end

  scenario "updating when a filter has been applied" do
    s1 = create(:supplier_enterprise)
    s2 = create(:supplier_enterprise)
    p1 = FactoryGirl.create(:simple_product, :name => "product1", supplier: s1)
    p2 = FactoryGirl.create(:simple_product, :name => "product2", supplier: s2)
    login_to_admin_section

    visit '/admin/products/bulk_edit'

    select2_select s1.name, from: "producer_filter"

    expect(page).to have_no_field "product_name", with: p2.name
    fill_in "product_name", :with => "new product1"

    first(:button, 'Save Changes').click
    expect(page.find("#status-message")).to have_content "Changes saved."
    p1.reload
    expect(p1.name).to eq "new product1"
  end

  describe "using action buttons" do
    describe "using delete buttons" do
      let!(:p1) { FactoryGirl.create(:product) }
      let!(:p2) { FactoryGirl.create(:product) }
      let!(:v1) { p1.variants.first }
      let!(:v2) { p2.variants.first }
      let!(:v3) { FactoryGirl.create(:variant, product: p2 ) }


      before do
        quick_login_as_admin
        visit '/admin/products/bulk_edit'
      end

      it "shows a delete button for products, which deletes the appropriate product when clicked" do
        expect(page).to have_selector "a.delete-product", :count => 2

        within "tr#p_#{p1.id}" do
          first("a.delete-product").click
        end

        expect(page).to have_selector "a.delete-product", :count => 1

        visit '/admin/products/bulk_edit'

        expect(page).to have_selector "a.delete-product", :count => 1
      end

      it "shows a delete button for variants, which deletes the appropriate variant when clicked" do
        expect(page).to have_selector "a.view-variants"
        all("a.view-variants").each { |e| e.trigger('click') }

        expect(page).to have_selector "a.delete-variant", :count => 3

        within "tr#v_#{v3.id}" do
          first("a.delete-variant").click
        end

        expect(page).to have_selector "a.delete-variant", :count => 2

        visit '/admin/products/bulk_edit'
        expect(page).to have_selector "a.view-variants"
        all("a.view-variants").select { |e| e.visible? }.each { |e| e.trigger('click') }

        expect(page).to have_selector "a.delete-variant", :count => 2
      end
    end

    describe "using edit buttons" do
      let!(:p1) { FactoryGirl.create(:product) }
      let!(:p2) { FactoryGirl.create(:product) }
      let!(:v1) { p1.variants.first }
      let!(:v2) { p2.variants.first }

      before do
        quick_login_as_admin
        visit '/admin/products/bulk_edit'
      end

      it "shows an edit button for products, which takes the user to the standard edit page for that product" do
        expect(page).to have_selector "a.edit-product", :count => 2

        within "tr#p_#{p1.id}" do
          first("a.edit-product").click
        end

        expect(URI.parse(current_url).path).to eq "/admin/products/#{p1.permalink}/edit"
      end

      it "shows an edit button for variants, which takes the user to the standard edit page for that variant" do
        expect(page).to have_selector "a.view-variants"
        all("a.view-variants").each { |e| e.trigger('click') }

        expect(page).to have_selector "a.edit-variant", :count => 2

        within "tr#v_#{v1.id}" do
          first("a.edit-variant").click
        end

        expect(URI.parse(current_url).path).to eq "/admin/products/#{v1.product.permalink}/variants/#{v1.id}/edit"
      end
    end

    describe "using clone buttons" do
      it "shows a clone button for products, which duplicates the product and adds it to the page when clicked" do
        p1 = FactoryGirl.create(:product, :name => "P1")
        p2 = FactoryGirl.create(:product, :name => "P2")
        p3 = FactoryGirl.create(:product, :name => "P3")
        login_to_admin_section

        visit '/admin/products/bulk_edit'

        expect(page).to have_selector "a.clone-product", :count => 3

        within "tr#p_#{p1.id}" do
          first("a.clone-product").click
        end
        expect(page).to have_selector "a.clone-product", :count => 4
        expect(page).to have_field "product_name", with: "COPY OF #{p1.name}"
        expect(page).to have_select "producer_id", selected: "#{p1.supplier.name}"

        visit '/admin/products/bulk_edit'

        expect(page).to have_selector "a.clone-product", :count => 4
        expect(page).to have_field "product_name", with: "COPY OF #{p1.name}"
        expect(page).to have_select "producer_id", selected: "#{p1.supplier.name}"
      end
    end
  end

  describe "using the page" do
    describe "using column display dropdown" do
      it "shows a column display dropdown, which shows a list of columns when clicked" do
        FactoryGirl.create(:simple_product)
        login_to_admin_section

        visit '/admin/products/bulk_edit'

        first("div#columns_dropdown", :text => "COLUMNS").click
        first("div#columns_dropdown div.menu div.menu_item", text: "Available On").click

        expect(page).to have_selector "th", :text => "NAME"
        expect(page).to have_selector "th", :text => "PRODUCER"
        expect(page).to have_selector "th", :text => "PRICE"
        expect(page).to have_selector "th", :text => "ON HAND"
        expect(page).to have_selector "th", :text => "AV. ON"

        first("div#columns_dropdown div.menu div.menu_item", text: /^.{0,1}Producer$/).click

        expect(page).to have_no_selector "th", :text => "PRODUCER"
        expect(page).to have_selector "th", :text => "NAME"
        expect(page).to have_selector "th", :text => "PRICE"
        expect(page).to have_selector "th", :text => "ON HAND"
        expect(page).to have_selector "th", :text => "AV. ON"
      end
    end

    describe "using filtering controls" do
      it "displays basic filtering controls which filter the product list" do
        s1 = create(:supplier_enterprise)
        s2 = create(:supplier_enterprise)
        p1 = FactoryGirl.create(:simple_product, :name => "product1", supplier: s1)
        p2 = FactoryGirl.create(:simple_product, :name => "product2", supplier: s2)
        login_to_admin_section

        visit '/admin/products/bulk_edit'

        # Page shows the filter controls
        expect(page).to have_select "producer_filter", visible: false
        expect(page).to have_select "category_filter", visible: false

        # All products are shown when no filter is selected
        expect(page).to have_field "product_name", with: p1.name
        expect(page).to have_field "product_name", with: p2.name

        # Set a filter
        select2_select s1.name, from: "producer_filter"

        # Products are hidden when filtered out
        expect(page).to have_field "product_name", with: p1.name
        expect(page).to have_no_field "product_name", with: p2.name

        # Clearing filters
        click_button "Clear Filters"

        # All products are shown again
        expect(page).to have_field "product_name", with: p1.name
        expect(page).to have_field "product_name", with: p2.name
      end
    end
  end

  context "as an enterprise manager" do
    let(:supplier_managed1) { create(:supplier_enterprise, name: 'Supplier Managed 1') }
    let(:supplier_managed2) { create(:supplier_enterprise, name: 'Supplier Managed 2') }
    let(:supplier_unmanaged) { create(:supplier_enterprise, name: 'Supplier Unmanaged') }
    let(:supplier_permitted) { create(:supplier_enterprise, name: 'Supplier Permitted') }
    let(:distributor_managed) { create(:distributor_enterprise, name: 'Distributor Managed') }
    let(:distributor_unmanaged) { create(:distributor_enterprise, name: 'Distributor Unmanaged') }
    let!(:product_supplied) { create(:product, supplier: supplier_managed1, price: 10.0, on_hand: 6) }
    let!(:product_not_supplied) { create(:product, supplier: supplier_unmanaged) }
    let!(:product_supplied_permitted) { create(:product, name: 'Product Permitted', supplier: supplier_permitted, price: 10.0, on_hand: 6) }
    let(:product_supplied_inactive) { create(:product, supplier: supplier_managed1, price: 10.0, on_hand: 6, available_on: 1.week.from_now) }

    let!(:supplier_permitted_relationship) do
      create(:enterprise_relationship, parent: supplier_permitted, child: supplier_managed1,
             permissions_list: [:manage_products])
    end

    before do
      @enterprise_user = create_enterprise_user
      @enterprise_user.enterprise_roles.build(enterprise: supplier_managed1).save
      @enterprise_user.enterprise_roles.build(enterprise: supplier_managed2).save
      @enterprise_user.enterprise_roles.build(enterprise: distributor_managed).save

      login_to_admin_as @enterprise_user
    end

    it "shows only products that I supply" do
      visit '/admin/products/bulk_edit'

      expect(page).to have_field 'product_name', with: product_supplied.name
      expect(page).to have_field 'product_name', with: product_supplied_permitted.name
      expect(page).to have_no_field 'product_name', with: product_not_supplied.name
    end

    it "shows only suppliers that I manage or have permission to" do
      visit '/admin/products/bulk_edit'

      expect(page).to have_select 'producer_id', with_options: [supplier_managed1.name, supplier_managed2.name, supplier_permitted.name], selected: supplier_managed1.name
      expect(page).to have_no_select 'producer_id', with_options: [supplier_unmanaged.name]
    end

    it "shows inactive products that I supply" do
      product_supplied_inactive

      visit '/admin/products/bulk_edit'

      expect(page).to have_field 'product_name', with: product_supplied_inactive.name
    end

    it "allows me to create a product" do
      taxon = create(:taxon, name: 'Fruit')

      visit '/admin/products/bulk_edit'

      find("a", text: "NEW PRODUCT").click
      expect(page).to have_content 'NEW PRODUCT'
      expect(page).to have_select 'product_supplier_id', with_options: [supplier_managed1.name, supplier_managed2.name, supplier_permitted.name]

      within 'fieldset#new_product' do
        fill_in 'product_name', with: 'Big Bag Of Apples'
        select supplier_permitted.name, from: 'product_supplier_id'
        select 'Weight (g)', from: 'product_variant_unit_with_scale'
        fill_in 'product_unit_value_with_description', with: '100'
        fill_in 'product_price', with: '10.00'
        select taxon.name, from: 'product_primary_taxon_id'
      end
      click_button 'Create'

      expect(URI.parse(current_url).path).to eq '/admin/products/bulk_edit'
      expect(flash_message).to eq 'Product "Big Bag Of Apples" has been successfully created!'
      expect(page).to have_field "product_name", with: 'Big Bag Of Apples'
    end

    it "allows me to update a product" do
      p = product_supplied_permitted
      v = p.variants.first

      visit '/admin/products/bulk_edit'
      first("div#columns_dropdown", :text => "COLUMNS").click
      first("div#columns_dropdown div.menu div.menu_item", text: "Available On").click

      within "tr#p_#{p.id}" do
        expect(page).to have_field "product_name", with: p.name
        expect(page).to have_select "producer_id", selected: supplier_permitted.name
        expect(page).to have_field "available_on", with: p.available_on.strftime("%F %T")

        fill_in "product_name", with: "Big Bag Of Potatoes"
        select supplier_managed2.name, :from => 'producer_id'
        fill_in "available_on", with: (3.days.ago.beginning_of_day).strftime("%F %T")
        select "Weight (kg)", from: "variant_unit_with_scale"

        find("a.view-variants").trigger('click')
      end

      within "#v_#{v.id}" do
        fill_in "variant_price", with: "20"
        fill_in "variant_on_hand", with: "18"
        fill_in "variant_display_as", with: "Big Bag"
      end

      first(:button, 'Save Changes').click
      expect(page.find("#status-message")).to have_content "Changes saved."

      p.reload
      v.reload
      expect(p.name).to eq "Big Bag Of Potatoes"
      expect(p.supplier).to eq supplier_managed2
      expect(p.variant_unit).to eq "weight"
      expect(p.variant_unit_scale).to eq 1000 # Kg
      expect(p.available_on).to eq 3.days.ago.beginning_of_day
      expect(v.display_as).to eq "Big Bag"
      expect(v.price).to eq 20.0
      expect(v.on_hand).to eq 18
    end
  end
end<|MERGE_RESOLUTION|>--- conflicted
+++ resolved
@@ -215,12 +215,8 @@
     fill_in "variant_display_as", with: "Case"
     fill_in "variant_price", with: "4.0"
     fill_in "variant_on_hand", with: "10"
-<<<<<<< HEAD
-
-    click_button 'Save Changes'
-=======
-    first(:button, 'Save Changes').click
->>>>>>> 5a43ed20
+
+    first(:button, 'Save Changes').click
     expect(page.find("#status-message")).to have_content "Changes saved."
 
     updated_variant = Spree::Variant.where(deleted_at: nil).last
@@ -305,72 +301,6 @@
     expect(p.variant_unit_name).to eq "loaf"
   end
 
-<<<<<<< HEAD
-=======
-  scenario "setting a variant unit on a product that has none" do
-    p = FactoryGirl.create(:product, variant_unit: nil, variant_unit_scale: nil)
-    v = FactoryGirl.create(:variant, product: p, unit_value: nil, unit_description: nil)
-
-    login_to_admin_section
-
-    visit '/admin/products/bulk_edit'
-
-    expect(page).to have_select "variant_unit_with_scale", selected: ''
-
-    select "Weight (kg)", from: "variant_unit_with_scale"
-    first("a.view-variants").trigger('click')
-    fill_in "variant_unit_value_with_description", with: '123 abc'
-
-    first(:button, 'Save Changes').click
-    expect(page.find("#status-message")).to have_content "Changes saved."
-
-    p.reload
-    expect(p.variant_unit).to eq "weight"
-    expect(p.variant_unit_scale).to eq 1000 # Kg
-    v.reload
-    expect(v.unit_value).to eq 123000 # 123 kg in g
-    expect(v.unit_description).to eq "abc"
-  end
-
-  describe "setting the master unit value for a product without variants" do
-    it "sets the master unit value" do
-      p = FactoryGirl.create(:product, variant_unit: nil, variant_unit_scale: nil)
-
-      login_to_admin_section
-
-      visit '/admin/products/bulk_edit'
-
-      expect(page).to have_select "variant_unit_with_scale", selected: ''
-      expect(page).to have_no_field "master_unit_value_with_description", visible: true
-
-      select "Weight (kg)", from: "variant_unit_with_scale"
-      fill_in "master_unit_value_with_description", with: '123 abc'
-
-      first(:button, 'Save Changes').click
-      expect(page.find("#status-message")).to have_content "Changes saved."
-
-      p.reload
-      expect(p.variant_unit).to eq 'weight'
-      expect(p.variant_unit_scale).to eq 1000
-      expect(p.master.unit_value).to eq 123000
-      expect(p.master.unit_description).to eq 'abc'
-    end
-
-    it "does not show the field when the product has variants" do
-      p = FactoryGirl.create(:product, variant_unit: nil, variant_unit_scale: nil)
-      v = FactoryGirl.create(:variant, product: p, unit_value: nil, unit_description: nil)
-
-      login_to_admin_section
-
-      visit '/admin/products/bulk_edit'
-
-      select "Weight (kg)", from: "variant_unit_with_scale"
-      expect(page).to have_no_field "master_unit_value_with_description", visible: true
-    end
-  end
-
-
->>>>>>> 5a43ed20
   scenario "updating a product with variants" do
     s1 = FactoryGirl.create(:supplier_enterprise)
     s2 = FactoryGirl.create(:supplier_enterprise)
