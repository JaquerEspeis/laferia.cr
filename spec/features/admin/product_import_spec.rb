--- conflicted
+++ resolved
@@ -201,10 +201,7 @@
       expect(Spree::Product.find_by_name('Beans').on_hand).to eq 0
     end
 
-<<<<<<< HEAD
-    xit "can import items into inventory" do
-=======
-    it "can save a new product and variant of that product at the same time, add variant to existing product" do
+    xit "can save a new product and variant of that product at the same time, add variant to existing product" do
       csv_data = CSV.generate do |csv|
         csv << ["name", "supplier", "category", "on_hand", "price", "units", "unit_type", "display_name"]
         csv << ["Potatoes", "User Enterprise", "Vegetables", "5", "3.50", "500", "g", "Small Bag"]
@@ -242,8 +239,7 @@
     end
 
 
-    it "can import items into inventory" do
->>>>>>> f8bccda6
+    xit "can import items into inventory" do
       csv_data = CSV.generate do |csv|
         csv << ["name", "supplier", "producer", "category", "on_hand", "price", "units"]
         csv << ["Beans", "Another Enterprise", "User Enterprise", "Vegetables", "5", "3.20", "500"]
