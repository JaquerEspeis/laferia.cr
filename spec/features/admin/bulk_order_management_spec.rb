require 'spec_helper'

feature %q{
  As an Administrator
  I want to be able to manage orders in bulk
} , js: true do
  include AuthenticationWorkflow
  include WebHelper

  context "listing orders" do
    before :each do
      login_to_admin_section
    end

    it "displays a message when number of line items is zero" do
      visit '/admin/orders/bulk_management'
      expect(page).to have_text 'No orders found.'
    end

    context "displaying the list of line items" do
      let!(:o1) { FactoryGirl.create(:order_with_distributor, state: 'complete', completed_at: Time.zone.now ) }
      let!(:o2) { FactoryGirl.create(:order_with_distributor, state: 'complete', completed_at: Time.zone.now ) }
      let!(:o3) { FactoryGirl.create(:order_with_distributor, state: 'address', completed_at: nil ) }
      let!(:li1) { FactoryGirl.create(:line_item, order: o1 ) }
      let!(:li2) { FactoryGirl.create(:line_item, order: o2 ) }
      let!(:li3) { FactoryGirl.create(:line_item, order: o3 ) }

      before :each do
        visit '/admin/orders/bulk_management'
      end

      it "displays a list of line items" do
        expect(page).to have_selector "tr#li_#{li1.id}"
        expect(page).to have_selector "tr#li_#{li2.id}"
        expect(page).to_not have_selector "tr#li_#{li3.id}"
      end
    end

    context "displaying individual columns" do
      let!(:o1) { FactoryGirl.create(:order_with_distributor, state: 'complete', completed_at: Time.zone.now, bill_address: FactoryGirl.create(:address) ) }
      let!(:o2) { FactoryGirl.create(:order_with_distributor, state: 'complete', completed_at: Time.zone.now, bill_address: nil ) }
      let!(:li1) { FactoryGirl.create(:line_item, order: o1 ) }
      let!(:li2) { FactoryGirl.create(:line_item, order: o2, product: FactoryGirl.create(:product_with_option_types) ) }

      before :each do
        visit '/admin/orders/bulk_management'
      end

      it "displays a column for user's full name" do
        expect(page).to have_selector "th.full_name", text: "NAME", :visible => true
        expect(page).to have_selector "td.full_name", text: o1.bill_address.full_name, :visible => true
        expect(page).to have_selector "td.full_name", text: "", :visible => true
      end

      it "displays a column for order date" do
        expect(page).to have_selector "th.date", text: "ORDER DATE", :visible => true
        expect(page).to have_selector "td.date", text: o1.completed_at.strftime("%F %T"), :visible => true
        expect(page).to have_selector "td.date", text: o2.completed_at.strftime("%F %T"), :visible => true
      end

      it "displays a column for producer" do
        expect(page).to have_selector "th.producer", text: "PRODUCER", :visible => true
        expect(page).to have_selector "td.producer", text: li1.product.supplier.name, :visible => true
        expect(page).to have_selector "td.producer", text: li2.product.supplier.name, :visible => true
      end

      it "displays a column for variant description, which shows only product name when options text is blank" do
        expect(page).to have_selector "th.variant", text: "PRODUCT: UNIT", :visible => true
        expect(page).to have_selector "td.variant", text: li1.product.name, :visible => true
        expect(page).to have_selector "td.variant", text: (li2.product.name + ": " + li2.variant.options_text), :visible => true
      end

      it "displays a field for quantity" do
        expect(page).to have_selector "th.quantity", text: "QUANTITY", :visible => true
        expect(page).to have_field "quantity", with: li1.quantity.to_s, :visible => true
        expect(page).to have_field "quantity", with: li2.quantity.to_s, :visible => true
      end

      it "displays a column for max quantity" do
        expect(page).to have_selector "th.max", text: "MAX", :visible => true
        expect(page).to have_selector "td.max", text: li1.max_quantity.to_s, :visible => true
        expect(page).to have_selector "td.max", text: li2.max_quantity.to_s, :visible => true
      end
    end
  end

  context "altering line item properties" do
    before :each do
      admin_user = quick_login_as_admin
    end

    context "tracking changes" do
      let!(:o1) { FactoryGirl.create(:order_with_distributor, state: 'complete', completed_at: Time.zone.now ) }
      let!(:li1) { FactoryGirl.create(:line_item, order: o1, :quantity => 5 ) }

      before :each do
        visit '/admin/orders/bulk_management'
      end

      it "adds the class 'ng-dirty' to input elements when value is altered" do
        expect(page).to_not have_css "input[name='quantity'].ng-dirty"
        fill_in "quantity", :with => 2
        expect(page).to have_css "input[name='quantity'].ng-dirty"
      end
    end

    context "submitting data to the server" do
      let!(:o1) { FactoryGirl.create(:order_with_distributor, state: 'complete', completed_at: Time.zone.now ) }
      let!(:li1) { FactoryGirl.create(:line_item, order: o1, :quantity => 5 ) }

      before :each do
        Spree::Config.set(allow_backorders: false)
        li1.variant.update_attributes(on_hand: 1, on_demand: false)
        visit '/admin/orders/bulk_management'
      end

      context "when acceptable data is sent to the server" do
        it "displays an update button which submits pending changes" do
          expect(page).to_not have_selector "#save-bar"
          fill_in "quantity", :with => 2
          expect(page).to have_selector "input[name='quantity'].ng-dirty"
          expect(page).to have_selector "#save-bar", text: "You have unsaved changes"
          click_button "Save Changes"
          expect(page).to have_selector "#save-bar", text: "All changes saved"
          expect(page).to_not have_selector "input[name='quantity'].ng-dirty"
        end
      end

      context "when unacceptable data is sent to the server" do
        it "displays an update button which submits pending changes" do
          expect(page).to_not have_selector "#save-bar"
          fill_in "quantity", :with => li1.variant.on_hand + li1.quantity + 10
          expect(page).to have_selector "input[name='quantity'].ng-dirty"
          expect(page).to have_selector "#save-bar", text: "You have unsaved changes"
          click_button "Save Changes"
          expect(page).to have_selector "#save-bar", text: "Fields with red borders contain errors."
          expect(page).to have_selector "input[name='quantity'].ng-dirty.update-error"
          expect(page).to have_content "exceeds available stock. Please ensure line items have a valid quantity."
        end
      end
    end
  end

  context "using page controls" do
    before :each do
      admin_user = quick_login_as_admin
    end

    let!(:p1) { FactoryGirl.create(:product_with_option_types, group_buy: true, group_buy_unit_size: 5000, variant_unit: "weight", variants: [FactoryGirl.create(:variant, unit_value: 1000)] ) }
    let!(:v1) { p1.variants.first }
    let!(:o1) { FactoryGirl.create(:order_with_distributor, state: 'complete', completed_at: Time.zone.now ) }
    let!(:li1) { FactoryGirl.create(:line_item, order: o1, variant: v1, :quantity => 5, :final_weight_volume => 1000, price: 10.00 ) }

    before { v1.update_attribute(:on_hand, 100)}

    context "modifying the weight/volume of a line item" do
      it "price is altered" do
        visit '/admin/orders/bulk_management'
        first("div#columns-dropdown", :text => "COLUMNS").click
        first("div#columns-dropdown div.menu div.menu_item", text: "Weight/Volume").click
        first("div#columns-dropdown div.menu div.menu_item", text: "Price").click
<<<<<<< HEAD
        # hide dropdown
=======
>>>>>>> 61fb34e7
        first("div#columns-dropdown", :text => "COLUMNS").click
        within "tr#li_#{li1.id}" do
          expect(page).to have_field "price", with: "$50.00"
          fill_in "final_weight_volume", :with => 2000
          expect(page).to have_field "price", with: "$100.00"
        end
        click_button "Save Changes"
        expect(page).to_not have_selector "#save-bar"
        li1.reload
        expect(li1.final_weight_volume).to eq 2000
        expect(li1.price).to eq 20.00
      end
    end

    context "modifying the quantity of a line item" do
      it "price is altered" do
        visit '/admin/orders/bulk_management'
        first("div#columns-dropdown", :text => "COLUMNS").click
        first("div#columns-dropdown div.menu div.menu_item", text: "Price").click
        first("div#columns-dropdown", :text => "COLUMNS").click
        within "tr#li_#{li1.id}" do
          expect(page).to have_field "price", with: "$#{format("%.2f",li1.price * 5)}"
          fill_in "quantity", :with => 6
          expect(page).to have_field "price", with: "$#{format("%.2f",li1.price * 6)}"
        end
      end
    end

    context "modifying the quantity of a line item" do
      it "weight/volume is altered" do
        visit '/admin/orders/bulk_management'
        first("div#columns-dropdown", :text => "COLUMNS").click
        first("div#columns-dropdown div.menu div.menu_item", text: "Weight/Volume").click
        first("div#columns-dropdown", :text => "COLUMNS").click
        within "tr#li_#{li1.id}" do
          expect(page).to have_field "final_weight_volume", with: "#{li1.final_weight_volume.round}"
          fill_in "quantity", :with => 6
          expect(page).to have_field "final_weight_volume", with: "#{((li1.final_weight_volume*6)/5).round}"
        end
      end
    end

    context "using column display toggle" do
      it "shows a column display toggle button, which shows a list of columns when clicked" do
        visit '/admin/orders/bulk_management'

        expect(page).to have_selector "th", :text => "NAME"
        expect(page).to have_selector "th", :text => "ORDER DATE"
        expect(page).to have_selector "th", :text => "PRODUCER"
        expect(page).to have_selector "th", :text => "PRODUCT: UNIT"
        expect(page).to have_selector "th", :text => "QUANTITY"
        expect(page).to have_selector "th", :text => "MAX"

        first("div#columns-dropdown", :text => "COLUMNS").click
        first("div#columns-dropdown div.menu div.menu_item", text: "Producer").click
        first("div#columns-dropdown", :text => "COLUMNS").click

        expect(page).to_not have_selector "th", :text => "PRODUCER"
        expect(page).to have_selector "th", :text => "NAME"
        expect(page).to have_selector "th", :text => "ORDER DATE"
        expect(page).to have_selector "th", :text => "PRODUCT: UNIT"
        expect(page).to have_selector "th", :text => "QUANTITY"
        expect(page).to have_selector "th", :text => "MAX"
      end
    end

    context "using drop down seletors" do
      context "supplier filter" do
        let!(:s1) { create(:supplier_enterprise) }
        let!(:s2) { create(:supplier_enterprise) }
        let!(:o1) { FactoryGirl.create(:order_with_distributor, state: 'complete', completed_at: Time.zone.now, order_cycle: create(:simple_order_cycle) ) }
        let!(:li1) { FactoryGirl.create(:line_item, order: o1, product: create(:product, supplier: s1) ) }
        let!(:li2) { FactoryGirl.create(:line_item, order: o1, product: create(:product, supplier: s2) ) }

        before :each do
          visit '/admin/orders/bulk_management'
        end

        it "displays a select box for producers, which filters line items by the selected supplier" do
          supplier_names = ["All"]
          Enterprise.is_primary_producer.each{ |e| supplier_names << e.name }
          open_select2 "div.select2-container#s2id_supplier_filter"
          supplier_names.each { |sn| expect(page).to have_selector "div.select2-drop-active ul.select2-results li", text: sn }
          close_select2 "div.select2-container#s2id_supplier_filter"
          expect(page).to have_selector "tr#li_#{li1.id}", visible: true
          expect(page).to have_selector "tr#li_#{li2.id}", visible: true
          select2_select s1.name, from: "supplier_filter"
          expect(page).to have_selector "tr#li_#{li1.id}", visible: true
          expect(page).to_not have_selector "tr#li_#{li2.id}"
        end

        it "displays all line items when 'All' is selected from supplier filter" do
          select2_select s1.name, from: "supplier_filter"
          expect(page).to have_selector "tr#li_#{li1.id}", visible: true
          expect(page).to_not have_selector "tr#li_#{li2.id}", visible: true
          select2_select "All", from: "supplier_filter"
          expect(page).to have_selector "tr#li_#{li1.id}", visible: true
          expect(page).to have_selector "tr#li_#{li2.id}", visible: true
        end
      end

      context "distributor filter" do
        let!(:d1) { create(:distributor_enterprise) }
        let!(:d2) { create(:distributor_enterprise) }
        let!(:o1) { FactoryGirl.create(:order_with_distributor, state: 'complete', completed_at: Time.zone.now, distributor: d1, order_cycle: create(:simple_order_cycle) ) }
        let!(:o2) { FactoryGirl.create(:order_with_distributor, state: 'complete', completed_at: Time.zone.now, distributor: d2, order_cycle: create(:simple_order_cycle) ) }
        let!(:li1) { FactoryGirl.create(:line_item, order: o1 ) }
        let!(:li2) { FactoryGirl.create(:line_item, order: o2 ) }

        before :each do
          visit '/admin/orders/bulk_management'
        end

        it "displays a select box for distributors, which filters line items by the selected distributor" do
          distributor_names = ["All"]
          Enterprise.is_distributor.each{ |e| distributor_names << e.name }
          open_select2 "div.select2-container#s2id_distributor_filter"
          distributor_names.each { |dn| expect(page).to have_selector "div.select2-drop-active ul.select2-results li", text: dn }
          close_select2 "div.select2-container#s2id_distributor_filter"
          expect(page).to have_selector "tr#li_#{li1.id}", visible: true
          expect(page).to have_selector "tr#li_#{li2.id}", visible: true
          select2_select d1.name, from: "distributor_filter"
          expect(page).to have_selector "tr#li_#{li1.id}", visible: true
          expect(page).to_not have_selector "tr#li_#{li2.id}", visible: true
        end

        it "displays all line items when 'All' is selected from distributor filter" do
          expect(page).to have_selector "tr#li_#{li1.id}"
          expect(page).to have_selector "tr#li_#{li2.id}"
          select2_select d1.name, from: "distributor_filter"
          expect(page).to have_selector "tr#li_#{li1.id}"
          expect(page).to_not have_selector "tr#li_#{li2.id}"
          select2_select "All", from: "distributor_filter"
          expect(page).to have_selector "tr#li_#{li1.id}"
          expect(page).to have_selector "tr#li_#{li2.id}"
        end
      end

      context "order_cycle filter" do
        let!(:distributor) { create(:distributor_enterprise) }
        let!(:oc1) { FactoryGirl.create(:simple_order_cycle, distributors: [distributor]) }
        let!(:oc2) { FactoryGirl.create(:simple_order_cycle, distributors: [distributor]) }
        let!(:o1) { FactoryGirl.create(:order_with_distributor, state: 'complete', completed_at: Time.zone.now, order_cycle: oc1 ) }
        let!(:o2) { FactoryGirl.create(:order_with_distributor, state: 'complete', completed_at: Time.zone.now, order_cycle: oc2 ) }
        let!(:li1) { FactoryGirl.create(:line_item, order: o1 ) }
        let!(:li2) { FactoryGirl.create(:line_item, order: o2 ) }

        before do
          visit '/admin/orders/bulk_management'
        end

        it "displays a select box for order cycles, which filters line items by the selected order cycle" do
          expect(page).to have_select2 'order_cycle_filter', with_options: OrderCycle.pluck(:name).unshift("All")
          expect(page).to have_selector "tr#li_#{li1.id}"
          expect(page).to have_selector "tr#li_#{li2.id}"
          select2_select oc1.name, from: "order_cycle_filter"
          expect(page).to_not have_selector "#loading img.spinner"
          expect(page).to have_selector "tr#li_#{li1.id}"
          expect(page).to_not have_selector "tr#li_#{li2.id}"
        end

        it "displays all line items when 'All' is selected from order_cycle filter" do
          expect(page).to have_selector "tr#li_#{li1.id}"
          expect(page).to have_selector "tr#li_#{li2.id}"
          select2_select oc1.name, from: "order_cycle_filter"
          expect(page).to have_selector "tr#li_#{li1.id}"
          expect(page).to_not have_selector "tr#li_#{li2.id}"
          select2_select "All", from: "order_cycle_filter"
          expect(page).to have_selector "tr#li_#{li1.id}"
          expect(page).to have_selector "tr#li_#{li2.id}"
        end
      end

      context "combination of filters" do
        let!(:s1) { create(:supplier_enterprise) }
        let!(:s2) { create(:supplier_enterprise) }
        let!(:d1) { create(:distributor_enterprise) }
        let!(:d2) { create(:distributor_enterprise) }
        let!(:oc1) { FactoryGirl.create(:simple_order_cycle, suppliers: [s1], distributors: [d1] ) }
        let!(:oc2) { FactoryGirl.create(:simple_order_cycle, suppliers: [s2], distributors: [d2] ) }
        let!(:p1) { FactoryGirl.create(:product, supplier: s1) }
        let!(:p2) { FactoryGirl.create(:product, supplier: s2) }
        let!(:o1) { FactoryGirl.create(:order_with_distributor, state: 'complete', completed_at: Time.zone.now, distributor: d1, order_cycle: oc1 ) }
        let!(:o2) { FactoryGirl.create(:order_with_distributor, state: 'complete', completed_at: Time.zone.now, distributor: d2, order_cycle: oc2 ) }
        let!(:li1) { FactoryGirl.create(:line_item, order: o1, product: p1 ) }
        let!(:li2) { FactoryGirl.create(:line_item, order: o2, product: p2 ) }

        before :each do
          visit '/admin/orders/bulk_management'
        end

        it "allows filters to be used in combination" do
          select2_select oc1.name, from: "order_cycle_filter"
          expect(page).to have_selector "tr#li_#{li1.id}", visible: true
          expect(page).to_not have_selector "tr#li_#{li2.id}", visible: true
          select2_select d1.name, from: "distributor_filter"
          select2_select s1.name, from: "supplier_filter"
          expect(page).to have_selector "tr#li_#{li1.id}", visible: true
          expect(page).to_not have_selector "tr#li_#{li2.id}", visible: true
          select2_select d2.name, from: "distributor_filter"
          select2_select s2.name, from: "supplier_filter"
          expect(page).to_not have_selector "tr#li_#{li1.id}", visible: true
          expect(page).to_not have_selector "tr#li_#{li2.id}", visible: true
          select2_select oc2.name, from: "order_cycle_filter"
          expect(page).to_not have_selector "tr#li_#{li1.id}", visible: true
          expect(page).to have_selector "tr#li_#{li2.id}", visible: true
        end

        it "displays a 'Clear All' button which sets all select filters to 'All'" do
          select2_select oc1.name, from: "order_cycle_filter"
          select2_select d1.name, from: "distributor_filter"
          select2_select s1.name, from: "supplier_filter"
          expect(page).to have_selector "tr#li_#{li1.id}"
          expect(page).to_not have_selector "tr#li_#{li2.id}"
          expect(page).to have_button "Clear All"
          click_button "Clear All"
          expect(page).to have_selector "div#s2id_order_cycle_filter a.select2-choice", text: "All"
          expect(page).to have_selector "div#s2id_supplier_filter a.select2-choice", text: "All"
          expect(page).to have_selector "div#s2id_distributor_filter a.select2-choice", text: "All"
          expect(page).to have_selector "tr#li_#{li1.id}"
          expect(page).to have_selector "tr#li_#{li2.id}"
        end
      end
    end

    context "using quick search" do
      let!(:o1) { FactoryGirl.create(:order_with_distributor, state: 'complete', completed_at: Time.zone.now ) }
      let!(:o2) { FactoryGirl.create(:order_with_distributor, state: 'complete', completed_at: Time.zone.now ) }
      let!(:o3) { FactoryGirl.create(:order_with_distributor, state: 'complete', completed_at: Time.zone.now ) }
      let!(:li1) { FactoryGirl.create(:line_item, order: o1 ) }
      let!(:li2) { FactoryGirl.create(:line_item, order: o2 ) }
      let!(:li3) { FactoryGirl.create(:line_item, order: o3 ) }

      before :each do
        visit '/admin/orders/bulk_management'
      end

      it "displays a quick search input" do
        expect(page).to have_field "quick_search"
      end

      it "filters line items based on their attributes and the contents of the quick search input" do
        expect(page).to have_selector "tr#li_#{li1.id}", visible: true
        expect(page).to have_selector "tr#li_#{li2.id}", visible: true
        expect(page).to have_selector "tr#li_#{li3.id}", visible: true
        fill_in "quick_search", :with => o1.email
        expect(page).to have_selector "tr#li_#{li1.id}", visible: true
        expect(page).to_not have_selector "tr#li_#{li2.id}", visible: true
        expect(page).to_not have_selector "tr#li_#{li3.id}", visible: true
      end
    end

    context "using date restriction controls" do
      let!(:o1) { FactoryGirl.create(:order_with_distributor, state: 'complete', completed_at: (Date.current - 8).strftime("%F %T") ) }
      let!(:o2) { FactoryGirl.create(:order_with_distributor, state: 'complete', completed_at: Time.zone.now ) }
      let!(:o3) { FactoryGirl.create(:order_with_distributor, state: 'complete', completed_at: (Date.current + 2).strftime("%F %T") ) }
      let!(:li1) { FactoryGirl.create(:line_item, order: o1, :quantity => 1 ) }
      let!(:li2) { FactoryGirl.create(:line_item, order: o2, :quantity => 2 ) }
      let!(:li3) { FactoryGirl.create(:line_item, order: o3, :quantity => 3 ) }

      before :each do
        visit '/admin/orders/bulk_management'
      end

      it "displays date fields for filtering orders, with default values set" do
        # use Date.current since Date.today is without timezone
        today = Date.current
        one_week_ago = today.prev_day(7).strftime("%F")
        tonight = today.next_day.strftime("%F")
        expect(page).to have_field "start_date_filter", with: one_week_ago
        expect(page).to have_field "end_date_filter", with: tonight
      end

      it "only loads line items whose orders meet the date restriction criteria" do
        expect(page).to_not have_selector "tr#li_#{li1.id}", visible: true
        expect(page).to have_selector "tr#li_#{li2.id}", visible: true
        expect(page).to_not have_selector "tr#li_#{li3.id}", visible: true
      end

      it "displays only line items whose orders meet the date restriction criteria, when changed" do
        fill_in "start_date_filter", :with => (Date.current - 9).strftime("%F")
        expect(page).to have_selector "tr#li_#{li1.id}", visible: true
        expect(page).to have_selector "tr#li_#{li2.id}", visible: true
        expect(page).to_not have_selector "tr#li_#{li3.id}", visible: true

        fill_in "end_date_filter", :with => (Date.current + 3).strftime("%F")
        expect(page).to have_selector "tr#li_#{li1.id}", visible: true
        expect(page).to have_selector "tr#li_#{li2.id}", visible: true
        expect(page).to have_selector "tr#li_#{li3.id}", visible: true
      end

      context "when the form is dirty" do
        before do
          within("tr#li_#{li2.id} td.quantity") do
            page.fill_in "quantity", :with => (li2.quantity + 1).to_s
          end
        end

        it "shows a dialog and ignores changes when confirm dialog is accepted" do
          page.driver.accept_modal :confirm, text: "Unsaved changes exist and will be lost if you continue." do
            fill_in "start_date_filter", :with => (Date.current - 9).strftime("%F %T")
          end
          expect(page).to have_no_selector "#save-bar"
          within("tr#li_#{li2.id} td.quantity") do
            expect(page).to have_no_selector "input[name=quantity].ng-dirty"
          end
        end

        it "shows a dialog and keeps changes when confirm dialog is rejected" do
          page.driver.dismiss_modal :confirm, text: "Unsaved changes exist and will be lost if you continue." do
            fill_in "start_date_filter", :with => (Date.current - 9).strftime("%F %T")
          end
          expect(page).to have_selector "#save-bar"
          within("tr#li_#{li2.id} td.quantity") do
            expect(page).to have_selector "input[name=quantity].ng-dirty"
          end
        end
      end
    end

    context "bulk action controls" do
      let!(:o1) { FactoryGirl.create(:order_with_distributor, state: 'complete', completed_at: Time.zone.now ) }
      let!(:o2) { FactoryGirl.create(:order_with_distributor, state: 'complete', completed_at: Time.zone.now ) }
      let!(:li1) { FactoryGirl.create(:line_item, order: o1 ) }
      let!(:li2) { FactoryGirl.create(:line_item, order: o2 ) }

      before :each do
        visit '/admin/orders/bulk_management'
      end

      it "displays a checkbox for each line item in the list" do
        expect(page).to have_selector "tr#li_#{li1.id} input[type='checkbox'][name='bulk']"
        expect(page).to have_selector "tr#li_#{li2.id} input[type='checkbox'][name='bulk']"
      end

      it "displays a checkbox to which toggles the 'checked' state of all checkboxes" do
        check "toggle_bulk"
        page.all("input[type='checkbox'][name='bulk']").each{ |checkbox| expect(checkbox.checked?).to be true }
        uncheck "toggle_bulk"
        page.all("input[type='checkbox'][name='bulk']").each{ |checkbox| expect(checkbox.checked?).to be false }
      end

      it "displays a bulk action select box with a list of actions" do
        list_of_actions = ['Delete Selected']
        find("div#bulk-actions-dropdown").click
        within("div#bulk-actions-dropdown") do
          list_of_actions.each { |action_name| expect(page).to have_selector "div.menu_item", text: action_name }
        end
      end

      context "performing actions" do
        it "deletes selected items" do
          expect(page).to have_selector "tr#li_#{li1.id}", visible: true
          expect(page).to have_selector "tr#li_#{li2.id}", visible: true
          within("tr#li_#{li2.id} td.bulk") do
            check "bulk"
          end
          find("div#bulk-actions-dropdown").click
          find("div#bulk-actions-dropdown div.menu_item", :text => "Delete Selected" ).click
          expect(page).to have_selector "tr#li_#{li1.id}", visible: true
          expect(page).to_not have_selector "tr#li_#{li2.id}", visible: true
        end
      end

      context "when a filter has been applied" do
        it "only toggles checkboxes which are in filteredLineItems" do
          fill_in "quick_search", with: o1.number
          check "toggle_bulk"
          fill_in "quick_search", with: ''
          expect(find("tr#li_#{li1.id} input[type='checkbox'][name='bulk']").checked?).to be true
          expect(find("tr#li_#{li2.id} input[type='checkbox'][name='bulk']").checked?).to be false
          expect(find("input[type='checkbox'][name='toggle_bulk']").checked?).to be false
        end

        it "only applies the delete action to filteredLineItems" do
          check "toggle_bulk"
          fill_in "quick_search", with: o1.number
          find("div#bulk-actions-dropdown").click
          find("div#bulk-actions-dropdown div.menu_item", :text => "Delete Selected" ).click
          fill_in "quick_search", with: ''
          expect(page).to_not have_selector "tr#li_#{li1.id}", visible: true
          expect(page).to have_selector "tr#li_#{li2.id}", visible: true
        end
      end
    end

    context "using action buttons" do
      context "using edit buttons" do
        let!(:o1) { FactoryGirl.create(:order_with_distributor, state: 'complete', completed_at: Time.zone.now ) }
        let!(:o2) { FactoryGirl.create(:order_with_distributor, state: 'complete', completed_at: Time.zone.now ) }
        let!(:li1) { FactoryGirl.create(:line_item, order: o1 ) }
        let!(:li2) { FactoryGirl.create(:line_item, order: o2 ) }

        before :each do
          visit '/admin/orders/bulk_management'
        end

        it "shows an edit button for line_items, which takes the user to the standard edit page for the order" do
          expect(page).to have_selector "a.edit-order", :count => 2

          # Shows a confirm dialog when unsaved changes exist
          page.driver.dismiss_modal :confirm, text: "Unsaved changes exist and will be lost if you continue." do
            within "tr#li_#{li1.id}" do
              fill_in "quantity", with: (li1.quantity + 1)
              first("a.edit-order").click
            end
          end

          # So we save the changes
          expect(URI.parse(current_url).path).to eq "/admin/orders/bulk_management"
          click_button "Save Changes"

          # And try again
          within "tr#li_#{li1.id}" do
            first("a.edit-order").click
          end
          expect(URI.parse(current_url).path).to eq "/admin/orders/#{o1.number}/edit"
        end
      end

      context "using delete buttons" do
        let!(:o1) { FactoryGirl.create(:order_with_distributor, state: 'complete', completed_at: Time.zone.now ) }
        let!(:o2) { FactoryGirl.create(:order_with_distributor, state: 'complete', completed_at: Time.zone.now ) }
        let!(:li1) { FactoryGirl.create(:line_item, order: o1 ) }
        let!(:li2) { FactoryGirl.create(:line_item, order: o2 ) }

        before :each do
          visit '/admin/orders/bulk_management'
        end

        it "removes a line item when the relevant delete button is clicked" do
          expect(page).to have_selector "a.delete-line-item", :count => 2
          first("a.delete-line-item").click
          expect(page).to_not have_selector "a.delete-line-item", :count => 2
          expect(page).to have_selector "a.delete-line-item", :count => 1
          visit '/admin/orders/bulk_management'
          expect(page).to have_selector "a.delete-line-item", :count => 1
        end
      end
    end

    context "clicking the link on variant name" do
      let!(:o1) { FactoryGirl.create(:order_with_distributor, state: 'complete', completed_at: Time.zone.now ) }
      let!(:o2) { FactoryGirl.create(:order_with_distributor, state: 'complete', completed_at: Time.zone.now ) }
      let!(:li1) { FactoryGirl.create(:line_item, order: o1 ) }
      let!(:li2) { FactoryGirl.create(:line_item, order: o2 ) }
      let!(:p3) { FactoryGirl.create(:product_with_option_types, group_buy: true, group_buy_unit_size: 5000, variant_unit: "weight", variants: [FactoryGirl.create(:variant, unit_value: 1000)] ) }
      let!(:v3) { p3.variants.first }
      let!(:o3) { FactoryGirl.create(:order_with_distributor, state: 'complete', completed_at: Time.zone.now ) }
      let!(:li3) { FactoryGirl.create(:line_item, order: o3, variant: v3, quantity: 3, max_quantity: 6 ) }
      let!(:li4) { FactoryGirl.create(:line_item, order: o2, variant: v3, quantity: 1, max_quantity: 3 ) }

      before :each do
        visit '/admin/orders/bulk_management'
        within "tr#li_#{li3.id}" do
          find("a", text: li3.product.name + ": " + li3.variant.options_text).click
        end
      end

      it "displays group buy calc box" do
        expect(page).to have_selector "div#group_buy_calculation", :visible => true

        within "div#group_buy_calculation" do
          expect(page).to have_text "Group Buy Unit Size"
          expect(page).to have_text "5 kg"
          expect(page).to have_text "Total Quantity Ordered"
          expect(page).to have_text "4 kg"
          expect(page).to have_text "Max Quantity Ordered"
          expect(page).to have_text "9 kg"
          expect(page).to have_text "Current Fulfilled Units"
          expect(page).to have_text "0.8"
          expect(page).to have_text "Max Fulfilled Units"
          expect(page).to have_text "1.8"
          expect(page).to have_selector "div.shared_resource", :visible => true
          within "div.shared_resource" do
            expect(page).to have_selector "span", :text => "Shared Resource?"
            expect(page).to have_selector "input#shared_resource"
          end
        end
      end

      it "all line items of the same variant" do
        expect(page).to_not have_selector "tr#li_#{li1.id}", :visible => true
        expect(page).to_not have_selector "tr#li_#{li2.id}", :visible => true
        expect(page).to have_selector "tr#li_#{li3.id}", :visible => true
        expect(page).to have_selector "tr#li_#{li4.id}", :visible => true
      end

      context "clicking 'Clear' in group buy box" do
        before :each do
          find("a", text: "Clear").click
        end

        it "shows all products and clears group buy box" do
          expect(page).to_not have_selector "div#group_buy_calculation", :visible => true
          expect(page).to have_selector "tr#li_#{li1.id}", :visible => true
          expect(page).to have_selector "tr#li_#{li2.id}", :visible => true
          expect(page).to have_selector "tr#li_#{li3.id}", :visible => true
          expect(page).to have_selector "tr#li_#{li4.id}", :visible => true
        end
      end
    end
  end

  context "as an enterprise manager" do
    let(:s1) { create(:supplier_enterprise, name: 'First Supplier') }
    let(:d1) { create(:distributor_enterprise, name: 'First Distributor') }
    let(:d2) { create(:distributor_enterprise, name: 'Another Distributor') }
    let!(:o1) { FactoryGirl.create(:order_with_distributor, state: 'complete', completed_at: Time.zone.now, distributor: d1 ) }
    let!(:o2) { FactoryGirl.create(:order_with_distributor, state: 'complete', completed_at: Time.zone.now, distributor: d2 ) }
    let!(:line_item_distributed) { FactoryGirl.create(:line_item, order: o1, product: create(:product, supplier: s1) ) }
    let!(:line_item_not_distributed) { FactoryGirl.create(:line_item, order: o2, product: create(:product, supplier: s1) ) }

    before(:each) do
      @enterprise_user = create_enterprise_user
      @enterprise_user.enterprise_roles.build(enterprise: s1).save
      @enterprise_user.enterprise_roles.build(enterprise: d1).save

      quick_login_as @enterprise_user
    end

    it "displays a Bulk Management Tab under the Orders item" do
      visit '/admin/orders'
      expect(page).to have_link "Bulk Order Management"
      click_link "Bulk Order Management"
      expect(page).to have_selector "h1.page-title", text: "Bulk Order Management"
    end

    it "shows only line item from orders that I distribute, and not those that I supply" do
      visit '/admin/orders/bulk_management'

      expect(page).to have_selector "tr#li_#{line_item_distributed.id}", :visible => true
      expect(page).to_not have_selector "tr#li_#{line_item_not_distributed.id}", :visible => true
    end
  end
end<|MERGE_RESOLUTION|>--- conflicted
+++ resolved
@@ -159,10 +159,7 @@
         first("div#columns-dropdown", :text => "COLUMNS").click
         first("div#columns-dropdown div.menu div.menu_item", text: "Weight/Volume").click
         first("div#columns-dropdown div.menu div.menu_item", text: "Price").click
-<<<<<<< HEAD
         # hide dropdown
-=======
->>>>>>> 61fb34e7
         first("div#columns-dropdown", :text => "COLUMNS").click
         within "tr#li_#{li1.id}" do
           expect(page).to have_field "price", with: "$50.00"
