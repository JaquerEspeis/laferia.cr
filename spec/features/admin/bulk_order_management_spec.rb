require 'spec_helper'

feature %q{
  As an Administrator
  I want to be able to manage orders in bulk
} , js: true do
  include AdminHelper
  include AuthenticationWorkflow
  include WebHelper

  context "listing orders" do
    before :each do
      quick_login_as_admin
    end

    it "displays a message when number of line items is zero" do
      visit_bulk_order_management
      expect(page).to have_text 'No orders found.'
    end

    context "displaying the list of line items" do
      let!(:o1) { create(:order_with_distributor, state: 'complete', completed_at: Time.zone.now ) }
      let!(:o2) { create(:order_with_distributor, state: 'complete', completed_at: Time.zone.now ) }
      let!(:o3) { create(:order_with_distributor, state: 'address', completed_at: nil ) }
      let!(:li1) { create(:line_item_with_shipment, order: o1) }
      let!(:li2) { create(:line_item_with_shipment, order: o2) }
      let!(:li3) { create(:line_item, order: o3 ) }

      before :each do
        visit_bulk_order_management
      end

      it "displays a list of line items" do
        expect(page).to have_selector "tr#li_#{li1.id}"
        expect(page).to have_selector "tr#li_#{li2.id}"
        expect(page).to have_no_selector "tr#li_#{li3.id}"
      end
    end

    context "displaying individual columns" do
      let!(:o1) { create(:order_with_distributor, state: 'complete', completed_at: Time.zone.now, bill_address: create(:address) ) }
      let!(:o2) { create(:order_with_distributor, state: 'complete', completed_at: Time.zone.now, bill_address: nil ) }
      let!(:li1) { create(:line_item_with_shipment, order: o1) }
      let!(:li2) { create(:line_item_with_shipment, order: o2, product: create(:product_with_option_types) ) }

      before :each do
        visit_bulk_order_management
      end

      it "displays a column for user's full name" do
        expect(page).to have_selector "th.full_name", text: "NAME", :visible => true
        expect(page).to have_selector "td.full_name", text: o1.bill_address.full_name, :visible => true
        expect(page).to have_selector "td.full_name", text: "", :visible => true
      end

      it "displays a column for order date" do
        expect(page).to have_selector "th.date", text: I18n.t("admin.orders.bulk_management.order_date").upcase, visible: true
        expect(page).to have_selector "td.date", text: o1.completed_at.strftime('%B %d, %Y'), visible: true
        expect(page).to have_selector "td.date", text: o2.completed_at.strftime('%B %d, %Y'), visible: true
      end

      it "displays a column for producer" do
        expect(page).to have_selector "th.producer", text: "PRODUCER", :visible => true
        expect(page).to have_selector "td.producer", text: li1.product.supplier.name, :visible => true
        expect(page).to have_selector "td.producer", text: li2.product.supplier.name, :visible => true
      end

      it "displays a column for variant description, which shows only product name when options text is blank" do
        expect(page).to have_selector "th.variant", text: "PRODUCT: UNIT", :visible => true
        expect(page).to have_selector "td.variant", text: li1.product.name, :visible => true
        expect(page).to have_selector "td.variant", text: (li2.product.name + ": " + li2.variant.options_text), :visible => true
      end

      it "displays a field for quantity" do
        expect(page).to have_selector "th.quantity", text: "QUANTITY", :visible => true
        expect(page).to have_field "quantity", with: li1.quantity.to_s, :visible => true
        expect(page).to have_field "quantity", with: li2.quantity.to_s, :visible => true
      end

      it "displays a column for max quantity" do
        expect(page).to have_selector "th.max", text: "MAX", :visible => true
        expect(page).to have_selector "td.max", text: li1.max_quantity.to_s, :visible => true
        expect(page).to have_selector "td.max", text: li2.max_quantity.to_s, :visible => true
      end
    end

    describe "sorting of line items" do
      let!(:o1) { create(:order_with_distributor, state: 'complete', completed_at: Time.zone.now) }
      let!(:o2) { create(:order_with_distributor, state: 'complete', completed_at: Time.zone.now) }
      let!(:li1) { create(:line_item_with_shipment, order: o1) }
      let!(:li2) { create(:line_item_with_shipment, order: o2) }

      before do
        visit_bulk_order_management
      end

      it "sorts by customer name when the customer name header is clicked" do
        customer_names = [o1.name, o2.name].sort

        within "#listing_orders thead" do
          click_on "Name"
        end

        expect(page).to have_selector("#listing_orders .line_item:nth-child(1) .full_name", text: customer_names[0])
        expect(page).to have_selector("#listing_orders .line_item:nth-child(2) .full_name", text: customer_names[1])
      end

      it "sorts by customer name in reverse when the customer name header is clicked twice" do
        customer_names = [o1.name, o2.name].sort.reverse

        within "#listing_orders thead" do
          click_on "Name"
          click_on "Name"
        end

        expect(page).to have_selector("#listing_orders .line_item:nth-child(1) .full_name", text: customer_names[1])
        expect(page).to have_selector("#listing_orders .line_item:nth-child(2) .full_name", text: customer_names[0])
      end
    end
  end

  context "altering line item properties" do
    before :each do
      quick_login_as_admin
    end

    context "tracking changes" do
      let!(:o1) { create(:order_with_distributor, state: 'complete', completed_at: Time.zone.now ) }
      let!(:li1) { create(:line_item_with_shipment, order: o1, :quantity => 5 ) }

      before :each do
        visit_bulk_order_management
      end

      it "adds the class 'ng-dirty' to input elements when value is altered" do
        expect(page).to have_no_css "input[name='quantity'].ng-dirty"
        fill_in "quantity", :with => 2
        expect(page).to have_css "input[name='quantity'].ng-dirty"
      end
    end

    context "submitting data to the server" do
      let!(:order) { create(:completed_order_with_fees) }

      before :each do
<<<<<<< HEAD
        order.line_items.second.destroy # we keep only one line item for this test
        visit '/admin/orders/bulk_management'
=======
        li1.variant.update_attributes(on_hand: 1, on_demand: false)
        visit_bulk_order_management
>>>>>>> 6cd07cd1
      end

      context "when acceptable data is sent to the server" do
        it "displays an update button which submits pending changes" do
          expect(page).to have_no_selector "#save-bar"
          fill_in "quantity", :with => 2
          expect(page).to have_selector "input[name='quantity'].ng-dirty"
          expect(page).to have_selector "#save-bar", text: "You have unsaved changes"
          click_button "Save Changes"
          expect(page).to have_selector "#save-bar", text: "All changes saved"
          expect(page).to have_no_selector "input[name='quantity'].ng-dirty"
        end
      end

      context "when unacceptable data is sent to the server" do
        it "displays an update button which submits pending changes" do
          expect(page).to have_no_selector "#save-bar"
          line_item = order.line_items.first
          fill_in "quantity", :with => line_item.variant.on_hand + line_item.quantity + 10
          expect(page).to have_selector "input[name='quantity'].ng-dirty"
          expect(page).to have_selector "#save-bar", text: "You have unsaved changes"
          click_button "Save Changes"
          expect(page).to have_selector "#save-bar", text: "Fields with red borders contain errors."
          expect(page).to have_selector "input[name='quantity'].ng-dirty.update-error"
          expect(page).to have_content "is out of stock"
        end
      end
    end
  end

  context "using page controls" do
    before :each do
      quick_login_as_admin
    end

    let!(:p1) { create(:product_with_option_types, group_buy: true, group_buy_unit_size: 5000, variant_unit: "weight", variants: [create(:variant, unit_value: 1000)] ) }
    let!(:v1) { p1.variants.first }
    let!(:o1) { create(:order_with_distributor, state: 'complete', completed_at: Time.zone.now ) }
    let!(:li1) { create(:line_item_with_shipment, order: o1, variant: v1, :quantity => 5, :final_weight_volume => 1000, price: 10.00 ) }

    before { v1.update_attribute(:on_hand, 100)}

    context "modifying the weight/volume of a line item" do
      it "price is altered" do
        visit_bulk_order_management
        toggle_columns "Weight/Volume", "Price"
        within "tr#li_#{li1.id}" do
          expect(page).to have_field "price", with: "50.00"
          fill_in "final_weight_volume", :with => 2000
          expect(page).to have_field "price", with: "100.00"
        end
        click_button "Save Changes"
        expect(page).to have_no_selector "#save-bar"
        li1.reload
        expect(li1.final_weight_volume).to eq 2000
        expect(li1.price).to eq 20.00
      end
    end

    context "modifying the quantity of a line item" do
      it "price is altered" do
        visit_bulk_order_management
        toggle_columns "Price"
        within "tr#li_#{li1.id}" do
          expect(page).to have_field "price", with: "#{format("%.2f",li1.price * 5)}"
          fill_in "quantity", :with => 6
          expect(page).to have_field "price", with: "#{format("%.2f",li1.price * 6)}"
        end
      end
    end

    context "modifying the quantity of a line item" do
      it "weight/volume is altered" do
        visit_bulk_order_management
        toggle_columns "Weight/Volume"
        within "tr#li_#{li1.id}" do
          expect(page).to have_field "final_weight_volume", with: "#{li1.final_weight_volume.round}"
          fill_in "quantity", :with => 6
          expect(page).to have_field "final_weight_volume", with: "#{((li1.final_weight_volume*6)/5).round}"
        end
      end
    end

    context "using column display toggle" do
      it "shows a column display toggle button, which shows a list of columns when clicked" do
        visit_bulk_order_management

        expect(page).to have_selector "th", :text => "NAME"
        expect(page).to have_selector "th", text: I18n.t("admin.orders.bulk_management.order_date").upcase
        expect(page).to have_selector "th", :text => "PRODUCER"
        expect(page).to have_selector "th", :text => "PRODUCT: UNIT"
        expect(page).to have_selector "th", :text => "QUANTITY"
        expect(page).to have_selector "th", :text => "MAX"

        toggle_columns "Producer"

        expect(page).to have_no_selector "th", :text => "PRODUCER"
        expect(page).to have_selector "th", :text => "NAME"
        expect(page).to have_selector "th", text: I18n.t("admin.orders.bulk_management.order_date").upcase
        expect(page).to have_selector "th", :text => "PRODUCT: UNIT"
        expect(page).to have_selector "th", :text => "QUANTITY"
        expect(page).to have_selector "th", :text => "MAX"
      end
    end

    context "using drop down seletors" do
      context "supplier filter" do
        let!(:s1) { create(:supplier_enterprise) }
        let!(:s2) { create(:supplier_enterprise) }
        let!(:o1) { create(:order_with_distributor, state: 'complete', completed_at: Time.zone.now, order_cycle: create(:simple_order_cycle) ) }
        let!(:li1) { create(:line_item_with_shipment, order: o1, product: create(:product, supplier: s1) ) }
        let!(:li2) { create(:line_item_with_shipment, order: o1, product: create(:product, supplier: s2) ) }

        before :each do
          visit_bulk_order_management
        end

        it "displays a select box for producers, which filters line items by the selected supplier" do
          expect(page).to have_selector "tr#li_#{li1.id}"
          expect(page).to have_selector "tr#li_#{li2.id}"
          open_select2 "div.select2-container#s2id_supplier_filter"
          expect(page).to have_selector "div.select2-drop-active ul.select2-results li", text: "All"
          Enterprise.is_primary_producer.map(&:name).each do |sn|
            expect(page).to have_selector "div.select2-drop-active ul.select2-results li", text: sn
          end
          close_select2 "#s2id_supplier_filter"
          select2_select s1.name, from: "supplier_filter"
          expect(page).to have_selector "tr#li_#{li1.id}"
          expect(page).to have_no_selector "tr#li_#{li2.id}"
        end

        it "displays all line items when 'All' is selected from supplier filter" do
          expect(page).to have_selector "tr#li_#{li1.id}"
          expect(page).to have_selector "tr#li_#{li2.id}"
          select2_select s1.name, from: "supplier_filter"
          expect(page).to have_selector "tr#li_#{li1.id}"
          expect(page).to have_no_selector "tr#li_#{li2.id}"
          select2_select "All", from: "supplier_filter"
          expect(page).to have_selector "tr#li_#{li1.id}"
          expect(page).to have_selector "tr#li_#{li2.id}"
        end
      end

      context "distributor filter" do
        let!(:d1) { create(:distributor_enterprise) }
        let!(:d2) { create(:distributor_enterprise) }
        let!(:o1) { create(:order_with_distributor, state: 'complete', completed_at: Time.zone.now, distributor: d1, order_cycle: create(:simple_order_cycle) ) }
        let!(:o2) { create(:order_with_distributor, state: 'complete', completed_at: Time.zone.now, distributor: d2, order_cycle: create(:simple_order_cycle) ) }
        let!(:li1) { create(:line_item_with_shipment, order: o1 ) }
        let!(:li2) { create(:line_item_with_shipment, order: o2 ) }

        before :each do
          visit_bulk_order_management
        end

        it "displays a select box for distributors, which filters line items by the selected distributor" do
          expect(page).to have_selector "tr#li_#{li1.id}"
          expect(page).to have_selector "tr#li_#{li2.id}"
          open_select2 "div.select2-container#s2id_distributor_filter"
          expect(page).to have_selector "div.select2-drop-active ul.select2-results li", text: "All"
          Enterprise.is_distributor.map(&:name).each do |dn|
            expect(page).to have_selector "div.select2-drop-active ul.select2-results li", text: dn
          end
          close_select2 "#s2id_distributor_filter"
          select2_select d1.name, from: "distributor_filter"
          expect(page).to have_selector "tr#li_#{li1.id}"
          expect(page).to have_no_selector "tr#li_#{li2.id}"
        end

        it "displays all line items when 'All' is selected from distributor filter" do
          expect(page).to have_selector "tr#li_#{li2.id}"
          select2_select d1.name, from: "distributor_filter"
          expect(page).to have_no_selector "tr#li_#{li2.id}"
          select2_select "All", from: "distributor_filter"
          expect(page).to have_selector "tr#li_#{li1.id}"
          expect(page).to have_selector "tr#li_#{li2.id}"
        end
      end

      context "order_cycle filter" do
        let!(:distributor) { create(:distributor_enterprise) }
        let!(:oc1) { create(:simple_order_cycle, distributors: [distributor]) }
        let!(:oc2) { create(:simple_order_cycle, distributors: [distributor]) }
        let!(:o1) { create(:order_with_distributor, state: 'complete', completed_at: Time.zone.now, order_cycle: oc1 ) }
        let!(:o2) { create(:order_with_distributor, state: 'complete', completed_at: Time.zone.now, order_cycle: oc2 ) }
        let!(:li1) { create(:line_item_with_shipment, order: o1 ) }
        let!(:li2) { create(:line_item_with_shipment, order: o2 ) }

        before do
          visit_bulk_order_management
        end

        it "displays a select box for order cycles, which filters line items by the selected order cycle" do
          expect(page).to have_selector "tr#li_#{li1.id}"
          expect(page).to have_selector "tr#li_#{li2.id}"
          expect(page).to have_select2 'order_cycle_filter', with_options: OrderCycle.pluck(:name).unshift("All")
          select2_select oc1.name, from: "order_cycle_filter"
          expect(page).to have_no_selector "#loading img.spinner"
          expect(page).to have_selector "tr#li_#{li1.id}"
          expect(page).to have_no_selector "tr#li_#{li2.id}"
        end

        it "displays all line items when 'All' is selected from order_cycle filter" do
          expect(page).to have_selector "tr#li_#{li1.id}"
          expect(page).to have_selector "tr#li_#{li2.id}"
          select2_select oc1.name, from: "order_cycle_filter"
          expect(page).to have_selector "tr#li_#{li1.id}"
          expect(page).to have_no_selector "tr#li_#{li2.id}"
          select2_select "All", from: "order_cycle_filter"
          expect(page).to have_selector "tr#li_#{li1.id}"
          expect(page).to have_selector "tr#li_#{li2.id}"
        end
      end

      context "combination of filters" do
        let!(:s1) { create(:supplier_enterprise) }
        let!(:s2) { create(:supplier_enterprise) }
        let!(:d1) { create(:distributor_enterprise) }
        let!(:d2) { create(:distributor_enterprise) }
        let!(:oc1) { create(:simple_order_cycle, suppliers: [s1], distributors: [d1] ) }
        let!(:oc2) { create(:simple_order_cycle, suppliers: [s2], distributors: [d2] ) }
        let!(:p1) { create(:product, supplier: s1) }
        let!(:p2) { create(:product, supplier: s2) }
        let!(:o1) { create(:order_with_distributor, state: 'complete', completed_at: Time.zone.now, distributor: d1, order_cycle: oc1 ) }
        let!(:o2) { create(:order_with_distributor, state: 'complete', completed_at: Time.zone.now, distributor: d2, order_cycle: oc2 ) }
        let!(:li1) { create(:line_item_with_shipment, order: o1, product: p1 ) }
        let!(:li2) { create(:line_item_with_shipment, order: o2, product: p2 ) }

        before :each do
          visit_bulk_order_management
        end

        it "allows filters to be used in combination" do
          expect(page).to have_selector "tr#li_#{li1.id}"
          expect(page).to have_selector "tr#li_#{li2.id}"
          select2_select oc1.name, from: "order_cycle_filter"
          expect(page).to have_selector "tr#li_#{li1.id}"
          expect(page).to have_no_selector "tr#li_#{li2.id}"
          select2_select d1.name, from: "distributor_filter"
          select2_select s1.name, from: "supplier_filter"
          expect(page).to have_selector "tr#li_#{li1.id}"
          expect(page).to have_no_selector "tr#li_#{li2.id}"
          select2_select d2.name, from: "distributor_filter"
          select2_select s2.name, from: "supplier_filter"
          expect(page).to have_no_selector "tr#li_#{li1.id}"
          expect(page).to have_no_selector "tr#li_#{li2.id}"
          select2_select oc2.name, from: "order_cycle_filter"
          expect(page).to have_no_selector "tr#li_#{li1.id}"
          expect(page).to have_selector "tr#li_#{li2.id}"
        end

        it "displays a 'Clear All' button which sets all select filters to 'All'" do
          expect(page).to have_selector "tr#li_#{li1.id}"
          expect(page).to have_selector "tr#li_#{li2.id}"
          select2_select oc1.name, from: "order_cycle_filter"
          select2_select d1.name, from: "distributor_filter"
          select2_select s1.name, from: "supplier_filter"
          expect(page).to have_selector "tr#li_#{li1.id}"
          expect(page).to have_no_selector "tr#li_#{li2.id}"
          expect(page).to have_button "Clear All"
          click_button "Clear All"
          expect(page).to have_selector "div#s2id_order_cycle_filter a.select2-choice", text: "All"
          expect(page).to have_selector "div#s2id_supplier_filter a.select2-choice", text: "All"
          expect(page).to have_selector "div#s2id_distributor_filter a.select2-choice", text: "All"
          expect(page).to have_selector "tr#li_#{li1.id}"
          expect(page).to have_selector "tr#li_#{li2.id}"
        end
      end
    end

    context "using quick search" do
      let!(:o1) { create(:order_with_distributor, state: 'complete', completed_at: Time.zone.now ) }
      let!(:o2) { create(:order_with_distributor, state: 'complete', completed_at: Time.zone.now ) }
      let!(:o3) { create(:order_with_distributor, state: 'complete', completed_at: Time.zone.now ) }
      let!(:li1) { create(:line_item_with_shipment, order: o1 ) }
      let!(:li2) { create(:line_item_with_shipment, order: o2 ) }
      let!(:li3) { create(:line_item_with_shipment, order: o3 ) }

      before :each do
        visit_bulk_order_management
      end

      it "displays a quick search input" do
        expect(page).to have_field "quick_search"
      end

      it "filters line items based on their attributes and the contents of the quick search input" do
        expect(page).to have_selector "tr#li_#{li1.id}"
        expect(page).to have_selector "tr#li_#{li2.id}"
        expect(page).to have_selector "tr#li_#{li3.id}"
        fill_in "quick_search", :with => o1.email
        expect(page).to have_selector "tr#li_#{li1.id}"
        expect(page).to have_no_selector "tr#li_#{li2.id}"
        expect(page).to have_no_selector "tr#li_#{li3.id}"
      end
    end

    context "using date restriction controls" do
      let!(:o1) { create(:order_with_distributor, state: 'complete', completed_at: Time.zone.today - 7.days - 1.second) }
      let!(:o2) { create(:order_with_distributor, state: 'complete', completed_at: Time.zone.today - 7.days) }
      let!(:o3) { create(:order_with_distributor, state: 'complete', completed_at: Time.zone.now.end_of_day) }
      let!(:o4) { create(:order_with_distributor, state: 'complete', completed_at: Time.zone.now.end_of_day + 1.second) }
      let!(:li1) { create(:line_item_with_shipment, order: o1, :quantity => 1 ) }
      let!(:li2) { create(:line_item_with_shipment, order: o2, :quantity => 2 ) }
      let!(:li3) { create(:line_item_with_shipment, order: o3, :quantity => 3 ) }
      let!(:li4) { create(:line_item_with_shipment, order: o4, :quantity => 4 ) }

      before :each do
        visit_bulk_order_management
      end

      it "displays date fields for filtering orders, with default values set" do
        # use Date.current since Date.today is without timezone
        today = Time.zone.today
        one_week_ago = today.prev_day(7).strftime("%F")
        expect(page).to have_field "start_date_filter", with: one_week_ago
        expect(page).to have_field "end_date_filter", with: today.strftime("%F")
      end

      it "only loads line items whose orders meet the date restriction criteria" do
        expect(page).to have_no_selector "tr#li_#{li1.id}"
        expect(page).to have_selector "tr#li_#{li2.id}"
        expect(page).to have_selector "tr#li_#{li3.id}"
        expect(page).to have_no_selector "tr#li_#{li4.id}"
      end

      it "displays only line items whose orders meet the date restriction criteria, when changed" do
        find('#start_date_filter').click
        select_date(Time.zone.today - 8.days)

        expect(page).to have_selector "tr#li_#{li1.id}"
        expect(page).to have_selector "tr#li_#{li2.id}"
        expect(page).to have_selector "tr#li_#{li3.id}"
        expect(page).to have_no_selector "tr#li_#{li4.id}"

        find('#end_date_filter').click
        select_date(Time.zone.today + 1.day)

        expect(page).to have_selector "tr#li_#{li1.id}"
        expect(page).to have_selector "tr#li_#{li2.id}"
        expect(page).to have_selector "tr#li_#{li3.id}"
        expect(page).to have_selector "tr#li_#{li4.id}"
      end

      context "when the form is dirty" do
        before do
          within("tr#li_#{li2.id} td.quantity") do
            page.fill_in "quantity", :with => (li2.quantity + 1).to_s
          end
        end

        it "shows a dialog and ignores changes when confirm dialog is accepted" do
          page.driver.accept_modal :confirm, text: "Unsaved changes exist and will be lost if you continue." do
            fill_in "start_date_filter", :with => (Date.current - 9).strftime("%F %T")
          end
          expect(page).to have_no_selector "#save-bar"
          within("tr#li_#{li2.id} td.quantity") do
            expect(page).to have_no_selector "input[name=quantity].ng-dirty"
          end
        end

        it "shows a dialog and keeps changes when confirm dialog is rejected" do
          page.driver.dismiss_modal :confirm, text: "Unsaved changes exist and will be lost if you continue." do
            fill_in "start_date_filter", :with => (Date.current - 9).strftime("%F %T")
          end
          expect(page).to have_selector "#save-bar"
          within("tr#li_#{li2.id} td.quantity") do
            expect(page).to have_selector "input[name=quantity].ng-dirty"
          end
        end
      end
    end

    context "bulk action controls" do
      let!(:o1) { create(:order_with_distributor, state: 'complete', completed_at: Time.zone.now ) }
      let!(:o2) { create(:order_with_distributor, state: 'complete', completed_at: Time.zone.now ) }
      let!(:li1) { create(:line_item_with_shipment, order: o1 ) }
      let!(:li2) { create(:line_item_with_shipment, order: o2 ) }

      before :each do
        visit_bulk_order_management
      end

      it "displays a checkbox for each line item in the list" do
        expect(page).to have_selector "tr#li_#{li1.id} input[type='checkbox'][name='bulk']"
        expect(page).to have_selector "tr#li_#{li2.id} input[type='checkbox'][name='bulk']"
      end

      it "displays a checkbox to which toggles the 'checked' state of all checkboxes" do
        check "toggle_bulk"
        page.all("input[type='checkbox'][name='bulk']").each{ |checkbox| expect(checkbox.checked?).to be true }
        uncheck "toggle_bulk"
        page.all("input[type='checkbox'][name='bulk']").each{ |checkbox| expect(checkbox.checked?).to be false }
      end

      it "displays a bulk action select box with a list of actions" do
        list_of_actions = ['Delete Selected']
        find("div#bulk-actions-dropdown").click
        within("div#bulk-actions-dropdown") do
          list_of_actions.each { |action_name| expect(page).to have_selector "div.menu_item", text: action_name }
        end
      end

      context "performing actions" do
        it "deletes selected items" do
          expect(page).to have_selector "tr#li_#{li1.id}"
          expect(page).to have_selector "tr#li_#{li2.id}"
          within("tr#li_#{li2.id} td.bulk") do
            check "bulk"
          end
          find("div#bulk-actions-dropdown").click
          find("div#bulk-actions-dropdown div.menu_item", :text => "Delete Selected" ).click
          expect(page).to have_selector "tr#li_#{li1.id}"
          expect(page).to have_no_selector "tr#li_#{li2.id}"
        end
      end

      context "when a filter has been applied" do
        it "only toggles checkboxes which are in filteredLineItems" do
          fill_in "quick_search", with: o1.number
          expect(page).to have_no_selector "tr#li_#{li2.id}"
          check "toggle_bulk"
          fill_in "quick_search", with: ''
          wait_until { request_monitor_finished 'LineItemsCtrl' }
          expect(find("tr#li_#{li1.id} input[type='checkbox'][name='bulk']").checked?).to be true
          expect(find("tr#li_#{li2.id} input[type='checkbox'][name='bulk']").checked?).to be false
          expect(find("input[type='checkbox'][name='toggle_bulk']").checked?).to be false
        end

        it "only applies the delete action to filteredLineItems" do
          check "toggle_bulk"
          fill_in "quick_search", with: o1.number
          expect(page).to have_no_selector "tr#li_#{li2.id}"
          find("div#bulk-actions-dropdown").click
          find("div#bulk-actions-dropdown div.menu_item", :text => "Delete Selected" ).click
          expect(page).to have_no_selector "tr#li_#{li1.id}"
          fill_in "quick_search", with: ''
          wait_until { request_monitor_finished 'LineItemsCtrl' }
          expect(page).to have_selector "tr#li_#{li2.id}"
          expect(page).to have_no_selector "tr#li_#{li1.id}"
        end
      end
    end

    context "using action buttons" do
      context "using edit buttons" do
        let(:address) { create(:address) }
        let!(:o1) { create(:order_with_distributor, ship_address: address, state: 'complete', completed_at: Time.zone.now ) }
        let!(:o2) { create(:order_with_distributor, ship_address: address, state: 'complete', completed_at: Time.zone.now ) }
        let!(:li1) { create(:line_item_with_shipment, order: o1 ) }
        let!(:li2) { create(:line_item_with_shipment, order: o2 ) }

        before :each do
          visit_bulk_order_management
        end

        it "shows an edit button for line_items, which takes the user to the standard edit page for the order" do
          expect(page).to have_selector "a.edit-order", :count => 2

          # Shows a confirm dialog when unsaved changes exist
          page.driver.dismiss_modal :confirm, text: "Unsaved changes exist and will be lost if you continue." do
            within "tr#li_#{li1.id}" do
              fill_in "quantity", with: (li1.quantity + 1)
              find("a.edit-order").click
            end
          end

          # So we save the changes
          expect(URI.parse(current_url).path).to eq "/admin/orders/bulk_management"
          click_button "Save Changes"
          expect(page).to have_selector "#save-bar", text: "All changes saved"

          # And try again
          within "tr#li_#{li1.id}" do
            find("a.edit-order").click
          end

          expect(URI.parse(current_url).path).to eq "/admin/orders/#{o1.number}/edit"
        end
      end

      context "using delete buttons" do
        let!(:o1) { create(:order_with_distributor, state: 'complete', completed_at: Time.zone.now ) }
        let!(:o2) { create(:order_with_distributor, state: 'complete', completed_at: Time.zone.now ) }
        let!(:li1) { create(:line_item_with_shipment, order: o1 ) }
        let!(:li2) { create(:line_item_with_shipment, order: o2 ) }

        before :each do
          visit_bulk_order_management
        end

        it "removes a line item when the relevant delete button is clicked" do
          expect(page).to have_selector "a.delete-line-item", :count => 2
          accept_alert do
            find("tr#li_#{li1.id} a.delete-line-item").click
          end
          expect(page).to have_no_selector "a.delete-line-item", :count => 2
          expect(page).to have_selector "a.delete-line-item", :count => 1
          visit_bulk_order_management
          expect(page).to have_selector "a.delete-line-item", :count => 1
        end
      end
    end

    context "clicking the link on variant name" do
      let!(:o1) { create(:order_with_distributor, state: 'complete', completed_at: Time.zone.now ) }
      let!(:o2) { create(:order_with_distributor, state: 'complete', completed_at: Time.zone.now ) }
      let!(:li1) { create(:line_item_with_shipment, order: o1 ) }
      let!(:li2) { create(:line_item_with_shipment, order: o2 ) }
      let!(:p3) { create(:product_with_option_types, group_buy: true, group_buy_unit_size: 5000, variant_unit: "weight", variants: [create(:variant, unit_value: 1000)] ) }
      let!(:v3) { p3.variants.first }
      let!(:o3) { create(:order_with_distributor, state: 'complete', completed_at: Time.zone.now ) }
      let!(:li3) { create(:line_item_with_shipment, order: o3, variant: v3, quantity: 3, max_quantity: 6 ) }
      let!(:li4) { create(:line_item_with_shipment, order: o2, variant: v3, quantity: 1, max_quantity: 3 ) }

      before :each do
        visit_bulk_order_management
        within "tr#li_#{li3.id}" do
          find("a", text: li3.product.name + ": " + li3.variant.options_text).click
        end
      end

      it "displays group buy calc box" do
        expect(page).to have_selector "div#group_buy_calculation", :visible => true

        within "div#group_buy_calculation" do
          expect(page).to have_text "Group Buy Unit Size"
          expect(page).to have_text "5 kg"
          expect(page).to have_text "Total Quantity Ordered"
          expect(page).to have_text "4 kg"
          expect(page).to have_text "Max Quantity Ordered"
          expect(page).to have_text "9 kg"
          expect(page).to have_text "Current Fulfilled Units"
          expect(page).to have_text "0.8"
          expect(page).to have_text "Max Fulfilled Units"
          expect(page).to have_text "1.8"
          expect(page).to have_selector "div.shared_resource", :visible => true
          within "div.shared_resource" do
            expect(page).to have_selector "span", :text => "Shared Resource?"
            expect(page).to have_selector "input#shared_resource"
          end
        end
      end

      it "all line items of the same variant" do
        expect(page).to have_no_selector "tr#li_#{li1.id}", :visible => true
        expect(page).to have_no_selector "tr#li_#{li2.id}", :visible => true
        expect(page).to have_selector "tr#li_#{li3.id}", :visible => true
        expect(page).to have_selector "tr#li_#{li4.id}", :visible => true
      end

      context "clicking 'Clear' in group buy box" do
        before :each do
          find("a", text: "Clear").click
        end

        it "shows all products and clears group buy box" do
          expect(page).to have_no_selector "div#group_buy_calculation", :visible => true
          expect(page).to have_selector "tr#li_#{li1.id}", :visible => true
          expect(page).to have_selector "tr#li_#{li2.id}", :visible => true
          expect(page).to have_selector "tr#li_#{li3.id}", :visible => true
          expect(page).to have_selector "tr#li_#{li4.id}", :visible => true
        end
      end
    end
  end

  context "as an enterprise manager" do
    let(:s1) { create(:supplier_enterprise, name: 'First Supplier') }
    let(:d1) { create(:distributor_enterprise, name: 'First Distributor') }
    let(:d2) { create(:distributor_enterprise, name: 'Another Distributor') }
    let!(:o1) { create(:order_with_distributor, state: 'complete', completed_at: Time.zone.now, distributor: d1 ) }
    let!(:o2) { create(:order_with_distributor, state: 'complete', completed_at: Time.zone.now, distributor: d2 ) }
    let!(:line_item_distributed) { create(:line_item_with_shipment, order: o1, product: create(:product, supplier: s1) ) }
    let!(:line_item_not_distributed) { create(:line_item_with_shipment, order: o2, product: create(:product, supplier: s1) ) }

    before(:each) do
      @enterprise_user = create_enterprise_user
      @enterprise_user.enterprise_roles.build(enterprise: s1).save
      @enterprise_user.enterprise_roles.build(enterprise: d1).save

      quick_login_as @enterprise_user
    end

    it "displays a Bulk Management Tab under the Orders item" do
      visit '/admin/orders'
      expect(page).to have_link "Bulk Order Management"
      click_link "Bulk Order Management"
      expect(page).to have_selector "h1.page-title", text: "Bulk Order Management"
    end

    it "shows only line item from orders that I distribute, and not those that I supply" do
      visit_bulk_order_management

      expect(page).to have_selector "tr#li_#{line_item_distributed.id}", :visible => true
      expect(page).to have_no_selector "tr#li_#{line_item_not_distributed.id}", :visible => true
    end
  end

  def visit_bulk_order_management
    visit spree.admin_bulk_order_management_path
    expect(page).to have_no_text 'Loading orders'
  end

  def select_date(date)
    # Wait for datepicker to open and be associated to the datepicker trigger.
    expect(page).to have_selector("#ui-datepicker-div")

    navigate_datepicker_to_month date

    find('#ui-datepicker-div .ui-datepicker-calendar .ui-state-default', text: date.strftime("%e").to_s.strip, exact_text: true).click
  end
end<|MERGE_RESOLUTION|>--- conflicted
+++ resolved
@@ -143,13 +143,8 @@
       let!(:order) { create(:completed_order_with_fees) }
 
       before :each do
-<<<<<<< HEAD
         order.line_items.second.destroy # we keep only one line item for this test
-        visit '/admin/orders/bulk_management'
-=======
-        li1.variant.update_attributes(on_hand: 1, on_demand: false)
-        visit_bulk_order_management
->>>>>>> 6cd07cd1
+        visit_bulk_order_management
       end
 
       context "when acceptable data is sent to the server" do
