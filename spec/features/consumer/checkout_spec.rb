--- conflicted
+++ resolved
@@ -212,8 +212,6 @@
     # page.should have_content('12 Bungee Rd, Carion')
   end
 
-<<<<<<< HEAD
-=======
 
   private
 
@@ -221,5 +219,4 @@
     page.find('#add_new_save_checkout_button input[type=submit]').click
   end
 
->>>>>>> 638d7b1c
 end