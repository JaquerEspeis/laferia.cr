--- conflicted
+++ resolved
@@ -26,7 +26,7 @@
     page.should_not have_selector 'a', :text => d3.name
   end
 
-scenario "viewing a list of distributors (with active products) in the sidebar when there's some inactive distributors" do
+  scenario "viewing a list of distributors (with active products) in the sidebar when there's some inactive distributors" do
     # Given some distributors
     d1 = create(:distributor_enterprise)
     d2 = create(:distributor_enterprise)
@@ -98,117 +98,4 @@
     page.should have_content p1.name
     page.should_not have_content p2.name
   end
-
-<<<<<<< HEAD
-=======
-
-  context "when a distributor is selected" do
-    it "displays the distributor's details" do
-      # Given a distributor with a product
-      d = create(:distributor_enterprise, :name => 'Melb Uni Co-op', :description => '<p>Hello, world!</p>')
-      create(:product, :distributors => [d])
-
-      # When I select the distributor
-      visit spree.root_path
-      click_link d.name
-
-      # Then I should see the name of the distributor that I've selected
-      page.should have_selector 'h2', :text => 'Melb Uni Co-op'
-
-      # And I should see the distributor's long description
-      page.should have_selector 'div.enterprise-description', :text => 'Hello, world!'
-    end
-
-    it "displays the distributor's name on the home page" do
-      # Given a distributor with a product
-      d = create(:distributor_enterprise, :name => 'Melb Uni Co-op', :description => '<p>Hello, world!</p>')
-      p1 = create(:product, :distributors => [d])
-
-      # When I select the distributor
-      visit spree.select_distributor_order_path(d)
-      visit spree.root_path
-
-      # Then I should see the name of the distributor that I've selected
-      page.should have_content 'You are shopping at Melb Uni Co-op'
-      page.should_not have_selector 'div.distributor-description'
-    end
-
-    it "splits the product listing by local/remote distributor" do
-      # Given two distributors, with a product under each, and each product under a taxon
-      taxonomy = Spree::Taxonomy.find_by_name('Products') || create(:taxonomy, :name => 'Products')
-      taxonomy_root = taxonomy.root
-      taxon = create(:taxon, :name => 'Taxon one', :parent_id => taxonomy_root.id)
-      d1 = create(:distributor_enterprise)
-      d2 = create(:distributor_enterprise)
-      p1 = create(:product, :distributors => [d1], :taxons => [taxon])
-      p2 = create(:product, :distributors => [d2], :taxons => [taxon])
-
-      # When I select the first distributor
-      visit spree.select_distributor_order_path(d1)
-      visit spree.root_path
-
-      # Then I should see products split by local/remote distributor
-      # on the home page, the products page, the search results page and the taxon page
-      [spree.root_path,
-       spree.products_path,
-       spree.products_path(:keywords => 'Product'),
-       spree.nested_taxons_path(taxon.permalink)
-      ].each do |path|
-
-        visit path
-        page.should_not have_selector '#products'
-        page.should have_selector '#products-local', :text => p1.name
-        page.should have_selector '#products-remote', :text => p2.name
-      end
-    end
-
-    context "viewing a product, it provides a choice of distributor when adding to cart" do
-      it "works when no distributor is chosen" do
-        # Given a distributor and a product under it
-        distributor = create(:distributor_enterprise)
-        product = create(:product, :distributors => [distributor])
-
-        # When we view the product
-        visit spree.product_path(product)
-
-        # Then we should see a choice of distributor, with no default
-        page.should have_selector "select#distributor_id option", :text => distributor.name
-        page.should_not have_selector "select#distributor_id option[selected='selected']"
-      end
-
-      it "displays the local distributor as the default choice when available for the current product" do
-        # Given a distributor and a product under it
-        distributor1 = create(:distributor_enterprise)
-        distributor2 = create(:distributor_enterprise)
-        product = create(:product, :distributors => [distributor1,distributor2])
-
-        # When we select the distributor and view the product
-        visit spree.select_distributor_order_path(distributor1)
-        visit spree.product_path(product)
-
-        # Then we should see our distributor as the default option when adding the item to our cart
-        page.should have_selector "select#distributor_id option[value='#{distributor1.id}'][selected='selected']"
-      end
-
-      it "works when viewing a product from a remote distributor" do
-        # Given two distributors and our product under one
-        distributor_product = create(:distributor_enterprise)
-        distributor_no_product = create(:distributor_enterprise)
-        product = create(:product, :distributors => [distributor_product])
-        create(:product, :distributors => [distributor_no_product])
-
-        # When we select the distributor without the product and then view the product
-        visit spree.root_path
-        click_link distributor_no_product.name
-        visit spree.product_path(product)
-
-        # Then we should see a choice of distributor,
-        # with no default and no option for the distributor that the product does not belong to
-        page.should     have_selector "select#distributor_id option", :text => distributor_product.name
-        page.should_not have_selector "select#distributor_id option", :text => distributor_no_product.name
-        page.should_not have_selector "select#distributor_id option[selected='selected']"
-      end
-    end
-  end
->>>>>>> 863236b8
 end