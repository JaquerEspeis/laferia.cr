--- conflicted
+++ resolved
@@ -121,11 +121,7 @@
 
     context "when the distributor allows changes to be made to orders" do
       before do
-<<<<<<< HEAD
-        Spree::Config[:mails_from] = "spree@example.com"
-=======
         setup_email
->>>>>>> 51a94c81
       end
       before do
         order.distributor.update_attributes(allow_order_changes: true)
