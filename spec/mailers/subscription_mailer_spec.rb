--- conflicted
+++ resolved
@@ -4,11 +4,8 @@
   include ActionView::Helpers::SanitizeHelper
   include OpenFoodNetwork::EmailHelper
 
-<<<<<<< HEAD
-=======
   before { setup_email }
 
->>>>>>> 51a94c81
   describe "order placement" do
     let(:shop) { create(:enterprise) }
     let(:customer) { create(:customer, enterprise: shop) }
