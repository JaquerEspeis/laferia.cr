require 'spec_helper'

describe Spree::UserMailer do
  include OpenFoodNetwork::EmailHelper

  let(:user) { build(:user) }

  after do
    ActionMailer::Base.deliveries.clear
  end

  before do
    ActionMailer::Base.delivery_method = :test
    ActionMailer::Base.perform_deliveries = true
    ActionMailer::Base.deliveries = []
<<<<<<< HEAD
=======

    setup_email
>>>>>>> 51a94c81
  end

  it "sends an email when given a user" do
    Spree::UserMailer.signup_confirmation(user).deliver
    ActionMailer::Base.deliveries.count.should == 1
  end

  # adapted from https://github.com/spree/spree_auth_devise/blob/70737af/spec/mailers/user_mailer_spec.rb
  describe '#reset_password_instructions' do
    describe 'message contents' do
      before do
        @message = described_class.reset_password_instructions(user)
      end

      context 'subject includes' do
        it 'translated devise instructions' do
          expect(@message.subject).to include "Reset password instructions"
        end

        it 'Spree site name' do
          expect(@message.subject).to include Spree::Config[:site_name]
        end
      end

      context 'body includes' do
        it 'password reset url' do
          expect(@message.body.raw_source).to include spree.edit_spree_user_password_url
        end
      end
    end

    describe 'legacy support for User object' do
      it 'sends an email' do
        expect do
          Spree::UserMailer.reset_password_instructions(user).deliver
        end.to change(ActionMailer::Base.deliveries, :size).by(1)
      end
    end
  end
end<|MERGE_RESOLUTION|>--- conflicted
+++ resolved
@@ -13,11 +13,8 @@
     ActionMailer::Base.delivery_method = :test
     ActionMailer::Base.perform_deliveries = true
     ActionMailer::Base.deliveries = []
-<<<<<<< HEAD
-=======
 
     setup_email
->>>>>>> 51a94c81
   end
 
   it "sends an email when given a user" do
