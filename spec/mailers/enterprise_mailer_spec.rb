--- conflicted
+++ resolved
@@ -9,13 +9,13 @@
     Spree::MailMethod.create!(environment: 'test')
   end
 
-<<<<<<< HEAD
   describe "#welcome" do
-    it "should send a welcome email when given an enterprise" do
-      EnterpriseMailer.welcome(enterprise).deliver
-      expect(ActionMailer::Base.deliveries.count).to eq 1
-      mail = ActionMailer::Base.deliveries.first
-      expect(mail.subject).to eq "#{enterprise.name} is now on #{Spree::Config[:site_name]}"
+    it "sends a welcome email when given an enterprise" do
+    EnterpriseMailer.welcome(enterprise).deliver
+
+    mail = ActionMailer::Base.deliveries.first
+    expect(mail.subject)
+      .to eq "#{enterprise.name} is now on #{Spree::Config[:site_name]}"
     end
   end
 
@@ -26,13 +26,5 @@
       mail = ActionMailer::Base.deliveries.first
       expect(mail.subject).to eq "#{enterprise.name} has invited you to be a manager"
     end
-=======
-  it "sends a welcome email when given an enterprise" do
-    EnterpriseMailer.welcome(enterprise).deliver
-
-    mail = ActionMailer::Base.deliveries.first
-    expect(mail.subject)
-      .to eq "#{enterprise.name} is now on #{Spree::Config[:site_name]}"
->>>>>>> 1005c299
   end
 end