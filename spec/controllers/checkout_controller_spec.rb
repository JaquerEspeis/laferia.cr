require 'spec_helper'

describe CheckoutController, type: :controller do
  let(:distributor) { double(:distributor) }
  let(:order_cycle) { create(:simple_order_cycle) }
  let(:order) { create(:order) }
  let(:reset_order_service) { double(ResetOrderService) }

  before do
    order.stub(:checkout_allowed?).and_return true
    controller.stub(:check_authorization).and_return true
  end

  it "redirects home when no distributor is selected" do
    get :edit
    response.should redirect_to root_path
  end

  it "redirects to the shop when no order cycle is selected" do
    controller.stub(:current_distributor).and_return(distributor)
    get :edit
    response.should redirect_to shop_path
  end

  it "redirects home with message if hub is not ready for checkout" do
    distributor.stub(:ready_for_checkout?) { false }
    order.stub(distributor: distributor, order_cycle: order_cycle)
    controller.stub(:current_order).and_return(order)

    order.should_receive(:empty!)
    order.should_receive(:set_distribution!).with(nil, nil)

    get :edit

    response.should redirect_to root_url
    flash[:info].should == "The hub you have selected is temporarily closed for orders. Please try again later."
  end

  it "redirects to the cart when some items are out of stock" do
    controller.stub(:current_distributor).and_return(distributor)
    controller.stub(:current_order_cycle).and_return(order_cycle)
    controller.stub(:current_order).and_return(order)
    order.stub_chain(:insufficient_stock_lines, :present?).and_return true
    get :edit
    response.should redirect_to spree.cart_path
  end

  it "renders when both distributor and order cycle is selected" do
    controller.stub(:current_distributor).and_return(distributor)
    controller.stub(:current_order_cycle).and_return(order_cycle)
    controller.stub(:current_order).and_return(order)
    order.stub_chain(:insufficient_stock_lines, :present?).and_return false
    get :edit
    response.should be_success
  end

  describe "building the order" do
    before do
      controller.stub(:current_distributor).and_return(distributor)
      controller.stub(:current_order_cycle).and_return(order_cycle)
      controller.stub(:current_order).and_return(order)
    end

    it "does not clone the ship address from distributor when shipping method requires address" do
      get :edit
      assigns[:order].ship_address.address1.should be_nil
    end

    it "clears the ship address when re-rendering edit" do
      controller.should_receive(:clear_ship_address).and_return true
      order.stub(:update_attributes).and_return false
      spree_post :update, format: :json, order: {}
    end

    it "clears the ship address when the order state cannot be advanced" do
      controller.should_receive(:clear_ship_address).and_return true
      order.stub(:update_attributes).and_return true
      order.stub(:next).and_return false
      spree_post :update, format: :json, order: {}
    end

    it "only clears the ship address with a pickup shipping method" do
      order.stub_chain(:shipping_method, :andand, :require_ship_address).and_return false
      order.should_receive(:ship_address=)
      controller.send(:clear_ship_address)
    end

    context "#update with shipping_method_id" do
      let(:test_shipping_method_id) { "111" }

      before do
        # stub order and resetorderservice
        allow(ResetOrderService).to receive(:new).with(controller, order) { reset_order_service }
        allow(reset_order_service).to receive(:call)
        allow(order).to receive(:update_attributes).and_return true
        allow(controller).to receive(:current_order).and_return order

        # make order workflow pass through delivery
        allow(order).to receive(:next).twice do
          if order.state == 'cart'
            order.update_column :state, 'delivery'
          else
            order.update_column :state, 'complete'
          end
        end
      end

      it "does not fail to update" do
        expect(controller).to_not receive(:clear_ship_address)
        spree_post :update, order: {shipping_method_id: test_shipping_method_id}
      end

      it "does not send shipping_method_id to the order model as an attribute" do
        expect(order).to receive(:update_attributes).with({})
        spree_post :update, order: {shipping_method_id: test_shipping_method_id}
      end

      it "selects the shipping_method in the order" do
        expect(order).to receive(:select_shipping_method).with(test_shipping_method_id)
        spree_post :update, order: {shipping_method_id: test_shipping_method_id}
      end
    end

    context 'when completing the order' do
      before do
        order.state = 'complete'
        allow(order).to receive(:update_attributes).and_return(true)
        allow(order).to receive(:next).and_return(true)
        allow(order).to receive(:set_distributor!).and_return(true)
      end

      it "sets the new order's token to the same as the old order" do
        order = controller.current_order(true)
        spree_post :update, order: {}
        expect(controller.current_order.token).to eq order.token
      end

      it 'expires the current order' do
        allow(controller).to receive(:expire_current_order)
        put :update, order: {}
        expect(controller).to have_received(:expire_current_order)
      end

      it 'sets the access_token of the session' do
        put :update, order: {}
        expect(session[:access_token]).to eq(controller.current_order.token)
      end
    end
  end

  describe '#expire_current_order' do
    it 'empties the order_id of the session' do
      expect(session).to receive(:[]=).with(:order_id, nil)
      controller.expire_current_order
    end

    it 'resets the @current_order ivar' do
      controller.expire_current_order
      expect(controller.instance_variable_get(:@current_order)).to be_nil
    end
  end

  context "via xhr" do
    before do
      controller.stub(:current_distributor).and_return(distributor)

      controller.stub(:current_order_cycle).and_return(order_cycle)
      controller.stub(:current_order).and_return(order)
    end

    it "returns errors" do
      spree_post :update, format: :json, order: {}
      response.status.should == 400
      response.body.should == {errors: assigns[:order].errors, flash: {}}.to_json
    end

    it "returns flash" do
      order.stub(:update_attributes).and_return true
      order.stub(:next).and_return false
      spree_post :update, format: :json, order: {}
      response.body.should == {errors: assigns[:order].errors, flash: {error: "Payment could not be processed, please check the details you entered"}}.to_json
    end

    it "returns order confirmation url on success" do
      allow(ResetOrderService).to receive(:new).with(controller, order) { reset_order_service }
      expect(reset_order_service).to receive(:call)

      order.stub(:update_attributes).and_return true
      order.stub(:state).and_return "complete"

      spree_post :update, format: :json, order: {}
      response.status.should == 200
      response.body.should == {path: spree.order_path(order)}.to_json
    end

    describe "stale object handling" do
      it "retries when a stale object error is encountered" do
        allow(ResetOrderService).to receive(:new).with(controller, order) { reset_order_service }
        expect(reset_order_service).to receive(:call)

        order.stub(:update_attributes).and_return true
        controller.stub(:state_callback)

        # The first time, raise a StaleObjectError. The second time, succeed.
        order.stub(:next).once.
          and_raise(ActiveRecord::StaleObjectError.new(Spree::Variant.new, 'update'))
        order.stub(:next).once do
          order.update_column :state, 'complete'
          true
        end

        spree_post :update, format: :json, order: {}
        response.status.should == 200
      end

      it "tries a maximum of 3 times before giving up and returning an error" do
        order.stub(:update_attributes).and_return true
        order.stub(:next) { raise ActiveRecord::StaleObjectError.new(Spree::Variant.new, 'update') }

        spree_post :update, format: :json, order: {}
        response.status.should == 400
      end
    end
  end

  describe "Paypal routing" do
    let(:payment_method) { create(:payment_method, type: "Spree::Gateway::PayPalExpress") }
    let(:restart_checkout) { instance_double(RestartCheckout, call: true) }

    before do
      allow(controller).to receive(:current_distributor) { distributor }
      allow(controller).to receive(:current_order_cycle) { order_cycle }
      allow(controller).to receive(:current_order) { order }

      allow(RestartCheckout).to receive(:new) { restart_checkout }
    end

    it "should check the payment method for Paypalness if we've selected one" do
      expect(Spree::PaymentMethod).to receive(:find).with(payment_method.id.to_s) { payment_method }
      allow(order).to receive(:update_attributes) { true }
      allow(order).to receive(:state) { "payment" }
      spree_post :update, order: {payments_attributes: [{payment_method_id: payment_method.id}]}
    end
  end

  describe "#update_failed" do
    let(:restart_checkout) { instance_double(RestartCheckout, call: true) }

    before do
      controller.instance_variable_set(:@order, order)
      allow(RestartCheckout).to receive(:new) { restart_checkout }
    end

    it "clears the shipping address and restarts the checkout" do
      expect(controller).to receive(:clear_ship_address)
      expect(restart_checkout).to receive(:call)
      expect(controller).to receive(:respond_to)
<<<<<<< HEAD
      controller.send(:update_failed)
    end
  end

  describe "#restart_checkout" do
    let!(:shipment_pending) { create(:shipment, order: order, state: 'pending') }
    let!(:payment_checkout) { create(:payment, order: order, state: 'checkout') }
    let!(:payment_failed) { create(:payment, order: order, state: 'failed') }

    before do
      order.shipments << shipment_pending
      order.save
      controller.instance_variable_set(:@order, order.reload)
    end
=======
>>>>>>> 84f2f9af

      controller.send(:update_failed)
    end
  end
end<|MERGE_RESOLUTION|>--- conflicted
+++ resolved
@@ -255,25 +255,8 @@
       expect(controller).to receive(:clear_ship_address)
       expect(restart_checkout).to receive(:call)
       expect(controller).to receive(:respond_to)
-<<<<<<< HEAD
+
       controller.send(:update_failed)
     end
   end
-
-  describe "#restart_checkout" do
-    let!(:shipment_pending) { create(:shipment, order: order, state: 'pending') }
-    let!(:payment_checkout) { create(:payment, order: order, state: 'checkout') }
-    let!(:payment_failed) { create(:payment, order: order, state: 'failed') }
-
-    before do
-      order.shipments << shipment_pending
-      order.save
-      controller.instance_variable_set(:@order, order.reload)
-    end
-=======
->>>>>>> 84f2f9af
-
-      controller.send(:update_failed)
-    end
-  end
 end