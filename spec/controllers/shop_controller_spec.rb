--- conflicted
+++ resolved
@@ -131,17 +131,6 @@
         response.body.should be_empty
       end
 
-<<<<<<< HEAD
-=======
-      it "scopes variants for a product to the order cycle and distributor" do
-        controller.stub(:current_order_cycle).and_return order_cycle
-        controller.stub(:current_distributor).and_return d
-        Spree::Product.any_instance.should_receive(:variants_for).with(order_cycle, d).and_return(m = double())
-        m.stub(:in_stock).and_return []
-        xhr :get, :products
-      end
-
->>>>>>> e013e1fe
       context "RABL tests" do
         render_views
         before do
