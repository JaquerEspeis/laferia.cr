require 'spec_helper'
require 'spree/api/testing_support/helpers'

module Api
  describe OrdersController, type: :controller do
    include AuthenticationWorkflow
    render_views

    describe '#index' do
      let!(:distributor) { create(:distributor_enterprise) }
      let!(:distributor2) { create(:distributor_enterprise) }
      let!(:supplier) { create(:supplier_enterprise) }
      let!(:coordinator) { create(:distributor_enterprise) }
      let!(:coordinator2) { create(:distributor_enterprise) }
      let!(:order_cycle) { create(:simple_order_cycle, coordinator: coordinator) }
      let!(:order_cycle2) { create(:simple_order_cycle, coordinator: coordinator2) }
      let!(:order1) do
        create(:order, order_cycle: order_cycle, state: 'complete', completed_at: Time.zone.now,
                       distributor: distributor, billing_address: create(:address) )
      end
      let!(:order2) do
        create(:order, order_cycle: order_cycle, state: 'complete', completed_at: Time.zone.now,
                       distributor: distributor2, billing_address: create(:address) )
      end
      let!(:order3) do
        create(:order, order_cycle: order_cycle, state: 'complete', completed_at: Time.zone.now,
                       distributor: distributor, billing_address: create(:address) )
      end
<<<<<<< HEAD
      let!(:order4) { create(:completed_order_with_fees, distributor: distributor) }
=======
      let!(:order4) do
        create(:completed_order_with_fees, order_cycle: order_cycle2, distributor: distributor2)
      end
>>>>>>> a910468f
      let!(:order5) { create(:order, state: 'cart', completed_at: nil) }
      let!(:line_item1) do
        create(:line_item_with_shipment, order: order1,
                           product: create(:product, supplier: supplier))
      end
      let!(:line_item2) do
        create(:line_item_with_shipment, order: order2,
                           product: create(:product, supplier: supplier))
      end
      let!(:line_item3) do
        create(:line_item_with_shipment, order: order2,
                           product: create(:product, supplier: supplier))
      end
      let!(:line_item4) do
        create(:line_item_with_shipment, order: order3,
                           product: create(:product, supplier: supplier))
      end
      let!(:regular_user) { create(:user) }
      let!(:admin_user) { create(:admin_user) }

      context 'as a regular user' do
        before do
          allow(controller).to receive(:spree_current_user) { regular_user }
          get :index
        end

        it "returns unauthorized" do
          assert_unauthorized!
        end
      end

      context 'as an admin user' do
        before do
          allow(controller).to receive(:spree_current_user) { admin_user }
          get :index
        end

        it "retrieves a list of orders with appropriate attributes,
            including line items with appropriate attributes" do

          returns_orders(json_response)
        end

        it "formats completed_at to 'yyyy-mm-dd hh:mm'" do
          completed_dates = json_response['orders'].map{ |order| order['completed_at'] }
          correct_formats = completed_dates.all?{ |a| a == order1.completed_at.strftime('%B %d, %Y') }

          expect(correct_formats).to be_truthy
        end

        it "returns distributor object with id key" do
          distributors = json_response['orders'].map{ |order| order['distributor'] }
          expect(distributors.all?{ |d| d.key?('id') }).to be_truthy
        end

        it "returns the order number" do
          order_numbers = json_response['orders'].map{ |order| order['number'] }
          expect(order_numbers.all?{ |number| number.match("^R\\d{5,10}$") }).to be_truthy
        end
      end

      context 'as an enterprise user' do
        context 'producer enterprise' do
          before do
            allow(controller).to receive(:spree_current_user) { supplier.owner }
            get :index
          end

          it "does not display line items for which my enterprise is a supplier" do
            assert_unauthorized!
          end
        end

        context 'coordinator enterprise' do
          before do
            allow(controller).to receive(:spree_current_user) { coordinator.owner }
            get :index
          end

          it "retrieves a list of orders" do
            returns_orders(json_response)
          end
        end

        context 'hub enterprise' do
          before do
            allow(controller).to receive(:spree_current_user) { distributor.owner }
            get :index
          end

          it "retrieves a list of orders" do
            returns_orders(json_response)
          end
        end
      end

      context 'using search filters' do
        before do
          allow(controller).to receive(:spree_current_user) { admin_user }
        end

        it 'can show only completed orders' do
          get :index, format: :json, q: { completed_at_not_null: true, s: 'created_at desc' }

          expect(json_response['orders']).to eq serialized_orders([order4, order3, order2, order1])
        end
      end

      context 'with pagination' do
        before do
          allow(controller).to receive(:spree_current_user) { distributor.owner }
        end

        it 'returns pagination data when query params contain :per_page]' do
          get :index, per_page: 15, page: 1

          pagination_data = {
            'results' => 2,
            'pages' => 1,
            'page' => 1,
            'per_page' => 15
          }

          expect(json_response['pagination']).to eq pagination_data
        end
      end
    end

    private

    def serialized_orders(orders)
      serialized_orders = ActiveModel::ArraySerializer.new(
        orders,
        each_serializer: Api::Admin::OrderSerializer,
        root: false
      )

      JSON.parse(serialized_orders.to_json)
    end

    def returns_orders(response)
      keys = response['orders'].first.keys.map(&:to_sym)
      expect(order_attributes.all?{ |attr| keys.include? attr }).to be_truthy
    end

    def order_attributes
      [
        :id, :number, :full_name, :email, :phone, :completed_at, :display_total,
        :edit_path, :state, :payment_state, :shipment_state,
        :payments_path, :ship_path, :ready_to_ship, :created_at,
        :distributor_name, :special_instructions, :payment_capture_path
      ]
    end
  end
end<|MERGE_RESOLUTION|>--- conflicted
+++ resolved
@@ -26,13 +26,9 @@
         create(:order, order_cycle: order_cycle, state: 'complete', completed_at: Time.zone.now,
                        distributor: distributor, billing_address: create(:address) )
       end
-<<<<<<< HEAD
-      let!(:order4) { create(:completed_order_with_fees, distributor: distributor) }
-=======
       let!(:order4) do
         create(:completed_order_with_fees, order_cycle: order_cycle2, distributor: distributor2)
       end
->>>>>>> a910468f
       let!(:order5) { create(:order, state: 'cart', completed_at: nil) }
       let!(:line_item1) do
         create(:line_item_with_shipment, order: order1,
