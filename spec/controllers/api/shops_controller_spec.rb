--- conflicted
+++ resolved
@@ -31,15 +31,9 @@
       end
     end
 
-<<<<<<< HEAD
     describe "#closed_shops" do
       it "returns data for all closed shops" do
-        spree_get :closed_shops, nil
-=======
-      describe "#closed_shops" do
-        it "returns data for all closed shops" do
-          spree_get :closed_shops, {}
->>>>>>> ca458018
+        spree_get :closed_shops, {}
 
         expect(json_response).not_to match hub.name
 
