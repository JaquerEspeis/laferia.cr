require 'spec_helper'

describe Spree::OrdersController, type: :controller do
  include OpenFoodNetwork::EmailHelper

  let(:distributor) { double(:distributor) }
  let(:order) { create(:order) }
  let(:order_cycle) { create(:simple_order_cycle) }

  describe "viewing an order" do
    let(:customer) { create(:customer) }
    let(:order) { create(:order_with_credit_payment, customer: customer, distributor: customer.enterprise) }

    before do
      allow(controller).to receive(:spree_current_user) { current_user }
    end

    context "after checking out as an anonymous guest" do
      let(:customer) { create(:customer, user: nil) }
      let(:current_user) { nil }

      it "loads page" do
        spree_get :show, id: order.number, token: order.token
        expect(response).to be_success
      end

      it "stores order token in session as 'access_token'" do
        spree_get :show, id: order.number, token: order.token
        expect(session[:access_token]).to eq(order.token)
      end
    end

    context "when returning to order page after checking out as an anonymous guest" do
      let(:customer) { create(:customer, user: nil) }
      let(:current_user) { nil }

      before do
        session[:access_token] = order.token
      end

      it "loads page" do
        spree_get :show, id: order.number
        expect(response).to be_success
      end
    end

    context "when logged in as the customer" do
      let(:current_user) { order.user }

      it "loads page" do
        spree_get :show, id: order.number
        expect(response).to be_success
      end
    end

    context "when logged in as another customer" do
      let(:current_user) { create(:user) }

      it "redirects to unauthorized" do
        spree_get :show, id: order.number
        expect(response.status).to eq(401)
      end
    end

    context "when neither checked out as an anonymous guest nor logged in" do
      let(:current_user) { nil }

      before do
        request.env["PATH_INFO"] = spree.order_path(order)
      end

      it "redirects to unauthorized" do
        spree_get :show, id: order.number
        expect(response).to redirect_to(root_path(anchor: "login?after_login=#{spree.order_path(order)}"))
        expect(flash[:error]).to eq("Please log in to view your order.")
      end
    end
  end

  describe "viewing cart" do
    it "redirects home when no distributor is selected" do
      spree_get :edit
      expect(response).to redirect_to root_path
    end

    it "redirects to shop when order is empty" do
      allow(controller).to receive(:current_distributor).and_return(distributor)
      allow(controller).to receive(:current_order_cycle).and_return(order_cycle)
      allow(controller).to receive(:current_order).and_return order
      allow(order).to receive_message_chain(:line_items, :empty?).and_return true
      allow(order).to receive(:insufficient_stock_lines).and_return []
      session[:access_token] = order.token
      spree_get :edit
      expect(response).to redirect_to shop_path
    end

    it "redirects to the shop when no order cycle is selected" do
      allow(controller).to receive(:current_distributor).and_return(distributor)
      spree_get :edit
      expect(response).to redirect_to shop_path
    end

    it "redirects home with message if hub is not ready for checkout" do
      allow(VariantOverride).to receive(:indexed).and_return({})

      order = subject.current_order(true)
      allow(distributor).to receive(:ready_for_checkout?) { false }
      allow(order).to receive_messages(distributor: distributor, order_cycle: order_cycle)

      expect(order).to receive(:empty!)
      expect(order).to receive(:set_distribution!).with(nil, nil)

      spree_get :edit

      expect(response).to redirect_to root_url
      expect(flash[:info]).to eq("The hub you have selected is temporarily closed for orders. Please try again later.")
    end

    describe "when an item has insufficient stock" do
      let(:order) { subject.current_order(true) }
      let(:oc) { create(:simple_order_cycle, distributors: [d], variants: [variant]) }
      let(:d) { create(:distributor_enterprise, shipping_methods: [create(:shipping_method)], payment_methods: [create(:payment_method)]) }
      let(:variant) { create(:variant, on_demand: false, on_hand: 5) }
      let(:line_item) { order.line_items.last }

      before do
        order.set_distribution! d, oc
        order.add_variant variant, 5
        variant.update_attributes! on_hand: 3
      end

      it "displays a flash message when we view the cart" do
        spree_get :edit
        expect(response.status).to eq 200
        expect(flash[:error]).to eq("An item in your cart has become unavailable.")
      end
    end
  end

  describe "removing line items from cart" do
    describe "when I pass params that includes a line item no longer in our cart" do
      it "should silently ignore the missing line item" do
        order = subject.current_order(true)
        li = order.add_variant(create(:simple_product, on_hand: 110).variants.first)
        spree_get :update, order: { line_items_attributes: {
          "0" => {quantity: "0", id: "9999"},
          "1" => {quantity: "99", id: li.id}
        }}
        expect(response.status).to eq(302)
        expect(li.reload.quantity).to eq(99)
      end
    end

    it "filters line items that are missing from params" do
      order = subject.current_order(true)
      li = order.add_variant(create(:simple_product).master)

      attrs = {
        "0" => {quantity: "0", id: "9999"},
        "1" => {quantity: "99", id: li.id}
      }

      expect(controller.remove_missing_line_items(attrs)).to eq({
        "1" => {quantity: "99", id: li.id}
      })
    end
  end

  describe "removing items from a completed order" do
    context "with shipping and transaction fees" do
      let(:order) { create(:completed_order_with_fees, shipping_fee: shipping_fee, payment_fee: payment_fee) }
      let(:line_item1) { order.line_items.first }
      let(:line_item2) { order.line_items.second }
      let(:shipping_fee) { 3 }
      let(:payment_fee) { 5 }
      let(:item_num) { order.line_items.length }
      let(:expected_fees) { item_num * (shipping_fee + payment_fee) }
      let(:params) { { order: { line_items_attributes: {
        "0" => {id: line_item1.id, quantity: 1},
        "1" => {id: line_item2.id, quantity: 0}
      } } } }

      before do
        Spree::Config.shipment_inc_vat = true
        Spree::Config.shipping_tax_rate = 0.25

        # Sanity check the fees
        expect(order.adjustments.length).to eq 2
        expect(item_num).to eq 2
        expect(order.adjustment_total).to eq expected_fees
        expect(order.shipment.adjustment.included_tax).to eq 1.2

        allow(subject).to receive(:spree_current_user) { order.user }
        allow(subject).to receive(:order_to_update) { order }
      end

      it "updates the fees" do
        # Setting quantity of an item to zero
        spree_post :update, params

        # Check if fees got updated
        order.reload
        expect(order.line_items.count).to eq 1
        expect(order.adjustment_total).to eq expected_fees - shipping_fee - payment_fee
        expect(order.shipment.adjustment.included_tax).to eq 0.6
      end
    end

    context "with enterprise fees" do
      let(:user) { create(:user) }
      let(:variant) { create(:variant) }
      let(:distributor) { create(:distributor_enterprise, allow_order_changes: true) }
      let(:order_cycle) { create(:simple_order_cycle, distributors: [distributor]) }
      let(:enterprise_fee) { create(:enterprise_fee, calculator: build(:calculator_per_item) ) }
      let!(:exchange) { create(:exchange, incoming: true, sender: variant.product.supplier, receiver: order_cycle.coordinator, variants: [variant], enterprise_fees: [enterprise_fee]) }
      let!(:order) do
        order = create(:completed_order_with_totals, user: user, distributor: distributor, order_cycle: order_cycle)
        order.reload.line_items.first.update_attributes(variant_id: variant.id)
        while !order.completed? do break unless order.next! end
        order.update_distribution_charge!
        order
      end
      let(:params) { { order: { line_items_attributes: {
        "0" => { id: order.line_items.first.id, quantity: 2 }
      } } } }

      before do
        allow(subject).to receive(:spree_current_user) { order.user }
        allow(subject).to receive(:order_to_update) { order }
      end

      it "updates the fees" do
        expect(order.reload.adjustment_total).to eq enterprise_fee.calculator.preferred_amount

        allow(controller).to receive_messages spree_current_user: user
        spree_post :update, params

        expect(order.reload.adjustment_total).to eq enterprise_fee.calculator.preferred_amount * 2
      end
    end
  end

  describe "removing items from a completed order" do
    let(:order) { create(:completed_order_with_totals) }
    let!(:line_item) { order.reload.line_items.first }
    let(:params) { { order: {} } }

    before { allow(subject).to receive(:order_to_update) { order } }

    context "when more than one item remains" do
      before do
        params[:order][:line_items_attributes] = { "0" => {quantity: "1", id: line_item.id} }
      end

      it "removes the item" do
        spree_post :update, params
        expect(flash[:error]).to be nil
        expect(response).to redirect_to spree.order_path(order)
        expect(order.reload.line_items.count).to eq 1
      end
    end

    context "when only one item remains" do
      before do
        params[:order][:line_items_attributes] = { "0" => {quantity: "0", id: line_item.id} }
      end

      it "does not remove the item, flash suggests cancellation" do
        spree_post :update, params
        expect(flash[:error]).to eq I18n.t(:orders_cannot_remove_the_final_item)
        expect(response).to redirect_to spree.order_path(order)
        expect(order.reload.line_items.count).to eq 1
      end
    end
  end

  describe "#order_to_update" do
    let!(:current_order) { double(:current_order) }
    let(:params) { { } }

    before do
      allow(controller).to receive(:current_order) { current_order }
      allow(controller).to receive(:params) { params }
    end

    context "when no order id is given in params" do
      it "returns the current_order" do
        expect(controller.send(:order_to_update)).to eq current_order
      end
    end

    context "when an order_id is given in params" do
      before do
        params.merge!({id: order.number})
      end

      context "and the order is not complete" do
        let!(:order) { create(:order) }

        it "returns nil" do
          expect(controller.send(:order_to_update)).to eq nil
        end
      end

      context "and the order is complete" do
        let!(:order) { create(:completed_order_with_totals) }

        context "and the user doesn't have permisson to 'update' the order" do
          before { allow(controller).to receive(:can?).with(:update, order) { false } }

          it "returns nil" do
            expect(controller.send(:order_to_update)).to eq nil
          end
        end

        context "and the user has permission to 'update' the order" do
          before { allow(controller).to receive(:can?).with(:update, order) { true } }

          context "and the order is not editable" do

            it "returns nil" do
              expect(controller.send(:order_to_update)).to eq nil
            end
          end

          context "and the order is editable" do
            let(:distributor) { create(:enterprise, allow_order_changes: true) }
            let(:order_cycle) do
              create(
                :simple_order_cycle,
                distributors: [distributor],
                variants: order.line_item_variants
              )
            end

            before do
              order.update_attributes!(order_cycle_id: order_cycle.id, distributor_id: distributor.id)
            end

            it "returns the order" do
              expect(controller.send(:order_to_update)).to eq order
            end
          end
        end
      end
    end
  end

  describe "cancelling an order" do
    let(:user) { create(:user) }
    let(:order) { create(:order, user: user) }
    let(:params) { { id: order.number } }

    context "when the user does not have permission to cancel the order" do
      it "responds with unauthorized" do
        spree_put :cancel, params
        expect(response).to render_template 'shared/unauthorized'
      end
    end

    context "when the user has permission to cancel the order" do
      before { allow(controller).to receive(:spree_current_user) { user } }

      context "when the order is not yet complete" do
        it "responds with forbidden" do
          spree_put :cancel, params
          expect(response.status).to redirect_to spree.order_path(order)
          expect(flash[:error]).to eq I18n.t(:orders_could_not_cancel)
        end
      end

      context "when the order is complete" do
        let(:order) { create(:completed_order_with_totals, user: user) }

        before do
<<<<<<< HEAD
          Spree::Config[:mails_from] = "spree@example.com"
=======
          setup_email
>>>>>>> 51a94c81
        end

        it "responds with success" do
          spree_put :cancel, params
          expect(response.status).to redirect_to spree.order_path(order)
          expect(flash[:success]).to eq I18n.t(:orders_your_order_has_been_cancelled)
        end
      end
    end
  end


  private

  def num_items_in_cart
    Spree::Order.last.andand.line_items.andand.count || 0
  end
end<|MERGE_RESOLUTION|>--- conflicted
+++ resolved
@@ -373,11 +373,7 @@
         let(:order) { create(:completed_order_with_totals, user: user) }
 
         before do
-<<<<<<< HEAD
-          Spree::Config[:mails_from] = "spree@example.com"
-=======
           setup_email
->>>>>>> 51a94c81
         end
 
         it "responds with success" do
