--- conflicted
+++ resolved
@@ -627,11 +627,7 @@
 
             context "when at least one associate orders is 'canceled'" do
               before do
-<<<<<<< HEAD
-                Spree::Config[:mails_from] = "spree@example.com"
-=======
                 setup_email
->>>>>>> 51a94c81
                 proxy_order.cancel
               end
 
