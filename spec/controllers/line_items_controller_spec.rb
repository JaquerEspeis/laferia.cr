require 'spec_helper'

describe LineItemsController, type: :controller do
  let(:user) { create(:user) }
  let(:distributor) { create(:distributor_enterprise) }
  let(:order_cycle) { create(:simple_order_cycle) }

  context "listing bought items" do
    let!(:completed_order) do
      order = create(:completed_order_with_totals, user: user, distributor: distributor, order_cycle: order_cycle)
      while !order.completed? do break unless order.next! end
      order
    end

    before do
      controller.stub spree_current_user: user
      controller.stub current_order_cycle: order_cycle
      controller.stub current_distributor: distributor
    end

    it "lists items bought by the user from the same shop in the same order_cycle" do
      get :bought, { format: :json }
      expect(response.status).to eq 200
      json_response = JSON.parse(response.body)
      expect(json_response.length).to eq completed_order.line_items(:reload).count
      expect(json_response[0]['id']).to eq completed_order.line_items.first.id
    end
  end

  describe "destroying a line item" do
    context "on a completed order" do
      let(:item) do
        order = create(:completed_order_with_totals)
        item = create(:line_item, order: order)
        while !order.completed? do break unless order.next! end
        item
      end

      let(:order) { item.order }
      let(:order_cycle) { create(:simple_order_cycle, distributors: [distributor], variants: [order.line_item_variants]) }

      before { controller.stub spree_current_user: item.order.user }

      context "without a line item id" do
        it "fails and raises an error" do
          delete :destroy
          expect(response.status).to eq 404
        end
      end

      context "with a line item id" do
        let(:params) { { format: :json, id: item } }

        context "where the item's order is not associated with the user" do
          it "denies deletion" do
            delete :destroy, params
            expect(response.status).to eq 403
          end
        end

        context "where the item's order is associated with the current user" do
          before { order.update_attributes!(user_id: user.id) }

          context "without an order cycle or distributor" do
            it "denies deletion" do
              delete :destroy, params
              expect(response.status).to eq 403
            end
          end

          context "with an order cycle and distributor" do
            before { order.update_attributes!(order_cycle_id: order_cycle.id, distributor_id: distributor.id) }

            context "where changes are not allowed" do
              it "denies deletion" do
                delete :destroy, params
                expect(response.status).to eq 403
              end
            end

            context "where changes are allowed" do
              before { distributor.update_attributes!(allow_order_changes: true) }

              it "deletes the line item" do
                delete :destroy, params
                expect(response.status).to eq 204
                expect { item.reload }.to raise_error ActiveRecord::RecordNotFound
              end
            end
          end
        end
      end
    end

<<<<<<< HEAD
    context "where shipping and payment fees apply" do
=======
    context "on a completed order with shipping and payment fees" do
      let(:distributor) { create(:distributor_enterprise, charges_sales_tax: true, allow_order_changes: true) }
>>>>>>> 51a94c81
      let(:shipping_fee) { 3 }
      let(:payment_fee) { 5 }
      let(:order) { create(:completed_order_with_fees, shipping_fee: shipping_fee, payment_fee: payment_fee) }

      before do
        Spree::Config.shipment_inc_vat = true
        Spree::Config.shipping_tax_rate = 0.25
      end

      it "updates the fees" do
        # Sanity check fees
        item_num = order.line_items.length
        initial_fees = item_num * (shipping_fee + payment_fee)
        expect(order.adjustment_total).to eq initial_fees
        expect(order.shipments.last.adjustment.included_tax).to eq 1.2

        # Delete the item
        item = order.line_items.first
        controller.stub spree_current_user: order.user
        request = { format: :json, id: item }
        delete :destroy, request
        expect(response.status).to eq 204

        # Check the fees again
        order.reload
        order.shipments.last.reload
        expect(order.adjustment_total).to eq initial_fees - shipping_fee - payment_fee
        expect(order.shipments.last.adjustment.amount).to eq shipping_fee
        expect(order.payments.first.adjustment.amount).to eq payment_fee
        expect(order.shipments.last.adjustment.included_tax).to eq 0.6
      end
    end

    context "on a completed order with enterprise fees" do
      let(:user) { create(:user) }
      let(:variant) { create(:variant) }
      let(:distributor) { create(:distributor_enterprise, allow_order_changes: true) }
      let(:order_cycle) { create(:simple_order_cycle, distributors: [distributor]) }
      let(:enterprise_fee) { create(:enterprise_fee, calculator: build(:calculator_per_item) ) }
      let!(:exchange) { create(:exchange, incoming: true, sender: variant.product.supplier, receiver: order_cycle.coordinator, variants: [variant], enterprise_fees: [enterprise_fee]) }
      let!(:order) do
        order = create(:completed_order_with_totals, user: user, distributor: distributor, order_cycle: order_cycle)
        order.reload.line_items.first.update_attributes(variant_id: variant.id)
        while !order.completed? do break unless order.next! end
        order.update_distribution_charge!
        order
      end
      let(:params) { { format: :json, id: order.line_items.first } }

      it "updates the fees" do
        expect(order.reload.adjustment_total).to eq enterprise_fee.calculator.preferred_amount

        controller.stub spree_current_user: user
        delete :destroy, params
        expect(response.status).to eq 204

        expect(order.reload.adjustment_total).to eq 0
      end
    end
  end
end<|MERGE_RESOLUTION|>--- conflicted
+++ resolved
@@ -92,12 +92,7 @@
       end
     end
 
-<<<<<<< HEAD
-    context "where shipping and payment fees apply" do
-=======
     context "on a completed order with shipping and payment fees" do
-      let(:distributor) { create(:distributor_enterprise, charges_sales_tax: true, allow_order_changes: true) }
->>>>>>> 51a94c81
       let(:shipping_fee) { 3 }
       let(:payment_fee) { 5 }
       let(:order) { create(:completed_order_with_fees, shipping_fee: shipping_fee, payment_fee: payment_fee) }
