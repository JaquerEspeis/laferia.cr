require 'spec_helper'

describe CartController, type: :controller do
  let(:order) { create(:order) }

  describe "basic behaviour" do
    let(:cart_service) { double }

    before do
      allow(CartService).to receive(:new).and_return(cart_service)
    end

    it "returns HTTP success when successful" do
      allow(cart_service).to receive(:populate) { true }
      allow(cart_service).to receive(:variants_h) { {} }
      xhr :post, :populate, use_route: :spree, format: :json
      expect(response.status).to eq(200)
    end

    it "returns failure when unsuccessful" do
      allow(cart_service).to receive(:populate).and_return false
      xhr :post, :populate, use_route: :spree, format: :json
      expect(response.status).to eq(412)
    end

    it "tells cart_service to overwrite" do
      expect(cart_service).to receive(:populate).with({}, true)
      xhr :post, :populate, use_route: :spree, format: :json
    end

    it "returns stock levels as JSON on success" do
      allow(controller).to receive(:variant_ids_in) { [123] }
      allow_any_instance_of(VariantsStockLevels).to receive(:call).and_return("my_stock_levels")
      allow(cart_service).to receive(:populate) { true }
      allow(cart_service).to receive(:variants_h) { {} }

      xhr :post, :populate, use_route: :spree, format: :json

      data = JSON.parse(response.body)
      expect(data['stock_levels']).to eq('my_stock_levels')
    end

<<<<<<< HEAD
    describe "generating stock levels" do
      let!(:order) { create(:order) }
      let!(:li) { create(:line_item, order: order, variant: v, quantity: 2, max_quantity: 3) }
      let!(:v) { create(:variant) }
      let!(:v2) { create(:variant) }

      before do
        v.count_on_hand = 4
        v2.count_on_hand = 2
        order.reload
        allow(controller).to receive(:current_order) { order }
      end

      it "returns a hash with variant id, quantity, max_quantity and stock on hand" do
        expect(controller.stock_levels(order, [v.id])).to eq(
          {v.id => {quantity: 2, max_quantity: 3, on_hand: 4}}
        )
      end

      it "includes all line items, even when the variant_id is not specified" do
        expect(controller.stock_levels(order, [])).to eq(
          {v.id => {quantity: 2, max_quantity: 3, on_hand: 4}}
        )
      end

      it "includes an empty quantity entry for variants that aren't in the order" do
        expect(controller.stock_levels(order, [v.id, v2.id])).to eq(
          {v.id  => {quantity: 2, max_quantity: 3, on_hand: 4},
           v2.id => {quantity: 0, max_quantity: 0, on_hand: 2}}
        )
      end

      describe "encoding Infinity" do
        let!(:v) { create(:variant, on_demand: true) }

        it "encodes Infinity as a large, finite integer" do
          v.count_on_hand = 0
          expect(controller.stock_levels(order, [v.id])).to eq(
            {v.id => {quantity: 2, max_quantity: 3, on_hand: 2147483647}}
          )
        end
      end
    end

=======
>>>>>>> c178478a
    it "extracts variant ids from the cart service" do
      variants_h = [{ variant_id: "900", quantity: 2, max_quantity: nil },
                    { variant_id: "940", quantity: 3, max_quantity: 3 }]

      expect(controller.variant_ids_in(variants_h)).to eq([900, 940])
    end
  end

  context "handling variant overrides correctly" do
    let(:product) { create(:simple_product, supplier: producer) }
    let(:producer) { create(:supplier_enterprise) }
    let!(:variant_in_the_order) { create(:variant, count_on_hand: 4) }
    let!(:variant_not_in_the_order) { create(:variant, count_on_hand: 2) }

    let(:hub) { create(:distributor_enterprise, with_payment_and_shipping: true) }
    let!(:variant_override_in_the_order) { create(:variant_override, hub: hub, variant: variant_in_the_order, price: 55.55, count_on_hand: 20, default_stock: nil, resettable: false) }
    let!(:variant_override_not_in_the_order) { create(:variant_override, hub: hub, variant: variant_not_in_the_order, count_on_hand: 7, default_stock: nil, resettable: false) }

    let(:order_cycle) { create(:simple_order_cycle, suppliers: [producer], coordinator: hub, distributors: [hub]) }
    let!(:order) { subject.current_order(true) }
    let!(:line_item) { create(:line_item, order: order, variant: variant_in_the_order, quantity: 2, max_quantity: 3) }

    before do
      order_cycle.exchanges.outgoing.first.variants = [variant_in_the_order, variant_not_in_the_order]
      order.order_cycle = order_cycle
      order.distributor = hub
      order.save
    end

    it "returns the variant override stock levels of the variant in the order" do
      spree_post :populate, variants: { variant_in_the_order.id => 1 }

      data = JSON.parse(response.body)
      expect(data['stock_levels'][variant_in_the_order.id.to_s]["on_hand"]).to eq 20
    end

    it "returns the variant override stock levels of the variant requested but not in the order" do
      # This test passes because the variant requested gets added to the order
      # If the variant was not added to the order, VariantsStockLevels alternative calculation would fail
      # See #3222 for more details
      # This indicates that the VariantsStockLevels alternative calculation is never reached
      spree_post :populate, variants: { variant_not_in_the_order.id => 1 }

      data = JSON.parse(response.body)
      expect(data['stock_levels'][variant_not_in_the_order.id.to_s]["on_hand"]).to eq 7
    end
  end

  context "adding a group buy product to the cart" do
    it "sets a variant attribute for the max quantity" do
      distributor_product = create(:distributor_enterprise)
      p = create(:product, distributors: [distributor_product], group_buy: true)

      order = subject.current_order(true)
      allow(order).to receive(:distributor) { distributor_product }
      expect(order).to receive(:set_variant_attributes).with(p.master, max_quantity: '3')
      allow(controller).to receive(:current_order).and_return(order)

      expect do
        spree_post :populate, variants: { p.master.id => 1 }, variant_attributes: { p.master.id => { max_quantity: 3 } }
      end.to change(Spree::LineItem, :count).by(1)
    end
  end
end<|MERGE_RESOLUTION|>--- conflicted
+++ resolved
@@ -40,53 +40,6 @@
       expect(data['stock_levels']).to eq('my_stock_levels')
     end
 
-<<<<<<< HEAD
-    describe "generating stock levels" do
-      let!(:order) { create(:order) }
-      let!(:li) { create(:line_item, order: order, variant: v, quantity: 2, max_quantity: 3) }
-      let!(:v) { create(:variant) }
-      let!(:v2) { create(:variant) }
-
-      before do
-        v.count_on_hand = 4
-        v2.count_on_hand = 2
-        order.reload
-        allow(controller).to receive(:current_order) { order }
-      end
-
-      it "returns a hash with variant id, quantity, max_quantity and stock on hand" do
-        expect(controller.stock_levels(order, [v.id])).to eq(
-          {v.id => {quantity: 2, max_quantity: 3, on_hand: 4}}
-        )
-      end
-
-      it "includes all line items, even when the variant_id is not specified" do
-        expect(controller.stock_levels(order, [])).to eq(
-          {v.id => {quantity: 2, max_quantity: 3, on_hand: 4}}
-        )
-      end
-
-      it "includes an empty quantity entry for variants that aren't in the order" do
-        expect(controller.stock_levels(order, [v.id, v2.id])).to eq(
-          {v.id  => {quantity: 2, max_quantity: 3, on_hand: 4},
-           v2.id => {quantity: 0, max_quantity: 0, on_hand: 2}}
-        )
-      end
-
-      describe "encoding Infinity" do
-        let!(:v) { create(:variant, on_demand: true) }
-
-        it "encodes Infinity as a large, finite integer" do
-          v.count_on_hand = 0
-          expect(controller.stock_levels(order, [v.id])).to eq(
-            {v.id => {quantity: 2, max_quantity: 3, on_hand: 2147483647}}
-          )
-        end
-      end
-    end
-
-=======
->>>>>>> c178478a
     it "extracts variant ids from the cart service" do
       variants_h = [{ variant_id: "900", quantity: 2, max_quantity: nil },
                     { variant_id: "940", quantity: 3, max_quantity: 3 }]
