require 'spec_helper'
require 'open_food_network/option_value_namer'

module Spree
  describe Variant do
    describe "scopes" do
      it "finds non-deleted variants" do
        v_not_deleted = create(:variant)
        v_deleted = create(:variant, deleted_at: Time.now)

        Spree::Variant.not_deleted.should     include v_not_deleted
        Spree::Variant.not_deleted.should_not include v_deleted
      end

      describe "finding variants in stock" do
        before do
          p = create(:product)
          @v_in_stock = create(:variant, product: p)
          @v_on_demand = create(:variant, product: p, on_demand: true)
          @v_no_stock = create(:variant, product: p)

          @v_in_stock.update_attribute(:count_on_hand, 1)
          @v_on_demand.update_attribute(:count_on_hand, 0)
          @v_no_stock.update_attribute(:count_on_hand, 0)
        end

        it "returns variants in stock or on demand, but not those that are neither" do
          Variant.where(is_master: false).in_stock.sort.should == [@v_in_stock, @v_on_demand].sort
        end
      end
    end

    describe "calculating the price with enterprise fees" do
      it "returns the price plus the fees" do
        distributor = double(:distributor)
        order_cycle = double(:order_cycle)

        variant = Variant.new price: 100
        variant.should_receive(:fees_for).with(distributor, order_cycle) { 23 }
        variant.price_with_fees(distributor, order_cycle).should == 123
      end
    end


    describe "calculating the fees" do
      it "delegates to order cycle" do
        distributor = double(:distributor)
        order_cycle = double(:order_cycle)
        variant = Variant.new

        order_cycle.should_receive(:fees_for).with(variant, distributor) { 23 }
        variant.fees_for(distributor, order_cycle).should == 23
      end
    end


    context "when the product has variants" do
      let!(:product) { create(:simple_product) }
      let!(:variant) { create(:variant, product: product) }

      %w(weight volume).each do |unit|
        context "when the product's unit is #{unit}" do
          before do
            product.update_attribute :variant_unit, unit
            product.reload
          end

          it "is valid when unit value is set and unit description is not" do
            variant.unit_value = 1
            variant.unit_description = nil
            variant.should be_valid
          end

          it "is invalid when unit value is not set" do
            variant.unit_value = nil
            variant.should_not be_valid
          end

          it "has a valid master variant" do
            product.master.should be_valid
          end
        end
      end

      context "when the product's unit is items" do
        before do
          product.update_attribute :variant_unit, 'items'
          product.reload
        end

        it "is valid with only unit value set" do
          variant.unit_value = 1
          variant.unit_description = nil
          variant.should be_valid
        end

        it "is valid with only unit description set" do
          variant.unit_value = nil
          variant.unit_description = 'Medium'
          variant.should be_valid
        end

        it "is invalid when neither unit value nor unit description are set" do
          variant.unit_value = nil
          variant.unit_description = nil
          variant.should_not be_valid
        end

        it "has a valid master variant" do
          product.master.should be_valid
        end
      end
    end

    context "when the product does not have variants" do
      let(:product) { create(:simple_product, variant_unit: nil) }
      let(:variant) { product.master }

      it "does not require unit value or unit description when the product's unit is empty" do
        variant.unit_value = nil
        variant.unit_description = nil
        variant.should be_valid
      end
    end

    describe "unit value/description" do
      describe "getting name for display" do
        it "returns display_name if present" do
          v = create(:variant, display_name: "foo")
          v.name_to_display.should == "foo"
        end

        it "returns product name if display_name is empty" do
          v = create(:variant, product: create(:product))
          v.name_to_display.should == v.product.name
        end
      end

      describe "getting unit for display" do
        it "returns display_as if present" do
          v = create(:variant, display_as: "foo")
          v.unit_to_display.should == "foo"
        end

        it "returns options_text if display_as is empty" do
          v = create(:variant)
          v.stub(:options_text).and_return "ponies"
          v.unit_to_display.should == "ponies"
        end
      end

      describe "setting the variant's weight from the unit value" do
        it "sets the variant's weight when unit is weight" do
          p = create(:simple_product, variant_unit: nil, variant_unit_scale: nil)
          v = create(:variant, product: p, weight: nil)

          p.update_attributes! variant_unit: 'weight', variant_unit_scale: 1
          v.update_attributes! unit_value: 10, unit_description: 'foo'

          v.reload.weight.should == 0.01
        end

        it "does nothing when unit is not weight" do
          p = create(:simple_product, variant_unit: nil, variant_unit_scale: nil)
          v = create(:variant, product: p, weight: 123)

          p.update_attributes! variant_unit: 'volume', variant_unit_scale: 1
          v.update_attributes! unit_value: 10, unit_description: 'foo'

          v.reload.weight.should == 123
        end

        it "does nothing when unit_value is not set" do
          p = create(:simple_product, variant_unit: nil, variant_unit_scale: nil)
          v = create(:variant, product: p, weight: 123)

          p.update_attributes! variant_unit: 'weight', variant_unit_scale: 1

          # Although invalid, this calls the before_validation callback, which would
          # error if not handling unit_value == nil case
          v.update_attributes(unit_value: nil, unit_description: 'foo').should be_false

          v.reload.weight.should == 123
        end
      end

      context "when the variant initially has no value" do
        context "when the required option value does not exist" do
          let!(:p) { create(:simple_product, variant_unit: nil, variant_unit_scale: nil) }
          let!(:v) { create(:variant, product: p, unit_value: nil, unit_description: nil) }

          before do
            p.update_attributes!(variant_unit: 'weight', variant_unit_scale: 1)
            @ot = Spree::OptionType.find_by_name 'unit_weight'
          end

          it "creates the option value and assigns it to the variant" do
            expect {
              v.update_attributes!(unit_value: 10, unit_description: 'foo')
            }.to change(Spree::OptionValue, :count).by(1)

            ov = Spree::OptionValue.last
            ov.option_type.should == @ot
            ov.name.should == '10g foo'
            ov.presentation.should == '10g foo'

            v.option_values.should include ov
          end
        end

        context "when the required option value already exists" do
          let!(:p_orig) { create(:simple_product, variant_unit: 'weight', variant_unit_scale: 1) }
          let!(:v_orig) { create(:variant, product: p_orig, unit_value: 10, unit_description: 'foo') }

          let!(:p) { create(:simple_product, variant_unit: nil, variant_unit_scale: nil) }
          let!(:v) { create(:variant, product: p, unit_value: nil, unit_description: nil) }

          before do
            p.update_attributes!(variant_unit: 'weight', variant_unit_scale: 1)
            @ot = Spree::OptionType.find_by_name 'unit_weight'
          end

          it "looks up the option value and assigns it to the variant" do
            expect {
              v.update_attributes!(unit_value: 10, unit_description: 'foo')
            }.to change(Spree::OptionValue, :count).by(0)

            ov = v.option_values.last
            ov.option_type.should == @ot
            ov.name.should == '10g foo'
            ov.presentation.should == '10g foo'

            v_orig.option_values.should include ov
          end
        end
      end
      context "when the variant already has a value set (and all required option values exist)" do
        let!(:p0) { create(:simple_product, variant_unit: 'weight', variant_unit_scale: 1) }
        let!(:v0) { create(:variant, product: p0, unit_value: 10, unit_description: 'foo') }

<<<<<<< HEAD
      context "when the variant already has a value set (and all required option values exist)" do
        let!(:p0) { create(:simple_product, variant_unit: 'weight', variant_unit_scale: 1) }
        let!(:v0) { create(:variant, product: p0, unit_value: 10, unit_description: 'foo') }

        let!(:p) { create(:simple_product, variant_unit: 'weight', variant_unit_scale: 1) }
        let!(:v) { create(:variant, product: p, unit_value: 5, unit_description: 'bar') }

        it "removes the old option value and assigns the new one" do
          ov_orig = v.option_values.last
          ov_new  = v0.option_values.last

          expect {
            v.update_attributes!(unit_value: 10, unit_description: 'foo')
          }.to change(Spree::OptionValue, :count).by(0)

=======
        let!(:p) { create(:simple_product, variant_unit: 'weight', variant_unit_scale: 1) }
        let!(:v) { create(:variant, product: p, unit_value: 5, unit_description: 'bar') }

        it "removes the old option value and assigns the new one" do
          ov_orig = v.option_values.last
          ov_new  = v0.option_values.last

          expect {
            v.update_attributes!(unit_value: 10, unit_description: 'foo')
          }.to change(Spree::OptionValue, :count).by(0)

          v.option_values.should_not include ov_orig
          v.option_values.should     include ov_new
        end
      end

      context "when the variant already has a value set (and all required option values exist)" do
        let!(:p0) { create(:simple_product, variant_unit: 'weight', variant_unit_scale: 1) }
        let!(:v0) { create(:variant, product: p0, unit_value: 10, unit_description: 'foo') }

        let!(:p) { create(:simple_product, variant_unit: 'weight', variant_unit_scale: 1) }
        let!(:v) { create(:variant, product: p, unit_value: 5, unit_description: 'bar') }

        it "removes the old option value and assigns the new one" do
          ov_orig = v.option_values.last
          ov_new  = v0.option_values.last

          expect {
            v.update_attributes!(unit_value: 10, unit_description: 'foo')
          }.to change(Spree::OptionValue, :count).by(0)

>>>>>>> 415a4eff
          v.option_values.should_not include ov_orig
          v.option_values.should     include ov_new
        end
      end

      context "when the variant does not have a display_as value set" do
        let!(:p) { create(:simple_product, variant_unit: 'weight', variant_unit_scale: 1) }
        let!(:v) { create(:variant, product: p, unit_value: 5, unit_description: 'bar', display_as: '') }

        it "requests the name of the new option_value from OptionValueName" do
          OpenFoodNetwork::OptionValueNamer.any_instance.should_receive(:name).exactly(1).times.and_call_original
          v.update_attributes(unit_value: 10, unit_description: 'foo')
          ov = v.option_values.last
          ov.name.should == "10g foo"
        end
      end

      context "when the variant has a display_as value set" do
        let!(:p) { create(:simple_product, variant_unit: 'weight', variant_unit_scale: 1) }
        let!(:v) { create(:variant, product: p, unit_value: 5, unit_description: 'bar', display_as: 'FOOS!') }

<<<<<<< HEAD
        it "requests the name of the new option_value from OptionValueName" do
=======
        it "does not request the name of the new option_value from OptionValueName" do
>>>>>>> 415a4eff
          OpenFoodNetwork::OptionValueNamer.any_instance.should_not_receive(:name)
          v.update_attributes!(unit_value: 10, unit_description: 'foo')
          ov = v.option_values.last
          ov.name.should == "FOOS!"
        end
      end
    end

    describe "deleting unit option values" do
      before do
        p = create(:simple_product, variant_unit: 'weight', variant_unit_scale: 1)
        ot = Spree::OptionType.find_by_name 'unit_weight'
        @v = create(:variant, product: p)
      end

      it "removes option value associations for unit option types" do
        expect {
          @v.send(:delete_unit_option_values)
        }.to change(@v.option_values, :count).by(-1)
      end

      it "does not delete option values" do
        expect {
          @v.send(:delete_unit_option_values)
        }.to change(Spree::OptionValue, :count).by(0)
      end
    end
  end

  describe "deletion" do
    let(:v)  { create(:variant) }
    let(:e)  { create(:exchange, variants: [v]) }

    it "marks the variant as deleted" do
      v.deleted_at.should     be_nil
      v.delete
      v.deleted_at.should_not be_nil
    end

    it "removes the variant from all order cycles" do
      e
      v.delete
      e.variants(true).should be_empty
    end
  end

  describe "destruction" do
    it "removes the variant from all order cycles" do
      v = create(:variant)
      e = create(:exchange, variants: [v])

      v.destroy
      e.reload.variant_ids.should be_empty
    end
  end
end<|MERGE_RESOLUTION|>--- conflicted
+++ resolved
@@ -238,7 +238,22 @@
         let!(:p0) { create(:simple_product, variant_unit: 'weight', variant_unit_scale: 1) }
         let!(:v0) { create(:variant, product: p0, unit_value: 10, unit_description: 'foo') }
 
-<<<<<<< HEAD
+        let!(:p) { create(:simple_product, variant_unit: 'weight', variant_unit_scale: 1) }
+        let!(:v) { create(:variant, product: p, unit_value: 5, unit_description: 'bar') }
+
+        it "removes the old option value and assigns the new one" do
+          ov_orig = v.option_values.last
+          ov_new  = v0.option_values.last
+
+          expect {
+            v.update_attributes!(unit_value: 10, unit_description: 'foo')
+          }.to change(Spree::OptionValue, :count).by(0)
+
+          v.option_values.should_not include ov_orig
+          v.option_values.should     include ov_new
+        end
+      end
+
       context "when the variant already has a value set (and all required option values exist)" do
         let!(:p0) { create(:simple_product, variant_unit: 'weight', variant_unit_scale: 1) }
         let!(:v0) { create(:variant, product: p0, unit_value: 10, unit_description: 'foo') }
@@ -254,39 +269,6 @@
             v.update_attributes!(unit_value: 10, unit_description: 'foo')
           }.to change(Spree::OptionValue, :count).by(0)
 
-=======
-        let!(:p) { create(:simple_product, variant_unit: 'weight', variant_unit_scale: 1) }
-        let!(:v) { create(:variant, product: p, unit_value: 5, unit_description: 'bar') }
-
-        it "removes the old option value and assigns the new one" do
-          ov_orig = v.option_values.last
-          ov_new  = v0.option_values.last
-
-          expect {
-            v.update_attributes!(unit_value: 10, unit_description: 'foo')
-          }.to change(Spree::OptionValue, :count).by(0)
-
-          v.option_values.should_not include ov_orig
-          v.option_values.should     include ov_new
-        end
-      end
-
-      context "when the variant already has a value set (and all required option values exist)" do
-        let!(:p0) { create(:simple_product, variant_unit: 'weight', variant_unit_scale: 1) }
-        let!(:v0) { create(:variant, product: p0, unit_value: 10, unit_description: 'foo') }
-
-        let!(:p) { create(:simple_product, variant_unit: 'weight', variant_unit_scale: 1) }
-        let!(:v) { create(:variant, product: p, unit_value: 5, unit_description: 'bar') }
-
-        it "removes the old option value and assigns the new one" do
-          ov_orig = v.option_values.last
-          ov_new  = v0.option_values.last
-
-          expect {
-            v.update_attributes!(unit_value: 10, unit_description: 'foo')
-          }.to change(Spree::OptionValue, :count).by(0)
-
->>>>>>> 415a4eff
           v.option_values.should_not include ov_orig
           v.option_values.should     include ov_new
         end
@@ -308,11 +290,7 @@
         let!(:p) { create(:simple_product, variant_unit: 'weight', variant_unit_scale: 1) }
         let!(:v) { create(:variant, product: p, unit_value: 5, unit_description: 'bar', display_as: 'FOOS!') }
 
-<<<<<<< HEAD
-        it "requests the name of the new option_value from OptionValueName" do
-=======
         it "does not request the name of the new option_value from OptionValueName" do
->>>>>>> 415a4eff
           OpenFoodNetwork::OptionValueNamer.any_instance.should_not_receive(:name)
           v.update_attributes!(unit_value: 10, unit_description: 'foo')
           ov = v.option_values.last
@@ -330,37 +308,20 @@
 
       it "removes option value associations for unit option types" do
         expect {
-          @v.send(:delete_unit_option_values)
+          @v.delete_unit_option_values
         }.to change(@v.option_values, :count).by(-1)
       end
 
       it "does not delete option values" do
         expect {
-          @v.send(:delete_unit_option_values)
+          @v.delete_unit_option_values
         }.to change(Spree::OptionValue, :count).by(0)
       end
     end
   end
 
-  describe "deletion" do
-    let(:v)  { create(:variant) }
-    let(:e)  { create(:exchange, variants: [v]) }
-
-    it "marks the variant as deleted" do
-      v.deleted_at.should     be_nil
-      v.delete
-      v.deleted_at.should_not be_nil
-    end
-
-    it "removes the variant from all order cycles" do
-      e
-      v.delete
-      e.variants(true).should be_empty
-    end
-  end
-
   describe "destruction" do
-    it "removes the variant from all order cycles" do
+    it "destroys exchange variants" do
       v = create(:variant)
       e = create(:exchange, variants: [v])
 
