--- conflicted
+++ resolved
@@ -21,32 +21,61 @@
           user.enterprise_roles.create! enterprise: enterprise_any
         end
 
+        it { subject.can_manage_products?(user).should be_true }
+        it { subject.can_manage_enterprises?(user).should be_true }
+        it { subject.can_manage_orders?(user).should be_true }
+      end
+
+      context "as manager of an enterprise who sell 'own'" do
+        before do
+          user.enterprise_roles.create! enterprise: enterprise_own
+        end
+
+        it { subject.can_manage_products?(user).should be_true }
+        it { subject.can_manage_enterprises?(user).should be_true }
+        it { subject.can_manage_orders?(user).should be_true }
+      end
+
+      context "as manager of an enterprise who sells 'none'" do
+        before do
+          user.enterprise_roles.create! enterprise: enterprise_none
+        end
+
         it { subject.can_manage_products?(user).should be_false }
         it { subject.can_manage_enterprises?(user).should be_true }
+        it { subject.can_manage_orders?(user).should be_false }
+      end
+
+      context "as manager of a producer enterprise who sells 'any'" do
+        before do
+          user.enterprise_roles.create! enterprise: enterprise_any_producer
+        end
+
+        it { subject.can_manage_products?(user).should be_true }
+        it { subject.can_manage_enterprises?(user).should be_true }
         it { subject.can_manage_orders?(user).should be_true }
       end
 
-      context "as manager of an enterprise who sell 'own'" do
-        before do
-          user.enterprise_roles.create! enterprise: enterprise_own
-        end
-
-        it { subject.can_manage_products?(user).should be_false }
+      context "as manager of a producer enterprise who sell 'own'" do
+        before do
+          user.enterprise_roles.create! enterprise: enterprise_own_producer
+        end
+
+        it { subject.can_manage_products?(user).should be_true }
         it { subject.can_manage_enterprises?(user).should be_true }
         it { subject.can_manage_orders?(user).should be_true }
       end
 
-      context "as manager of an enterprise who sells 'none'" do
-        before do
-          user.enterprise_roles.create! enterprise: enterprise_none
-        end
-
-<<<<<<< HEAD
+      context "as manager of a producer enterprise who sells 'none'" do
+        before do
+          user.enterprise_roles.create! enterprise: enterprise_none_producer
+        end
+
         context "as a non profile" do
           before do
-            enterprise_none.is_primary_producer = true
-            enterprise_none.producer_profile_only = false
-            enterprise_none.save!
+            enterprise_none_producer.is_primary_producer = true
+            enterprise_none_producer.producer_profile_only = false
+            enterprise_none_producer.save!
           end
 
           it { subject.can_manage_products?(user).should be_true }
@@ -56,50 +85,15 @@
 
         context "as a profile" do
           before do
-            enterprise_none.is_primary_producer = true
-            enterprise_none.producer_profile_only = true
-            enterprise_none.save!
+            enterprise_none_producer.is_primary_producer = true
+            enterprise_none_producer.producer_profile_only = true
+            enterprise_none_producer.save!
           end
 
           it { subject.can_manage_products?(user).should be_false }
           it { subject.can_manage_enterprises?(user).should be_true }
           it { subject.can_manage_orders?(user).should be_false }
         end
-=======
-        it { subject.can_manage_products?(user).should be_false }
-        it { subject.can_manage_enterprises?(user).should be_true }
-        it { subject.can_manage_orders?(user).should be_false }
-      end
-
-      context "as manager of a producer enterprise who sells 'any'" do
-        before do
-          user.enterprise_roles.create! enterprise: enterprise_any_producer
-        end
-
-        it { subject.can_manage_products?(user).should be_true }
-        it { subject.can_manage_enterprises?(user).should be_true }
-        it { subject.can_manage_orders?(user).should be_true }
-      end
-
-      context "as manager of a producer enterprise who sell 'own'" do
-        before do
-          user.enterprise_roles.create! enterprise: enterprise_own_producer
-        end
-
-        it { subject.can_manage_products?(user).should be_true }
-        it { subject.can_manage_enterprises?(user).should be_true }
-        it { subject.can_manage_orders?(user).should be_true }
-      end
-
-      context "as manager of a producer enterprise who sells 'none'" do
-        before do
-          user.enterprise_roles.create! enterprise: enterprise_none_producer
-        end
-
-        it { subject.can_manage_products?(user).should be_true }
-        it { subject.can_manage_enterprises?(user).should be_true }
-        it { subject.can_manage_orders?(user).should be_false }
->>>>>>> f09698be
       end
 
       context "as a new user with no enterprises" do
