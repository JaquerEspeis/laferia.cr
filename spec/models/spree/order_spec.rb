require 'spec_helper'

describe Spree::Order do
  describe "setting variant attributes" do
    it "sets attributes on line items for variants" do
      d = create(:distributor_enterprise)
      p = create(:product, :distributors => [d])

      subject.distributor = d
      subject.save!

      subject.add_variant(p.master, 1, 3)

      li = Spree::LineItem.last
      li.max_quantity.should == 3
    end

    it "does nothing when the line item is not found" do
      p = create(:simple_product)
      subject.set_variant_attributes(p.master, {'max_quantity' => '3'}.with_indifferent_access)
    end
  end

  describe "Payment methods" do
    let(:order_distributor) { create(:distributor_enterprise) }
    let(:some_other_distributor) { create(:distributor_enterprise) }
    let(:order) { build(:order, distributor: order_distributor) }
    let(:pm1) { create(:payment_method, distributors: [order_distributor])}
    let(:pm2) { create(:payment_method, distributors: [some_other_distributor])}

    it "finds the correct payment methods" do
      Spree::PaymentMethod.stub(:available).and_return [pm1, pm2]
      order.available_payment_methods.include?(pm2).should == false
      order.available_payment_methods.include?(pm1).should == true
    end

  end

  describe "updating the distribution charge" do
    let(:order) { build(:order) }

    it "clears all enterprise fee adjustments on the order" do
      EnterpriseFee.should_receive(:clear_all_adjustments_on_order).with(subject)
      subject.update_distribution_charge!
    end

    it "ensures the correct adjustment(s) are created for the product distribution" do
      EnterpriseFee.stub(:clear_all_adjustments_on_order)
      line_item = double(:line_item)
      subject.stub(:line_items) { [line_item] }
      subject.stub(:provided_by_order_cycle?) { false }

      product_distribution = double(:product_distribution)
      product_distribution.should_receive(:create_adjustment_for).with(line_item)
      subject.stub(:product_distribution_for) { product_distribution }

      subject.update_distribution_charge!
    end

    it "skips line items that don't have a product distribution" do
      EnterpriseFee.stub(:clear_all_adjustments_on_order)
      line_item = double(:line_item)
      subject.stub(:line_items) { [line_item] }
      subject.stub(:provided_by_order_cycle?) { false }

      subject.stub(:product_distribution_for) { nil }

      subject.update_distribution_charge!
    end

    it "skips order cycle per-order adjustments for orders that don't have an order cycle" do
      EnterpriseFee.stub(:clear_all_adjustments_on_order)
      subject.stub(:line_items) { [] }

      subject.stub(:order_cycle) { nil }

      subject.update_distribution_charge!
    end

    it "ensures the correct adjustment(s) are created for order cycles" do 
      EnterpriseFee.stub(:clear_all_adjustments_on_order)
      line_item = double(:line_item)
      subject.stub(:line_items) { [line_item] }
      subject.stub(:provided_by_order_cycle?) { true }

      order_cycle = double(:order_cycle)
      OpenFoodNetwork::EnterpriseFeeCalculator.any_instance.
        should_receive(:create_line_item_adjustments_for).
        with(line_item)
      OpenFoodNetwork::EnterpriseFeeCalculator.any_instance.stub(:create_order_adjustments_for)
      subject.stub(:order_cycle) { order_cycle }

      subject.update_distribution_charge!
    end

    it "ensures the correct per-order adjustment(s) are created for order cycles" do
      EnterpriseFee.stub(:clear_all_adjustments_on_order)
      subject.stub(:line_items) { [] }

      order_cycle = double(:order_cycle)
      OpenFoodNetwork::EnterpriseFeeCalculator.any_instance.
        should_receive(:create_order_adjustments_for).
        with(subject)

      subject.stub(:order_cycle) { order_cycle }

      subject.update_distribution_charge!
    end

    describe "looking up whether a line item can be provided by an order cycle" do
      it "returns true when the variant is provided" do
        v = double(:variant)
        line_item = double(:line_item, variant: v)
        order_cycle = double(:order_cycle, variants: [v])
        subject.stub(:order_cycle) { order_cycle }

        subject.send(:provided_by_order_cycle?, line_item).should be_true
      end

      it "returns false otherwise" do
        v = double(:variant)
        line_item = double(:line_item, variant: v)
        order_cycle = double(:order_cycle, variants: [])
        subject.stub(:order_cycle) { order_cycle }

        subject.send(:provided_by_order_cycle?, line_item).should be_false
      end

      it "returns false when there is no order cycle" do
        v = double(:variant)
        line_item = double(:line_item, variant: v)
        subject.stub(:order_cycle) { nil }

        subject.send(:provided_by_order_cycle?, line_item).should be_false
      end
    end

    it "looks up product distribution enterprise fees for a line item" do
      product = double(:product)
      variant = double(:variant, product: product)
      line_item = double(:line_item, variant: variant)

      product_distribution = double(:product_distribution)
      product.should_receive(:product_distribution_for).with(subject.distributor) { product_distribution }

      subject.send(:product_distribution_for, line_item).should == product_distribution
    end
  end

  describe "getting the admin and handling charge" do
    let(:o) { create(:order) }
    let(:li) { create(:line_item, order: o) }

    it "returns the sum of eligible enterprise fee adjustments" do
      ef = create(:enterprise_fee, calculator: Spree::Calculator::FlatRate.new )
      ef.calculator.set_preference :amount, 123.45
      a = ef.create_locked_adjustment("adjustment", o, o, true)

      o.admin_and_handling_total.should == 123.45
    end

    it "does not include ineligible adjustments" do
      ef = create(:enterprise_fee, calculator: Spree::Calculator::FlatRate.new )
      ef.calculator.set_preference :amount, 123.45
      a = ef.create_locked_adjustment("adjustment", o, o, true)

      a.update_column :eligible, false

      o.admin_and_handling_total.should == 0
    end

    it "does not include adjustments that do not originate from enterprise fees" do
      sm = create(:shipping_method, calculator: Spree::Calculator::FlatRate.new )
      sm.calculator.set_preference :amount, 123.45
      sm.create_adjustment("adjustment", o, o, true)

      o.admin_and_handling_total.should == 0
    end

    it "does not include adjustments whose source is a line item" do
      ef = create(:enterprise_fee, calculator: Spree::Calculator::PerItem.new )
      ef.calculator.set_preference :amount, 123.45
      ef.create_adjustment("adjustment", li.order, li, true)

      o.admin_and_handling_total.should == 0
    end
  end

  describe "setting the distributor" do
    it "sets the distributor when no order cycle is set" do
      d = create(:distributor_enterprise)
      subject.set_distributor! d
      subject.distributor.should == d
    end

    it "keeps the order cycle when it is available at the new distributor" do
      d = create(:distributor_enterprise)
      oc = create(:simple_order_cycle)
      create(:exchange, order_cycle: oc, sender: oc.coordinator, receiver: d, incoming: false)

      subject.order_cycle = oc
      subject.set_distributor! d

      subject.distributor.should == d
      subject.order_cycle.should == oc
    end

    it "clears the order cycle if it is not available at that distributor" do
      d = create(:distributor_enterprise)
      oc = create(:simple_order_cycle)

      subject.order_cycle = oc
      subject.set_distributor! d

      subject.distributor.should == d
      subject.order_cycle.should be_nil
    end

    it "clears the distributor when setting to nil" do
      d = create(:distributor_enterprise)
      subject.set_distributor! d
      subject.set_distributor! nil

      subject.distributor.should be_nil
    end
  end

  describe "emptying the order" do
    it "removes shipping method" do
      subject.shipping_method = create(:shipping_method)
      subject.save!
      subject.empty!
      subject.shipping_method.should == nil
    end

    it "removes payments" do
      subject.payments << create(:payment)
      subject.save!
      subject.empty!
      subject.payments.should == []
    end
  end

  describe "setting the order cycle" do
    let(:oc) { create(:simple_order_cycle) }

    it "empties the cart when changing the order cycle" do
      subject.should_receive(:empty!)
      subject.set_order_cycle! oc
    end

    it "doesn't empty the cart if the order cycle is not different" do
      subject.should_not_receive(:empty!)
      subject.set_order_cycle! subject.order_cycle
    end

    it "sets the order cycle when no distributor is set" do
      subject.set_order_cycle! oc
      subject.order_cycle.should == oc
    end

    it "keeps the distributor when it is available in the new order cycle" do
      d = create(:distributor_enterprise)
      create(:exchange, order_cycle: oc, sender: oc.coordinator, receiver: d, incoming: false)

      subject.distributor = d
      subject.set_order_cycle! oc

      subject.order_cycle.should == oc
      subject.distributor.should == d
    end

    it "clears the distributor if it is not available at that order cycle" do
      d = create(:distributor_enterprise)

      subject.distributor = d
      subject.set_order_cycle! oc

      subject.order_cycle.should == oc
      subject.distributor.should be_nil
    end

    it "clears the order cycle when setting to nil" do
      d = create(:distributor_enterprise)
      subject.set_order_cycle! oc
      subject.distributor = d

      subject.set_order_cycle! nil

      subject.order_cycle.should be_nil
      subject.distributor.should == d
    end
  end

  context "validating distributor changes" do
    it "checks that a distributor is available when changing" do
      set_feature_toggle :order_cycles, false
      order_enterprise = FactoryGirl.create(:enterprise, id: 1, :name => "Order Enterprise")
      subject.distributor = order_enterprise
      product1 = FactoryGirl.create(:product)
      product2 = FactoryGirl.create(:product)
      product3 = FactoryGirl.create(:product)
      variant11 = FactoryGirl.create(:variant, product: product1)
      variant12 = FactoryGirl.create(:variant, product: product1)
      variant21 = FactoryGirl.create(:variant, product: product2)
      variant31 = FactoryGirl.create(:variant, product: product3)
      variant32 = FactoryGirl.create(:variant, product: product3)

      # Product Distributions
      # Order Enterprise sells product 1 and product 3
      FactoryGirl.create(:product_distribution, product: product1, distributor: order_enterprise)
      FactoryGirl.create(:product_distribution, product: product3, distributor: order_enterprise)

      # Build the current order
      line_item1 = FactoryGirl.create(:line_item, order: subject, variant: variant11)
      line_item2 = FactoryGirl.create(:line_item, order: subject, variant: variant12)
      line_item3 = FactoryGirl.create(:line_item, order: subject, variant: variant31)
      subject.reload
      subject.line_items = [line_item1,line_item2,line_item3]

      test_enterprise = FactoryGirl.create(:enterprise, id: 2, :name => "Test Enterprise")
      # Test Enterprise sells only product 1
      FactoryGirl.create(:product_distribution, product: product1, distributor: test_enterprise)

      subject.distributor = test_enterprise
      subject.should_not be_valid
      subject.errors.messages.should == {:distributor_id => ["cannot supply the products in your cart"]}
    end
  end

  describe "scopes" do
    describe "not_state" do
      it "finds only orders not in specified state" do
        o = FactoryGirl.create(:completed_order_with_totals)
        o.cancel!
        Spree::Order.not_state(:canceled).should_not include o
      end
    end

    describe "with payment method name" do
      let!(:o1) { create(:order) }
      let!(:o2) { create(:order) }
      let!(:pm1) { create(:payment_method, name: 'foo') }
      let!(:pm2) { create(:payment_method, name: 'bar') }
      let!(:p1) { create(:payment, order: o1, payment_method: pm1) }
      let!(:p2) { create(:payment, order: o2, payment_method: pm2) }

      it "returns the order with payment method name" do
	Spree::Order.with_payment_method_name('foo').should == [o1]
      end
     
      it "doesn't return rows with a different payment method name" do
        Spree::Order.with_payment_method_name('foobar').should_not include o1
        Spree::Order.with_payment_method_name('foobar').should_not include o2
      end
  
      it "doesn't return duplicate rows" do
        p2 = FactoryGirl.create(:payment, :order => o1, :payment_method => pm1)
	Spree::Order.with_payment_method_name('foo').length.should == 1
      end
    end
  end

  describe "shipping address prepopulation" do
    let(:distributor) { create(:distributor_enterprise) }
    let(:order) { build(:order, distributor: distributor) }

    before do
      order.ship_address = distributor.address.clone
      order.save # just to trigger our autopopulate the first time ;)
    end

    it "autopopulates the shipping address on save" do
      order.should_receive(:shipping_address_from_distributor).and_return true
      order.save
    end

    it "populates the shipping address if the shipping method doesn't require a delivery address" do
      order.shipping_method = create(:shipping_method, require_ship_address: false)
      order.ship_address.update_attribute :firstname, "will"
      order.save
      order.ship_address.firstname.should == distributor.address.firstname
    end

    it "does not populate the shipping address if the shipping method requires a delivery address" do
      order.shipping_method = create(:shipping_method, require_ship_address: true)
      order.ship_address.update_attribute :firstname, "will"
      order.save
      order.ship_address.firstname.should == "will"
    end

    it "doesn't attempt to create a shipment if the order is not yet valid" do
      order.shipping_method = create(:shipping_method, require_ship_address: false)
      #Shipment.should_not_r
      order.create_shipment!
    end
  end
<<<<<<< HEAD

  describe "sending confirmation emails" do
    it "sends confirmation emails to both the user and the shop owner" do
      customer_confirm_fake = double(:confirm_email_for_customer)
      shop_confirm_fake = double(:confirm_email_for_shop)
      expect(Spree::OrderMailer).to receive(:confirm_email_for_customer).and_return customer_confirm_fake
      expect(Spree::OrderMailer).to receive(:confirm_email_for_shop).and_return shop_confirm_fake
      expect(customer_confirm_fake).to receive :deliver
      expect(shop_confirm_fake).to receive :deliver
      create(:order).deliver_order_confirmation_email
    end
  end

=======
>>>>>>> 7e49bd63
end<|MERGE_RESOLUTION|>--- conflicted
+++ resolved
@@ -395,7 +395,6 @@
       order.create_shipment!
     end
   end
-<<<<<<< HEAD
 
   describe "sending confirmation emails" do
     it "sends confirmation emails to both the user and the shop owner" do
@@ -408,7 +407,4 @@
       create(:order).deliver_order_confirmation_email
     end
   end
-
-=======
->>>>>>> 7e49bd63
 end