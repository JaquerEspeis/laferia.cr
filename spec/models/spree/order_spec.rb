require 'spec_helper'

describe Spree::Order do
  include OpenFoodNetwork::EmailHelper

  describe "setting variant attributes" do
    it "sets attributes on line items for variants" do
      d = create(:distributor_enterprise)
      p = create(:product, :distributors => [d])

      subject.distributor = d
      subject.save!

      subject.add_variant(p.master, 1, 3)

      li = Spree::LineItem.last
      li.max_quantity.should == 3
    end

    it "does nothing when the line item is not found" do
      p = create(:simple_product)
      subject.set_variant_attributes(p.master, {'max_quantity' => '3'}.with_indifferent_access)
    end
  end

  describe "updating the distribution charge" do
    let(:order) { build(:order) }

    it "clears all enterprise fee adjustments on the order" do
      EnterpriseFee.should_receive(:clear_all_adjustments_on_order).with(subject)
      subject.update_distribution_charge!
    end

    it "ensures the correct adjustment(s) are created for the product distribution" do
      EnterpriseFee.stub(:clear_all_adjustments_on_order)
      line_item = double(:line_item)
      subject.stub(:line_items) { [line_item] }
      subject.stub(:provided_by_order_cycle?) { false }

      product_distribution = double(:product_distribution)
      product_distribution.should_receive(:create_adjustment_for).with(line_item)
      subject.stub(:product_distribution_for) { product_distribution }


      subject.update_distribution_charge!
    end

    it "skips line items that don't have a product distribution" do
      EnterpriseFee.stub(:clear_all_adjustments_on_order)
      line_item = double(:line_item)
      subject.stub(:line_items) { [line_item] }
      subject.stub(:provided_by_order_cycle?) { false }

      subject.stub(:product_distribution_for) { nil }

      subject.update_distribution_charge!
    end

    it "skips order cycle per-order adjustments for orders that don't have an order cycle" do
      EnterpriseFee.stub(:clear_all_adjustments_on_order)
      subject.stub(:line_items) { [] }

      subject.stub(:order_cycle) { nil }

      subject.update_distribution_charge!
    end

    it "ensures the correct adjustment(s) are created for order cycles" do
      EnterpriseFee.stub(:clear_all_adjustments_on_order)
      line_item = double(:line_item)
      subject.stub(:line_items) { [line_item] }
      subject.stub(:provided_by_order_cycle?) { true }

      order_cycle = double(:order_cycle)
      OpenFoodNetwork::EnterpriseFeeCalculator.any_instance.
        should_receive(:create_line_item_adjustments_for).
        with(line_item)
      OpenFoodNetwork::EnterpriseFeeCalculator.any_instance.stub(:create_order_adjustments_for)
      subject.stub(:order_cycle) { order_cycle }

      subject.update_distribution_charge!
    end

    it "ensures the correct per-order adjustment(s) are created for order cycles" do
      EnterpriseFee.stub(:clear_all_adjustments_on_order)
      subject.stub(:line_items) { [] }

      order_cycle = double(:order_cycle)
      OpenFoodNetwork::EnterpriseFeeCalculator.any_instance.
        should_receive(:create_order_adjustments_for).
        with(subject)

      subject.stub(:order_cycle) { order_cycle }

      subject.update_distribution_charge!
    end
  end

  describe "looking up whether a line item can be provided by an order cycle" do
    it "returns true when the variant is provided" do
      v = double(:variant)
      line_item = double(:line_item, variant: v)
      order_cycle = double(:order_cycle, variants: [v])
      subject.stub(:order_cycle) { order_cycle }

      subject.send(:provided_by_order_cycle?, line_item).should be true
    end

    it "returns false otherwise" do
      v = double(:variant)
      line_item = double(:line_item, variant: v)
      order_cycle = double(:order_cycle, variants: [])
      subject.stub(:order_cycle) { order_cycle }

      subject.send(:provided_by_order_cycle?, line_item).should be false
    end

    it "returns false when there is no order cycle" do
      v = double(:variant)
      line_item = double(:line_item, variant: v)
      subject.stub(:order_cycle) { nil }

      subject.send(:provided_by_order_cycle?, line_item).should be false
    end
  end

  it "looks up product distribution enterprise fees for a line item" do
    product = double(:product)
    variant = double(:variant, product: product)
    line_item = double(:line_item, variant: variant)

    product_distribution = double(:product_distribution)
    product.should_receive(:product_distribution_for).with(subject.distributor) { product_distribution }

    subject.send(:product_distribution_for, line_item).should == product_distribution
  end

  describe "getting the admin and handling charge" do
    let(:o) { create(:order) }
    let(:li) { create(:line_item, order: o) }

    it "returns the sum of eligible enterprise fee adjustments" do
      ef = create(:enterprise_fee, calculator: Spree::Calculator::FlatRate.new )
      ef.calculator.set_preference :amount, 123.45
      a = ef.create_adjustment("adjustment", o, o, true)

      o.admin_and_handling_total.should == 123.45
    end

    it "does not include ineligible adjustments" do
      ef = create(:enterprise_fee, calculator: Spree::Calculator::FlatRate.new )
      ef.calculator.set_preference :amount, 123.45
      a = ef.create_adjustment("adjustment", o, o, true)

      a.update_column :eligible, false

      o.admin_and_handling_total.should == 0
    end

    it "does not include adjustments that do not originate from enterprise fees" do
      sm = create(:shipping_method, calculator: Spree::Calculator::FlatRate.new )
      sm.calculator.set_preference :amount, 123.45
      sm.create_adjustment("adjustment", o, o, true)

      o.admin_and_handling_total.should == 0
    end

    it "does not include adjustments whose source is a line item" do
      ef = create(:enterprise_fee, calculator: Spree::Calculator::PerItem.new )
      ef.calculator.set_preference :amount, 123.45
      ef.create_adjustment("adjustment", li.order, li, true)

      o.admin_and_handling_total.should == 0
    end
  end

  describe "an order without shipping method" do
    let(:order)           { create(:order) }

    it "cannot be shipped" do
      order.ready_to_ship?.should == false
    end
  end

  describe "an unpaid order with a shipment" do
    let(:order) { create(:order_with_totals, shipments: [create(:shipment)]) }

    before do
      order.reload
      order.state = 'complete'
      order.shipment.update!(order)
    end

    it "cannot be shipped" do
      order.ready_to_ship?.should == false
    end
  end

  describe "a paid order without a shipment" do
    let(:order)           { create(:order) }

    before do
      order.payment_state = 'paid'
      order.state = 'complete'
    end

    it "cannot be shipped" do
      order.ready_to_ship?.should == false
    end
  end

  describe "a paid order with a shipment" do
    let(:order) { create(:order_with_line_items) }

    before do
      order.payment_state = 'paid'
      order.state = 'complete'
      order.shipment.update!(order)
    end

    it "can be shipped" do
      order.ready_to_ship?.should == true
    end
  end

  describe "getting the shipping tax" do
    let(:shipping_method) { create(:shipping_method_with, :flat_rate) }
    let(:shipment) { create(:shipment_with, :shipping_method, shipping_method: shipping_method) }
    let(:order)    { create(:order, shipments: [shipment]) }

    context "with a taxed shipment" do
      before do
        Spree::Config.shipment_inc_vat = true
        Spree::Config.shipping_tax_rate = 0.25
      end

      it "returns the shipping tax" do
        order.shipping_tax.should == 10
      end
    end

    it "returns zero when the order has not been shipped" do
      order.shipping_tax.should == 0
    end
  end

  describe "getting the enterprise fee tax" do
    let!(:order) { create(:order) }
    let(:enterprise_fee1) { create(:enterprise_fee) }
    let(:enterprise_fee2) { create(:enterprise_fee) }
    let!(:adjustment1) { create(:adjustment, adjustable: order, originator: enterprise_fee1, label: "EF 1", amount: 123, included_tax: 10.00) }
    let!(:adjustment2) { create(:adjustment, adjustable: order, originator: enterprise_fee2, label: "EF 2", amount: 123, included_tax: 2.00) }

    it "returns a sum of the tax included in all enterprise fees" do
      order.reload.enterprise_fee_tax.should == 12
    end
  end

  describe "getting the total tax" do
    let(:shipping_method) { create(:shipping_method_with, :flat_rate) }
    let(:shipment) { create(:shipment_with, :shipping_method, shipping_method: shipping_method) }
    let(:order)          { create(:order, shipments: [shipment]) }
    let(:enterprise_fee) { create(:enterprise_fee) }

    before do
      Spree::Config.shipment_inc_vat = true
      Spree::Config.shipping_tax_rate = 0.25

      create(:adjustment, adjustable: order, originator: enterprise_fee, label: "EF", amount: 123, included_tax: 2)
      order.reload
    end

    it "returns a sum of all tax on the order" do
      order.total_tax.should == 12
    end
  end

  describe "getting a hash of all taxes" do
    let(:zone)            { create(:zone_with_member) }
    let(:coordinator)     { create(:distributor_enterprise, charges_sales_tax: true) }

    let(:tax_rate10)      { create(:tax_rate, included_in_price: true, calculator: Spree::Calculator::DefaultTax.new, amount: 0.1, zone: zone) }
    let(:tax_rate15)      { create(:tax_rate, included_in_price: true, calculator: Spree::Calculator::DefaultTax.new, amount: 0.15, zone: zone) }
    let(:tax_rate20)      { create(:tax_rate, included_in_price: true, calculator: Spree::Calculator::DefaultTax.new, amount: 0.2, zone: zone) }
    let(:tax_rate25)      { create(:tax_rate, included_in_price: true, calculator: Spree::Calculator::DefaultTax.new, amount: 0.25, zone: zone) }
    let(:tax_category10)  { create(:tax_category, tax_rates: [tax_rate10]) }
    let(:tax_category15)  { create(:tax_category, tax_rates: [tax_rate15]) }
    let(:tax_category20)  { create(:tax_category, tax_rates: [tax_rate20]) }
    let(:tax_category25)  { create(:tax_category, tax_rates: [tax_rate25]) }

    let(:variant)         { create(:variant, product: create(:product, tax_category: tax_category10)) }
    let(:shipping_method) { create(:shipping_method, calculator: Spree::Calculator::FlatRate.new(preferred_amount: 46.0)) }
    let(:shipment)        { create(:shipment_with, :shipping_method, shipping_method: shipping_method) }
    let(:enterprise_fee)  { create(:enterprise_fee, enterprise: coordinator, tax_category: tax_category20, calculator: Spree::Calculator::FlatRate.new(preferred_amount: 48.0)) }
    let(:additional_adjustment) { create(:adjustment, amount: 50.0, included_tax: tax_rate25.compute_tax(50.0)) }

    let(:order_cycle)     { create(:simple_order_cycle, coordinator: coordinator, coordinator_fees: [enterprise_fee], distributors: [coordinator], variants: [variant]) }
    let(:line_item)       { create(:line_item, variant: variant, price: 44.0) }
    let(:order)           { create(:order, line_items: [line_item], shipments: [shipment], bill_address: create(:address), order_cycle: order_cycle, distributor: coordinator, adjustments: [additional_adjustment]) }

    before do
      Spree::Config.shipment_inc_vat = true
      Spree::Config.shipping_tax_rate = tax_rate15.amount

      order.create_tax_charge!
      order.update_distribution_charge!
    end

    it "returns a hash with all 3 taxes" do
      expect(order.tax_adjustment_totals.size).to eq(4)
    end

    it "contains tax on line_item" do
      expect(order.tax_adjustment_totals[tax_rate10]).to eq(4.0)
    end

    it "contains tax on shipping_fee" do
      expect(order.tax_adjustment_totals[tax_rate15]).to eq(6.0)
    end

    it "contains tax on enterprise_fee" do
      expect(order.tax_adjustment_totals[tax_rate20]).to eq(8.0)
    end

    it "contains tax on order adjustment" do
      expect(order.tax_adjustment_totals[tax_rate25]).to eq(10.0)
    end
  end

  describe "setting the distributor" do
    it "sets the distributor when no order cycle is set" do
      d = create(:distributor_enterprise)
      subject.set_distributor! d
      subject.distributor.should == d
    end

    it "keeps the order cycle when it is available at the new distributor" do
      d = create(:distributor_enterprise)
      oc = create(:simple_order_cycle)
      create(:exchange, order_cycle: oc, sender: oc.coordinator, receiver: d, incoming: false)

      subject.order_cycle = oc
      subject.set_distributor! d

      subject.distributor.should == d
      subject.order_cycle.should == oc
    end

    it "clears the order cycle if it is not available at that distributor" do
      d = create(:distributor_enterprise)
      oc = create(:simple_order_cycle)

      subject.order_cycle = oc
      subject.set_distributor! d

      subject.distributor.should == d
      subject.order_cycle.should be_nil
    end

    it "clears the distributor when setting to nil" do
      d = create(:distributor_enterprise)
      subject.set_distributor! d
      subject.set_distributor! nil

      subject.distributor.should be_nil
    end
  end

  describe "removing an item from the order" do
    let(:order) { create(:order) }
    let(:v1)    { create(:variant) }
    let(:v2)    { create(:variant) }
    let(:v3)    { create(:variant) }

    before do
      order.add_variant v1
      order.add_variant v2
    end

    it "removes the variant's line item" do
      order.remove_variant v1
      order.line_items(:reload).map(&:variant).should == [v2]
    end

    it "does nothing when there is no matching line item" do
      expect do
        order.remove_variant v3
      end.to change(order.line_items(:reload), :count).by(0)
    end
  end

  describe "emptying the order" do
    it "removes shipments" do
      subject.shipments << create(:shipment)
      subject.save!
      subject.empty!
      expect(subject.shipments).to be_empty
    end

    it "removes payments" do
      subject.payments << create(:payment)
      subject.save!
      subject.empty!
      expect(subject.payments).to be_empty
    end
  end

  describe "setting the order cycle" do
    let(:oc) { create(:simple_order_cycle) }

    it "empties the cart when changing the order cycle" do
      subject.should_receive(:empty!)
      subject.set_order_cycle! oc
    end

    it "doesn't empty the cart if the order cycle is not different" do
      subject.should_not_receive(:empty!)
      subject.set_order_cycle! subject.order_cycle
    end

    it "sets the order cycle when no distributor is set" do
      subject.set_order_cycle! oc
      subject.order_cycle.should == oc
    end

    it "keeps the distributor when it is available in the new order cycle" do
      d = create(:distributor_enterprise)
      create(:exchange, order_cycle: oc, sender: oc.coordinator, receiver: d, incoming: false)

      subject.distributor = d
      subject.set_order_cycle! oc

      subject.order_cycle.should == oc
      subject.distributor.should == d
    end

    it "clears the distributor if it is not available at that order cycle" do
      d = create(:distributor_enterprise)

      subject.distributor = d
      subject.set_order_cycle! oc

      subject.order_cycle.should == oc
      subject.distributor.should be_nil
    end

    it "clears the order cycle when setting to nil" do
      d = create(:distributor_enterprise)
      subject.set_order_cycle! oc
      subject.distributor = d

      subject.set_order_cycle! nil

      subject.order_cycle.should be_nil
      subject.distributor.should == d
    end
  end

  context "validating distributor changes" do
    it "checks that a distributor is available when changing" do
      set_feature_toggle :order_cycles, false
      order_enterprise = FactoryBot.create(:enterprise, id: 1, :name => "Order Enterprise")
      subject.distributor = order_enterprise
      product1 = FactoryBot.create(:product)
      product2 = FactoryBot.create(:product)
      product3 = FactoryBot.create(:product)
      variant11 = FactoryBot.create(:variant, product: product1)
      variant12 = FactoryBot.create(:variant, product: product1)
      variant21 = FactoryBot.create(:variant, product: product2)
      variant31 = FactoryBot.create(:variant, product: product3)
      variant32 = FactoryBot.create(:variant, product: product3)

      # Product Distributions
      # Order Enterprise sells product 1 and product 3
      FactoryBot.create(:product_distribution, product: product1, distributor: order_enterprise)
      FactoryBot.create(:product_distribution, product: product3, distributor: order_enterprise)

      # Build the current order
      line_item1 = FactoryBot.create(:line_item, order: subject, variant: variant11)
      line_item2 = FactoryBot.create(:line_item, order: subject, variant: variant12)
      line_item3 = FactoryBot.create(:line_item, order: subject, variant: variant31)
      subject.reload
      subject.line_items = [line_item1,line_item2,line_item3]

      test_enterprise = FactoryBot.create(:enterprise, id: 2, :name => "Test Enterprise")
      # Test Enterprise sells only product 1
      FactoryBot.create(:product_distribution, product: product1, distributor: test_enterprise)

      subject.distributor = test_enterprise
      subject.should_not be_valid
      subject.errors.messages.should == {:base => ["Distributor or order cycle cannot supply the products in your cart"]}
    end
  end

  describe "scopes" do
    describe "not_state" do
      before do
<<<<<<< HEAD
        Spree::Config[:mails_from] = "spree@example.com"
=======
        setup_email
>>>>>>> 51a94c81
      end

      it "finds only orders not in specified state" do
        o = FactoryBot.create(:completed_order_with_totals)
        o.cancel!
        Spree::Order.not_state(:canceled).should_not include o
      end
    end
  end

  describe "checking if an order is an account invoice" do
    let(:accounts_distributor)  { create(:distributor_enterprise) }
    let(:order_account_invoice) { create(:order, distributor: accounts_distributor) }
    let(:order_general)         { create(:order, distributor: create(:distributor_enterprise)) }

    before do
      Spree::Config.accounts_distributor_id = accounts_distributor.id
    end

    it "returns true when the order is distributed by the accounts distributor" do
      order_account_invoice.should be_account_invoice
    end

    it "returns false otherwise" do
      order_general.should_not be_account_invoice
    end
  end

  describe "sending confirmation emails" do
    let!(:distributor) { create(:distributor_enterprise) }
    let!(:order) { create(:order, distributor: distributor) }

    it "sends confirmation emails" do
      expect do
        order.deliver_order_confirmation_email
      end.to enqueue_job ConfirmOrderJob
    end

    it "does not send confirmation emails when distributor is the accounts_distributor" do
      Spree::Config.set({ accounts_distributor_id: distributor.id })

      expect do
        order.deliver_order_confirmation_email
      end.to_not enqueue_job ConfirmOrderJob
    end

    it "does not send confirmation emails when the order belongs to a subscription" do
      create(:proxy_order, order: order)

      expect do
        order.deliver_order_confirmation_email
      end.to_not enqueue_job ConfirmOrderJob
    end
  end

  describe "associating a customer" do
    let(:distributor) { create(:distributor_enterprise) }
    let!(:order) { create(:order, distributor: distributor) }

    context "when an email address is available for the order" do
      before { allow(order).to receive(:email_for_customer) { "existing@email.com" }}

      context "and a customer for order.distributor and order#email_for_customer already exists" do
        let!(:customer) { create(:customer, enterprise: distributor, email: "existing@email.com" ) }

        it "associates the order with the existing customer, and returns the customer" do
          result = order.send(:associate_customer)
          expect(order.customer).to eq customer
          expect(result).to eq customer
        end
      end

      context "and a customer for order.distributor and order.user.email does not alread exist" do
        let!(:customer) { create(:customer, enterprise: distributor, email: 'some-other-email@email.com') }

        it "does not set the customer and returns nil" do
          result = order.send(:associate_customer)
          expect(order.customer).to be_nil
          expect(result).to be_nil
        end
      end
    end

    context "when an email address is not available for the order" do
      let!(:customer) { create(:customer, enterprise: distributor) }
      before { allow(order).to receive(:email_for_customer) { nil }}

      it "does not set the customer and returns nil" do
        result = order.send(:associate_customer)
        expect(order.customer).to be_nil
        expect(result).to be_nil
      end
    end
  end

  describe "ensuring a customer is linked" do
    let(:distributor) { create(:distributor_enterprise) }
    let!(:order) { create(:order, distributor: distributor) }

    context "when a customer has already been linked to the order" do
      let!(:customer) { create(:customer, enterprise: distributor, email: "existing@email.com" ) }
      before { order.update_attribute(:customer_id, customer.id) }

      it "does nothing" do
        order.send(:ensure_customer)
        expect(order.customer).to eq customer
      end
    end

    context "when a customer not been linked to the order" do
      context "but one matching order#email_for_customer already exists" do
        let!(:customer) { create(:customer, enterprise: distributor, email: 'some-other-email@email.com') }
        before { allow(order).to receive(:email_for_customer) { 'some-other-email@email.com' } }

        it "links the customer customer to the order" do
          expect(order.customer).to be_nil
          expect{order.send(:ensure_customer)}.to_not change{Customer.count}
          expect(order.customer).to eq customer
        end
      end

      context "and order#email_for_customer does not match any existing customers" do
        before {
          order.bill_address = create(:address)
          order.ship_address = create(:address)
        }
        it "creates a new customer with defaut name and addresses" do
          expect(order.customer).to be_nil
          expect{order.send(:ensure_customer)}.to change{Customer.count}.by 1
          expect(order.customer).to be_a Customer

          expect(order.customer.name).to eq order.bill_address.full_name
          expect(order.customer.bill_address.same_as?(order.bill_address)).to be true
          expect(order.customer.ship_address.same_as?(order.ship_address)).to be true
        end
      end
    end
  end

  describe "when a guest order is placed with a registered email" do
    let(:order) { create(:order_with_totals_and_distribution, user: user) }
    let(:payment_method) { create(:payment_method, distributors: [order.distributor]) }
    let(:shipping_method) { create(:shipping_method, distributors: [order.distributor]) }
    let(:user) { create(:user, email: 'registered@email.com') }

    before do
      order.bill_address = create(:address)
      order.ship_address = create(:address)
      order.email = user.email
      order.user = nil
      order.state = 'cart'
    end

    it "returns a validation error" do
      expect{order.next}.to change(order.errors, :count).from(0).to(1)
      expect(order.errors.messages[:base]).to eq [ I18n.t('devise.failure.already_registered') ]
      expect(order.state).to eq 'cart'
    end
  end

  describe "a completed order with shipping and transaction fees" do
    let(:distributor) { create(:distributor_enterprise_with_tax) }
    let(:order) { create(:completed_order_with_fees, distributor: distributor, shipping_fee: shipping_fee, payment_fee: payment_fee) }
    let(:shipping_fee) { 3 }
    let(:payment_fee) { 5 }
    let(:item_num) { order.line_items.length }
    let(:expected_fees) { item_num * (shipping_fee + payment_fee) }

    before do
      Spree::Config.shipment_inc_vat = true
      Spree::Config.shipping_tax_rate = 0.25

      # Sanity check the fees
      expect(order.adjustments.length).to eq 2
      expect(item_num).to eq 2
      expect(order.adjustment_total).to eq expected_fees
      expect(order.shipment.adjustment.included_tax).to eq 1.2
    end

    context "removing line_items" do
      it "updates shipping and transaction fees" do
        # Setting quantity of an item to zero
        order.update_attributes(line_items_attributes: [{id: order.line_items.first.id, quantity: 0}])

        # Check if fees got updated
        order.reload
        expect(order.adjustment_total).to eq expected_fees - shipping_fee - payment_fee
        expect(order.shipment.adjustment.included_tax).to eq 0.6
      end

      context "when finalized fee adjustments exist on the order" do
        let(:payment_fee_adjustment) { order.adjustments.payment_fee.first }
        let(:shipping_fee_adjustment) { order.adjustments.shipping.first }

        before do
          payment_fee_adjustment.finalize!
          shipping_fee_adjustment.finalize!
          order.reload
        end

        it "does not attempt to update such adjustments" do
          order.update_attributes(line_items_attributes: [{id: order.line_items.first.id, quantity: 0}])

          # Check if fees got updated
          order.reload
          expect(order.adjustment_total).to eq expected_fees
          expect(order.shipment.adjustment.included_tax).to eq 1.2
        end
      end
    end

    context "changing the shipping method to one without fees" do
      let(:shipping_method) { create(:shipping_method, calculator: Spree::Calculator::FlatRate.new(preferred_amount: 0)) }

      it "updates shipping fees" do
        # Change the shipping method
        order.shipments = [create(:shipment_with, :shipping_method, shipping_method: shipping_method)]
        order.save

        # Check if fees got updated
        order.reload
        expect(order.adjustment_total).to eq expected_fees - (item_num * shipping_fee)
        expect(order.shipment.adjustment.included_tax).to eq 0
      end
    end

    context "changing the payment method to one without fees" do
      let(:payment_method) { create(:payment_method, calculator: Spree::Calculator::FlatRate.new(preferred_amount: 0)) }

      it "removes transaction fees" do
        # Change the payment method
        order.payments.first.update_attributes(payment_method_id: payment_method.id)
        order.save

        # Check if fees got updated
        order.reload
        expect(order.adjustment_total).to eq expected_fees - (item_num * payment_fee)
      end
    end
  end

  describe "retrieving previously ordered items" do
    let(:distributor) { create(:distributor_enterprise) }
    let(:order_cycle) { create(:simple_order_cycle) }
    let!(:order) { create(:order, distributor: distributor, order_cycle: order_cycle) }

    it "returns no items if nothing has been ordered" do
      expect(order.finalised_line_items).to eq []
    end

    context "when no order has been finalised in this order cycle" do
      let(:product) { create(:product) }

      it "returns no items even though the cart contains items" do
        order.add_variant(product.master, 1, 3)
        expect(order.finalised_line_items).to eq []
      end
    end

    context "when an order has been finalised in this order cycle" do
      let!(:prev_order) { create(:completed_order_with_totals, distributor: distributor, order_cycle: order_cycle, user: order.user) }
      let!(:prev_order2) { create(:completed_order_with_totals, distributor: distributor, order_cycle: order_cycle, user: order.user) }
      let(:product) { create(:product) }

      it "returns previous items" do
        prev_order.add_variant(product.master, 1, 3)
        prev_order2.reload # to get the right response from line_items
        expect(order.finalised_line_items.length).to eq 11
        expect(order.finalised_line_items).to match_array(prev_order.line_items + prev_order2.line_items)
      end
    end
  end

  describe "determining checkout steps for an order" do
    let!(:enterprise) { create(:enterprise) }
    let!(:order) { create(:order, distributor: enterprise) }
    let!(:payment_method) { create(:stripe_payment_method, distributor_ids: [enterprise.id], preferred_enterprise_id: enterprise.id) }
    let!(:payment) { create(:payment, order: order, payment_method: payment_method) }

    it "does not include the :confirm step" do
      expect(order.checkout_steps).to_not include "confirm"
    end
  end

  describe "finding pending_payments" do
    let!(:order) { create(:order ) }
    let!(:payment) { create(:payment, order: order, state: 'checkout') }

    context "when the order is not a subscription" do
      it "returns the payments on the order" do
        expect(order.reload.pending_payments).to eq [payment]
      end
    end

    context "when the order is a subscription" do
      let!(:proxy_order) { create(:proxy_order, order: order) }
      let!(:order_cycle) { proxy_order.order_cycle }

      context "and order_cycle has no order_close_at set" do
        before { order.order_cycle.update_attributes(orders_close_at: nil) }

        it "returns the payments on the order" do
          expect(order.reload.pending_payments).to eq [payment]
        end
      end

      context "and the order_cycle has closed" do
        before { order.order_cycle.update_attributes(orders_close_at: 5.minutes.ago) }

        it "returns the payments on the order" do
          expect(order.reload.pending_payments).to eq [payment]
        end
      end

      context "and the order_cycle has not yet closed" do
        before { order.order_cycle.update_attributes(orders_close_at: 5.minutes.from_now) }

        it "returns an empty array" do
          expect(order.reload.pending_payments).to eq []
        end
      end
    end
  end

  describe '#restart_checkout!' do
    let(:order) { build(:order) }

    context 'when the order is complete' do
      before { order.completed_at = Time.zone.now }

      it 'raises' do
        expect { order.restart_checkout! }
          .to raise_error(StateMachine::InvalidTransition)
      end
    end

    context 'when the is not complete' do
      before { order.completed_at = nil }

      it 'transitions to :cart state' do
        order.restart_checkout!
        expect(order.state).to eq('cart')
      end
    end
  end

  describe '#charge_shipping_and_payment_fees!' do
    let(:order) do
      shipment = build(:shipment_with, :shipping_method, shipping_method: build(:shipping_method))
      build(:order, shipments: [shipment] )
    end

    context 'after transitioning to payment' do
      before do
        order.state = 'delivery' # payment's previous state

        allow(order).to receive(:payment_required?) { true }
        allow(order).to receive(:charge_shipping_and_payment_fees!)
      end

      it 'calls charge_shipping_and_payment_fees!' do
        order.next
        expect(order).to have_received(:charge_shipping_and_payment_fees!)
      end
    end
  end
end<|MERGE_RESOLUTION|>--- conflicted
+++ resolved
@@ -495,11 +495,7 @@
   describe "scopes" do
     describe "not_state" do
       before do
-<<<<<<< HEAD
-        Spree::Config[:mails_from] = "spree@example.com"
-=======
         setup_email
->>>>>>> 51a94c81
       end
 
       it "finds only orders not in specified state" do
