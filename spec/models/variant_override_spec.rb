require 'spec_helper'

describe VariantOverride do
  let(:variant) { create(:variant) }
  let(:hub)     { create(:distributor_enterprise) }

  describe "scopes" do
    let(:hub1) { create(:distributor_enterprise) }
    let(:hub2) { create(:distributor_enterprise) }
    let!(:vo1) { create(:variant_override, hub: hub1, variant: variant, import_date: Time.zone.now.yesterday) }
    let!(:vo2) { create(:variant_override, hub: hub2, variant: variant, import_date: Time.zone.now) }
    let!(:vo3) { create(:variant_override, hub: hub1, variant: variant, permission_revoked_at: Time.zone.now) }

    it "ignores variant_overrides with revoked_permissions by default" do
      expect(VariantOverride.all).to_not include vo3
      expect(VariantOverride.unscoped).to include vo3
    end

    it "finds variant overrides for a set of hubs" do
      expect(VariantOverride.for_hubs([hub1, hub2])).to match_array [vo1, vo2]
    end

    it "fetches import dates for hubs in descending order" do
      import_dates = VariantOverride.distinct_import_dates.pluck :import_date

      expect(import_dates[0].to_i).to eq(vo2.import_date.to_i)
      expect(import_dates[1].to_i).to eq(vo1.import_date.to_i)
    end

    describe "fetching variant overrides indexed by variant" do
      it "gets indexed variant overrides for one hub" do
        expect(VariantOverride.indexed(hub1)).to eq( variant => vo1 )
        expect(VariantOverride.indexed(hub2)).to eq( variant => vo2 )
      end
    end
  end

<<<<<<< HEAD
=======
  describe "validation" do
    describe "ensuring that on_demand and count_on_hand are compatible" do
      let(:variant_override) { build(:variant_override, hub: hub, variant: variant,
                                     on_demand: on_demand, count_on_hand: count_on_hand) }

      context "when using producer stock settings" do
        let(:on_demand) { nil }

        context "when count_on_hand is blank" do
          let(:count_on_hand) { nil }

          it "is valid" do
            expect(variant_override.save).to be_truthy
          end
        end

        context "when count_on_hand is set" do
          let(:count_on_hand) { 1 }

          it "is invalid" do
            expect(variant_override.save).to be_falsey
            error_message = I18n.t("using_producer_stock_settings_but_count_on_hand_set",
                                   scope: [i18n_scope_for_error, "count_on_hand"])
            expect(variant_override.errors[:count_on_hand]).to eq([error_message])
          end
        end
      end

      context "when on demand" do
        let(:on_demand) { true }

        context "when count_on_hand is blank" do
          let(:count_on_hand) { nil }

          it "is valid" do
            expect(variant_override.save).to be_truthy
          end
        end

        context "when count_on_hand is set" do
          let(:count_on_hand) { 1 }

          it "is invalid" do
            expect(variant_override.save).to be_falsey
            error_message = I18n.t("on_demand_but_count_on_hand_set",
                                   scope: [i18n_scope_for_error, "count_on_hand"])
            expect(variant_override.errors[:count_on_hand]).to eq([error_message])
          end
        end
      end

      context "when limited stock" do
        let(:on_demand) { false }

        context "when count_on_hand is blank" do
          let(:count_on_hand) { nil }

          it "is invalid" do
            expect(variant_override.save).to be_falsey
            error_message = I18n.t("limited_stock_but_no_count_on_hand",
                                   scope: [i18n_scope_for_error, "count_on_hand"])
            expect(variant_override.errors[:count_on_hand]).to eq([error_message])
          end
        end

        context "when count_on_hand is set" do
          let(:count_on_hand) { 1 }

          it "is valid" do
            expect(variant_override.save).to be_truthy
          end
        end
      end
    end
  end

>>>>>>> 34876cc2
  describe "callbacks" do
    let!(:vo) { create(:variant_override, hub: hub, variant: variant) }

    it "refreshes the products cache on save" do
      expect(OpenFoodNetwork::ProductsCache).to receive(:variant_override_changed).with(vo)
      vo.price = 123.45
      vo.save
    end

    it "refreshes the products cache on destroy" do
      expect(OpenFoodNetwork::ProductsCache).to receive(:variant_override_destroyed).with(vo)
      vo.destroy
    end
  end

<<<<<<< HEAD
  describe "with price" do
    let(:variant_override) { create(:variant_override, variant: variant, hub: hub, price: 12.34) }

    it "returns the numeric price" do
      expect(variant_override.price).to eq(12.34)
    end
  end

  describe "with nil count on hand" do
    let(:variant_override) { create(:variant_override, variant: variant, hub: hub, count_on_hand: nil) }

    describe "stock_overridden?" do
      it "returns false" do
        expect(variant_override.stock_overridden?).to be false
      end
=======
  describe "looking up prices" do
    it "returns the numeric price when present" do
      VariantOverride.create!(variant: variant, hub: hub, price: 12.34)
      VariantOverride.price_for(hub, variant).should == 12.34
    end

    it "returns nil otherwise" do
      VariantOverride.price_for(hub, variant).should be_nil
    end
  end

  describe "looking up count on hand" do
    it "returns the numeric stock level when present" do
      VariantOverride.create!(variant: variant, hub: hub, count_on_hand: 12, on_demand: false)
      VariantOverride.count_on_hand_for(hub, variant).should == 12
    end

    it "returns nil otherwise" do
      VariantOverride.count_on_hand_for(hub, variant).should be_nil
    end
  end

  describe "checking if stock levels have been overriden" do
    it "returns true when stock level has been overridden" do
      create(:variant_override, variant: variant, hub: hub, on_demand: false, count_on_hand: 12)
      VariantOverride.stock_overridden?(hub, variant).should be true
    end

    it "returns false when the override has no stock level" do
      create(:variant_override, variant: variant, hub: hub, on_demand: nil, count_on_hand: nil)
      VariantOverride.stock_overridden?(hub, variant).should be false
>>>>>>> 34876cc2
    end

    describe "move_stock!" do
      it "silently logs an error" do
        expect(Bugsnag).to receive(:notify)
        variant_override.move_stock!(5)
      end
    end
  end

  describe "with count on hand" do
    let(:variant_override) { create(:variant_override, variant: variant, hub: hub, count_on_hand: 12) }

    it "returns the numeric count on hand" do
      expect(variant_override.count_on_hand).to eq(12)
    end

    describe "stock_overridden?" do
      it "returns true" do
        expect(variant_override.stock_overridden?).to be true
      end
    end

    describe "move_stock!" do
      it "does nothing for quantity zero" do
        variant_override.move_stock!(0)
        expect(variant_override.reload.count_on_hand).to eq(12)
      end

      it "increments count_on_hand when quantity is negative" do
        variant_override.move_stock!(2)
        expect(variant_override.reload.count_on_hand).to eq(14)
      end

      it "decrements count_on_hand when quantity is negative" do
        variant_override.move_stock!(-2)
        expect(variant_override.reload.count_on_hand).to eq(10)
      end
    end
  end

  describe "checking default stock value is present" do
    it "returns true when a default stock level has been set" do
      vo = create(:variant_override, variant: variant, hub: hub, count_on_hand: 12, default_stock: 20)
      expect(vo.default_stock?).to be true
    end

    it "returns false when the override has no default stock level" do
      vo = create(:variant_override, variant: variant, hub: hub, count_on_hand: 12, default_stock: nil)
      expect(vo.default_stock?).to be false
    end
  end

  describe "resetting stock levels" do
<<<<<<< HEAD
    it "resets the on hand level to the value in the default_stock field" do
      vo = create(:variant_override, variant: variant, hub: hub, count_on_hand: 12, default_stock: 20, resettable: true)
      vo.reset_stock!
      expect(vo.reload.count_on_hand).to eq(20)
=======
    describe "forcing the on hand level to the value in the default_stock field" do
      it "succeeds for variant override that forces limited stock" do
        vo = create(:variant_override, variant: variant, hub: hub, count_on_hand: 12, default_stock: 20, resettable: true)
        vo.reset_stock!

        vo.reload
        expect(vo.on_demand).to eq(false)
        expect(vo.count_on_hand).to eq(20)
      end

      it "succeeds for variant override that forces unlimited stock" do
        vo = create(:variant_override, :on_demand, variant: variant, hub: hub, default_stock: 20, resettable: true)
        vo.reset_stock!

        vo.reload
        expect(vo.on_demand).to eq(false)
        expect(vo.count_on_hand).to eq(20)
      end

      it "succeeds for variant override that uses producer stock settings" do
        vo = create(:variant_override, :use_producer_stock_settings, variant: variant, hub: hub, default_stock: 20, resettable: true)
        vo.reset_stock!

        vo.reload
        expect(vo.on_demand).to eq(false)
        expect(vo.count_on_hand).to eq(20)
      end
>>>>>>> 34876cc2
    end

    it "silently logs an error if the variant override doesn't have a default stock level" do
      vo = create(:variant_override, variant: variant, hub: hub, count_on_hand: 12, default_stock: nil, resettable: true)
      expect(Bugsnag).to receive(:notify)
      vo.reset_stock!
      expect(vo.reload.count_on_hand).to eq(12)
    end

    it "doesn't reset the level if the behaviour is disabled" do
      vo = create(:variant_override, variant: variant, hub: hub, count_on_hand: 12, default_stock: 10, resettable: false)
      vo.reset_stock!
      expect(vo.reload.count_on_hand).to eq(12)
    end
  end

  context "extends LocalizedNumber" do
    it_behaves_like "a model using the LocalizedNumber module", [:price]
  end

  def i18n_scope_for_error
    "activerecord.errors.models.variant_override"
  end
end<|MERGE_RESOLUTION|>--- conflicted
+++ resolved
@@ -35,8 +35,6 @@
     end
   end
 
-<<<<<<< HEAD
-=======
   describe "validation" do
     describe "ensuring that on_demand and count_on_hand are compatible" do
       let(:variant_override) { build(:variant_override, hub: hub, variant: variant,
@@ -113,7 +111,6 @@
     end
   end
 
->>>>>>> 34876cc2
   describe "callbacks" do
     let!(:vo) { create(:variant_override, hub: hub, variant: variant) }
 
@@ -129,7 +126,6 @@
     end
   end
 
-<<<<<<< HEAD
   describe "with price" do
     let(:variant_override) { create(:variant_override, variant: variant, hub: hub, price: 12.34) }
 
@@ -145,39 +141,6 @@
       it "returns false" do
         expect(variant_override.stock_overridden?).to be false
       end
-=======
-  describe "looking up prices" do
-    it "returns the numeric price when present" do
-      VariantOverride.create!(variant: variant, hub: hub, price: 12.34)
-      VariantOverride.price_for(hub, variant).should == 12.34
-    end
-
-    it "returns nil otherwise" do
-      VariantOverride.price_for(hub, variant).should be_nil
-    end
-  end
-
-  describe "looking up count on hand" do
-    it "returns the numeric stock level when present" do
-      VariantOverride.create!(variant: variant, hub: hub, count_on_hand: 12, on_demand: false)
-      VariantOverride.count_on_hand_for(hub, variant).should == 12
-    end
-
-    it "returns nil otherwise" do
-      VariantOverride.count_on_hand_for(hub, variant).should be_nil
-    end
-  end
-
-  describe "checking if stock levels have been overriden" do
-    it "returns true when stock level has been overridden" do
-      create(:variant_override, variant: variant, hub: hub, on_demand: false, count_on_hand: 12)
-      VariantOverride.stock_overridden?(hub, variant).should be true
-    end
-
-    it "returns false when the override has no stock level" do
-      create(:variant_override, variant: variant, hub: hub, on_demand: nil, count_on_hand: nil)
-      VariantOverride.stock_overridden?(hub, variant).should be false
->>>>>>> 34876cc2
     end
 
     describe "move_stock!" do
@@ -232,12 +195,6 @@
   end
 
   describe "resetting stock levels" do
-<<<<<<< HEAD
-    it "resets the on hand level to the value in the default_stock field" do
-      vo = create(:variant_override, variant: variant, hub: hub, count_on_hand: 12, default_stock: 20, resettable: true)
-      vo.reset_stock!
-      expect(vo.reload.count_on_hand).to eq(20)
-=======
     describe "forcing the on hand level to the value in the default_stock field" do
       it "succeeds for variant override that forces limited stock" do
         vo = create(:variant_override, variant: variant, hub: hub, count_on_hand: 12, default_stock: 20, resettable: true)
@@ -265,7 +222,6 @@
         expect(vo.on_demand).to eq(false)
         expect(vo.count_on_hand).to eq(20)
       end
->>>>>>> 34876cc2
     end
 
     it "silently logs an error if the variant override doesn't have a default stock level" do
