--- conflicted
+++ resolved
@@ -47,21 +47,12 @@
   describe "importing products from a spreadsheet" do
     before do
       csv_data = CSV.generate do |csv|
-<<<<<<< HEAD
         csv << ["name", "producer", "category", "on_hand", "price", "units", "unit_type", "variant_unit_name", "on_demand", "shipping_category_id"]
         csv << ["Carrots", "User Enterprise", "Vegetables", "5", "3.20", "500", "g", "", "", shipping_category_id_str]
         csv << ["Potatoes", "User Enterprise", "Vegetables", "6", "6.50", "2", "kg", "", "", shipping_category_id_str]
         csv << ["Pea Soup", "User Enterprise", "Vegetables", "8", "5.50", "750", "ml", "", "0", shipping_category_id_str]
         csv << ["Salad", "User Enterprise", "Vegetables", "7", "4.50", "1", "", "bags", "", shipping_category_id_str]
-        csv << ["Hot Cross Buns", "User Enterprise", "Cake", "7", "3.50", "1", "", "buns", "1", shipping_category_id_str]
-=======
-        csv << ["name", "producer", "category", "on_hand", "price", "units", "unit_type", "variant_unit_name", "on_demand"]
-        csv << ["Carrots", "User Enterprise", "Vegetables", "5", "3.20", "500", "g", "", ""]
-        csv << ["Potatoes", "User Enterprise", "Vegetables", "6", "6.50", "2", "kg", "", ""]
-        csv << ["Pea Soup", "User Enterprise", "Vegetables", "8", "5.50", "750", "ml", "", "0"]
-        csv << ["Salad", "User Enterprise", "Vegetables", "7", "4.50", "1", "", "bags", ""]
-        csv << ["Hot Cross Buns", "User Enterprise", "Cake", nil, "3.50", "1", "", "buns", "1"]
->>>>>>> 67376a29
+        csv << ["Hot Cross Buns", "User Enterprise", "Cake", nil, "3.50", "1", "", "buns", "1", shipping_category_id_str]
       end
       File.write('/tmp/test-m.csv', csv_data)
       file = File.new('/tmp/test-m.csv')
