--- conflicted
+++ resolved
@@ -247,16 +247,10 @@
   describe "adding new product and sub-variant at the same time" do
     before do
       csv_data = CSV.generate do |csv|
-<<<<<<< HEAD
         csv << ["name", "producer", "category", "on_hand", "price", "units", "unit_type", "display_name", "shipping_category_id"]
         csv << ["Potatoes", "User Enterprise", "Vegetables", "5", "3.50", "500", "g", "Small Bag", shipping_category_id_str]
+        csv << ["Chives", "User Enterprise", "Vegetables", "6", "4.50", "500", "g", "Small Bag", shipping_category_id_str]
         csv << ["Potatoes", "User Enterprise", "Vegetables", "6", "5.50", "2", "kg", "Big Bag", shipping_category_id_str]
-=======
-        csv << ["name", "producer", "category", "on_hand", "price", "units", "unit_type", "display_name"]
-        csv << ["Potatoes", "User Enterprise", "Vegetables", "5", "3.50", "500", "g", "Small Bag"]
-        csv << ["Chives", "User Enterprise", "Vegetables", "6", "4.50", "500", "g", "Small Bag"]
-        csv << ["Potatoes", "User Enterprise", "Vegetables", "6", "5.50", "2", "kg", "Big Bag"]
->>>>>>> 34acaa4e
       end
       File.write('/tmp/test-m.csv', csv_data)
       file = File.new('/tmp/test-m.csv')
