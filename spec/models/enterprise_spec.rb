require 'spec_helper'

describe Enterprise do

  describe "associations" do
    it { should have_many(:supplied_products) }
    it { should have_many(:distributed_orders) }
    it { should belong_to(:address) }
    it { should have_many(:product_distributions) }

    it "destroys enterprise roles upon its own demise" do
      e = create(:enterprise)
      u = create(:user)
      u.enterprise_roles.build(enterprise: e).save!

      role = e.enterprise_roles.first
      e.destroy
      EnterpriseRole.where(id: role.id).should be_empty
    end

    it "destroys supplied products upon destroy" do
      s = create(:supplier_enterprise)
      p = create(:simple_product, supplier: s)

      s.destroy

      Spree::Product.where(id: p.id).should be_empty
    end

    describe "relationships to other enterprises" do
      let(:e) { create(:distributor_enterprise) }
      let(:p) { create(:supplier_enterprise) }
      let(:c) { create(:distributor_enterprise) }

      let!(:er1) { create(:enterprise_relationship, parent_id: p.id, child_id: e.id) }
      let!(:er2) { create(:enterprise_relationship, parent_id: e.id, child_id: c.id) }

      it "finds relatives" do
        e.relatives.sort.should == [p, c].sort
      end

      it "scopes relatives to visible distributors" do
        e.should_receive(:relatives).and_return(relatives = [])
        relatives.should_receive(:is_distributor).and_return relatives
        e.distributors
      end

      it "scopes relatives to visible producers" do
        e.should_receive(:relatives).and_return(relatives = [])
        relatives.should_receive(:is_primary_producer).and_return relatives
        e.suppliers
      end
    end
  end

  describe "validations" do
    subject { FactoryGirl.create(:distributor_enterprise, :address => FactoryGirl.create(:address)) }
    it { should validate_presence_of(:name) }
  end

  describe "delegations" do
    #subject { FactoryGirl.create(:distributor_enterprise, :address => FactoryGirl.create(:address)) }

    it { should delegate(:latitude).to(:address) }
    it { should delegate(:longitude).to(:address) }
    it { should delegate(:city).to(:address) }
    it { should delegate(:state_name).to(:address) }
  end

<<<<<<< HEAD
  it "should default address country to system country" do
    create(:distributor_enterprise).address.country.should == Spree::Country.find_by_id(Spree::Config[:default_country_id])
  end

=======
>>>>>>> 30d78c8d
  describe "scopes" do

    describe 'active' do
      it 'find active enterprises' do
        d1 = create(:distributor_enterprise, visible: false)
        s1 = create(:supplier_enterprise)
        Enterprise.visible.should == [s1]
      end
    end
    
    describe "distributors_with_active_order_cycles" do
      it "finds active distributors by order cycles" do
        s = create(:supplier_enterprise)
        d = create(:distributor_enterprise)
        p = create(:product)
        create(:simple_order_cycle, suppliers: [s], distributors: [d], variants: [p.master])
        Enterprise.distributors_with_active_order_cycles.should == [d]
      end

      it "should not find inactive distributors by order cycles" do
        s = create(:supplier_enterprise)
        d = create(:distributor_enterprise)
        p = create(:product)
        create(:simple_order_cycle, :orders_open_at => 10.days.from_now, suppliers: [s], distributors: [d], variants: [p.master])
        Enterprise.distributors_with_active_order_cycles.should_not include d
      end
    end

    describe "active_distributors" do
      it "finds active distributors by product distributions" do
        d = create(:distributor_enterprise)
        create(:product, :distributors => [d])
        Enterprise.active_distributors.should == [d]
      end

      it "doesn't show distributors of deleted products" do
        d = create(:distributor_enterprise)
        create(:product, :distributors => [d], :deleted_at => Time.now)
        Enterprise.active_distributors.should be_empty
      end

      it "doesn't show distributors of unavailable products" do
        d = create(:distributor_enterprise)
        create(:product, :distributors => [d], :available_on => 1.week.from_now)
        Enterprise.active_distributors.should be_empty
      end

      it "doesn't show distributors of out of stock products" do
        d = create(:distributor_enterprise)
        create(:product, :distributors => [d], :on_hand => 0)
        Enterprise.active_distributors.should be_empty
      end

      it "finds active distributors by order cycles" do
        s = create(:supplier_enterprise)
        d = create(:distributor_enterprise)
        p = create(:product)
        create(:simple_order_cycle, suppliers: [s], distributors: [d], variants: [p.master])
        Enterprise.active_distributors.should == [d]
      end

      it "doesn't show distributors from inactive order cycles" do
        s = create(:supplier_enterprise)
        d = create(:distributor_enterprise)
        p = create(:product)
        create(:simple_order_cycle, suppliers: [s], distributors: [d], variants: [p.master], orders_open_at: 1.week.from_now, orders_close_at: 2.weeks.from_now)
        Enterprise.active_distributors.should be_empty
      end
    end

    describe "with_distributed_active_products_on_hand" do
      it "returns distributors with products in stock" do
        d1 = create(:distributor_enterprise)
        d2 = create(:distributor_enterprise)
        d3 = create(:distributor_enterprise)
        d4 = create(:distributor_enterprise)
        create(:product, :distributors => [d1, d2], :on_hand => 5)
        create(:product, :distributors => [d1], :on_hand => 5)
        create(:product, :distributors => [d3], :on_hand => 0)

        Enterprise.with_distributed_active_products_on_hand.sort.should == [d1, d2]
      end

      it "returns distributors with available products in stock" do
        d1 = create(:distributor_enterprise) # two products on hand
        d2 = create(:distributor_enterprise) # one product on hand
        d3 = create(:distributor_enterprise) # product on hand but not yet available
        d4 = create(:distributor_enterprise) # no products on hand
        d5 = create(:distributor_enterprise) # deleted product
        d6 = create(:distributor_enterprise) # no products
        create(:product, :distributors => [d1, d2], :on_hand => 5)
        create(:product, :distributors => [d1], :on_hand => 5)
        create(:product, :distributors => [d3], :on_hand => 5, :available_on => 1.week.from_now)
        create(:product, :distributors => [d4], :on_hand => 0)
        create(:product, :distributors => [d5]).delete

        Enterprise.with_distributed_active_products_on_hand.sort.should == [d1, d2]
        Enterprise.with_distributed_active_products_on_hand.distinct_count.should == 2
      end
    end

    describe "with_supplied_active_products_on_hand" do
      it "returns suppliers with available products in stock" do
        d1 = create(:supplier_enterprise) # two products on hand
        d2 = create(:supplier_enterprise) # one product on hand
        d3 = create(:supplier_enterprise) # product on hand but not yet available
        d4 = create(:supplier_enterprise) # no products on hand
        d5 = create(:supplier_enterprise) # deleted product
        d6 = create(:supplier_enterprise) # no products
        create(:product, :supplier => d1, :on_hand => 5)
        create(:product, :supplier => d1, :on_hand => 5)
        create(:product, :supplier => d2, :on_hand => 5)
        create(:product, :supplier => d3, :on_hand => 5, :available_on => 1.week.from_now)
        create(:product, :supplier => d4, :on_hand => 0)
        create(:product, :supplier => d5).delete

        Enterprise.with_supplied_active_products_on_hand.sort.should == [d1, d2]
        Enterprise.with_supplied_active_products_on_hand.distinct_count.should == 2
      end
    end

    describe "supplying_variant_in" do
      it "finds producers by supply of master variant" do
        s = create(:supplier_enterprise)
        p = create(:simple_product, supplier: s)

        Enterprise.supplying_variant_in([p.master]).should == [s]
      end

      it "finds producers by supply of variant" do
        s = create(:supplier_enterprise)
        p = create(:simple_product, supplier: s)
        v = create(:variant, product: p)

        Enterprise.supplying_variant_in([v]).should == [s]
      end

      it "returns multiple enterprises when given multiple variants" do
        s1 = create(:supplier_enterprise)
        s2 = create(:supplier_enterprise)
        p1 = create(:simple_product, supplier: s1)
        p2 = create(:simple_product, supplier: s2)

        Enterprise.supplying_variant_in([p1.master, p2.master]).sort.should == [s1, s2].sort
      end

      it "does not return duplicates" do
        s = create(:supplier_enterprise)
        p1 = create(:simple_product, supplier: s)
        p2 = create(:simple_product, supplier: s)

        Enterprise.supplying_variant_in([p1.master, p2.master]).should == [s]
      end
    end

    describe "distributing_product" do
      it "returns enterprises distributing via a product distribution" do
        d = create(:distributor_enterprise)
        p = create(:product, distributors: [d])
        Enterprise.distributing_product(p).should == [d]
      end

      it "returns enterprises distributing via an order cycle" do
        d = create(:distributor_enterprise)
        p = create(:product)
        oc = create(:simple_order_cycle, distributors: [d], variants: [p.master])
        Enterprise.distributing_product(p).should == [d]
      end
    end

    describe "distributing_any_product_of" do
      it "returns enterprises distributing via a product distribution" do
        d = create(:distributor_enterprise)
        p = create(:product, distributors: [d])
        Enterprise.distributing_any_product_of([p]).should == [d]
      end

      it "returns enterprises distributing via an order cycle" do
        d = create(:distributor_enterprise)
        p = create(:product)
        oc = create(:simple_order_cycle, distributors: [d], variants: [p.master])
        Enterprise.distributing_any_product_of([p]).should == [d]
      end

      it "does not return duplicate enterprises" do
        d = create(:distributor_enterprise)
        p1 = create(:product, distributors: [d])
        p2 = create(:product, distributors: [d])
        Enterprise.distributing_any_product_of([p1, p2]).should == [d]
      end
    end

    describe "managed_by" do
      it "shows only enterprises for given user" do
        user = create(:user)
        user.spree_roles = []
        e1 = create(:enterprise)
        e2 = create(:enterprise)
        e1.enterprise_roles.build(user: user).save

        enterprises = Enterprise.managed_by user
        enterprises.count.should == 1
        enterprises.should include e1
      end

      it "shows all enterprises for admin user" do
        user = create(:admin_user)
        e1 = create(:enterprise)
        e2 = create(:enterprise)

        enterprises = Enterprise.managed_by user
        enterprises.count.should == 2
        enterprises.should include e1
        enterprises.should include e2
      end
    end

    describe "accessible_by" do
      it "shows only enterprises that are invloved in order cycles which are common to those managed by the given user" do
        user = create(:user)
        user.spree_roles = []
        e1 = create(:enterprise)
        e2 = create(:enterprise)
        e3 = create(:enterprise)
        e4 = create(:enterprise)
        e1.enterprise_roles.build(user: user).save
        oc = create(:simple_order_cycle, coordinator: e2, suppliers: [e1], distributors: [e3])

        enterprises = Enterprise.accessible_by user
        enterprises.length.should == 3
        enterprises.should include e1, e2, e3
        enterprises.should_not include e4
      end

      it "shows all enterprises for admin user" do
        user = create(:admin_user)
        e1 = create(:enterprise)
        e2 = create(:enterprise)

        enterprises = Enterprise.managed_by user
        enterprises.length.should == 2
        enterprises.should include e1
        enterprises.should include e2
      end
    end
  end

  describe "has_supplied_products_on_hand?" do
    before :each do
      @supplier = create(:supplier_enterprise)
    end

    it "returns false when no products" do
      @supplier.should_not have_supplied_products_on_hand
    end

    it "returns false when the product is out of stock" do
      create(:product, :supplier => @supplier, :on_hand => 0)
      @supplier.should_not have_supplied_products_on_hand
    end

    it "returns true when the product is in stock" do
      create(:product, :supplier => @supplier, :on_hand => 1)
      @supplier.should have_supplied_products_on_hand
    end
  end

  describe "supplied_and_active_products_on_hand" do
    it "find only active products which are in stock" do
      supplier = create(:supplier_enterprise)
      inactive_product = create(:product, supplier:  supplier, on_hand: 1, available_on: Date.tomorrow)
      out_of_stock_product = create(:product, supplier:  supplier, on_hand: 0, available_on: Date.yesterday)
      p1 = create(:product, supplier: supplier, on_hand: 1, available_on: Date.yesterday)
      supplier.supplied_and_active_products_on_hand.should == [p1]
    end
  end

  describe "finding variants distributed by the enterprise" do
    it "finds the master variant" do
      d = create(:distributor_enterprise)
      p = create(:product, distributors: [d])
      d.distributed_variants.should == [p.master]
    end

    it "finds other variants" do
      d = create(:distributor_enterprise)
      p = create(:product, distributors: [d])
      v = create(:variant, product: p)
      d.distributed_variants.sort.should == [p.master, v].sort
    end

    it "finds variants distributed by order cycle" do
      d = create(:distributor_enterprise)
      p = create(:product)
      oc = create(:simple_order_cycle, distributors: [d], variants: [p.master])
      d.distributed_variants.should == [p.master]
    end
  end

  describe "finding variants distributed by the enterprise in a product distribution only" do
    it "finds the master variant" do
      d = create(:distributor_enterprise)
      p = create(:product, distributors: [d])
      d.product_distribution_variants.should == [p.master]
    end

    it "finds other variants" do
      d = create(:distributor_enterprise)
      p = create(:product, distributors: [d])
      v = create(:variant, product: p)
      d.product_distribution_variants.sort.should == [p.master, v].sort
    end

    it "does not find variants distributed by order cycle" do
      d = create(:distributor_enterprise)
      p = create(:product)
      oc = create(:simple_order_cycle, distributors: [d], variants: [p.master])
      d.product_distribution_variants.should == []
    end
  end

  describe "geo search" do
    before(:each) do
      Enterprise.delete_all

      state_id_vic = Spree::State.where(abbr: "Vic").first.id
      state_id_nsw = Spree::State.where(abbr: "NSW").first.id

      @suburb_in_vic = Suburb.create(name: "Camberwell", postcode: 3124, latitude: -37.824818, longitude: 145.057957, state_id: state_id_vic)
      @suburb_in_nsw = Suburb.create(name: "Cabramatta", postcode: 2166, latitude: -33.89507, longitude: 150.935889, state_id: state_id_nsw)

      address_vic1 = FactoryGirl.create(:address, state_id: state_id_vic, city: "Hawthorn", zipcode: "3123")
      address_vic1.update_column(:latitude, -37.842105)
      address_vic1.update_column(:longitude, 145.045951)

      address_vic2 = FactoryGirl.create(:address, state_id: state_id_vic, city: "Richmond", zipcode: "3121")
      address_vic2.update_column(:latitude, -37.826869)
      address_vic2.update_column(:longitude, 145.007098)

      FactoryGirl.create(:distributor_enterprise, address: address_vic1)
      FactoryGirl.create(:distributor_enterprise, address: address_vic2)
    end

    it "should find nearby hubs if there are any" do
      Enterprise.find_near(@suburb_in_vic).count.should eql(2)
    end

    it "should not have nils in the result" do
      Enterprise.find_near(@suburb_in_vic).should_not include(nil)
    end

    it "should not find hubs if not nearby " do
      Enterprise.find_near(@suburb_in_nsw).count.should eql(0)
    end
  end

  describe "taxons" do
    let(:distributor) { create(:distributor_enterprise) }
    let(:supplier) { create(:supplier_enterprise) }
    let(:taxon1) { create(:taxon) }
    let(:taxon2) { create(:taxon) }
    let(:product1) { create(:simple_product, primary_taxon: taxon1, taxons: [taxon1]) }
    let(:product2) { create(:simple_product, primary_taxon: taxon1, taxons: [taxon1, taxon2]) }

    it "gets all taxons of all distributed products" do
      Spree::Product.stub(:in_distributor).and_return [product1, product2]
      distributor.distributed_taxons.sort.should == [taxon1, taxon2].sort
    end

    it "gets all taxons of all supplied products" do
      Spree::Product.stub(:in_supplier).and_return [product1, product2]
      supplier.supplied_taxons.sort.should == [taxon1, taxon2].sort
    end
  end

  describe "presentation of attributes" do
    let(:distributor) { 
      create(:distributor_enterprise, 
             website: "http://www.google.com",
             facebook: "www.facebook.com/roger",
             linkedin: "https://linkedin.com")
    }

    it "strips http and www from url fields" do
      distributor.website.should == "google.com"
      distributor.facebook.should == "facebook.com/roger"
      distributor.linkedin.should == "linkedin.com"
    end
  end

  describe "producer properties" do
    let(:supplier) { create(:supplier_enterprise) }

    it "sets producer properties" do
      supplier.set_producer_property 'Organic Certified', 'NASAA 12345'

      supplier.producer_properties.count.should == 1
      supplier.producer_properties.first.value.should == 'NASAA 12345'
      supplier.producer_properties.first.property.presentation.should == 'Organic Certified'
    end
  end
end<|MERGE_RESOLUTION|>--- conflicted
+++ resolved
@@ -66,16 +66,7 @@
     it { should delegate(:city).to(:address) }
     it { should delegate(:state_name).to(:address) }
   end
-
-<<<<<<< HEAD
-  it "should default address country to system country" do
-    create(:distributor_enterprise).address.country.should == Spree::Country.find_by_id(Spree::Config[:default_country_id])
-  end
-
-=======
->>>>>>> 30d78c8d
   describe "scopes" do
-
     describe 'active' do
       it 'find active enterprises' do
         d1 = create(:distributor_enterprise, visible: false)
