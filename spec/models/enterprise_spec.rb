require 'spec_helper'

describe Enterprise do
  include AuthenticationWorkflow

  describe "sending emails" do
    describe "on creation" do
      let!(:user) { create_enterprise_user( enterprise_limit: 2 ) }
      let!(:enterprise) { create(:enterprise, owner: user, confirmed_at: Time.now) }

      it "when the email address has not already been confirmed" do
        mail_message = double "Mail::Message"
        EnterpriseMailer.should_receive(:confirmation_instructions).and_return mail_message
        mail_message.should_receive :deliver
        create(:enterprise, owner: user, email: "unknown@email.com" )
      end

      it "when the email address has already been confirmed" do
        EnterpriseMailer.should_not_receive(:confirmation_instructions)
        e = create(:enterprise, owner: user, email: enterprise.email)
      end
    end
  end

  describe "associations" do
    it { should belong_to(:owner) }
    it { should have_many(:supplied_products) }
    it { should have_many(:distributed_orders) }
    it { should belong_to(:address) }
    it { should have_many(:product_distributions) }

    it "destroys enterprise roles upon its own demise" do
      e = create(:enterprise)
      u = create(:user)
      u.enterprise_roles.build(enterprise: e).save!

      role = e.enterprise_roles.first
      e.destroy
      EnterpriseRole.where(id: role.id).should be_empty
    end

    it "destroys supplied products upon destroy" do
      s = create(:supplier_enterprise)
      p = create(:simple_product, supplier: s)

      s.destroy

      Spree::Product.where(id: p.id).should be_empty
    end

    describe "relationships to other enterprises" do
      let(:e) { create(:distributor_enterprise) }
      let(:p) { create(:supplier_enterprise) }
      let(:c) { create(:distributor_enterprise) }

      let!(:er1) { create(:enterprise_relationship, parent_id: p.id, child_id: e.id) }
      let!(:er2) { create(:enterprise_relationship, parent_id: e.id, child_id: c.id) }

      it "finds relatives" do
        e.relatives.sort.should == [p, c].sort
      end

      it "scopes relatives to visible distributors" do
        e.should_receive(:relatives).and_return(relatives = [])
        relatives.should_receive(:is_distributor).and_return relatives
        e.distributors
      end

      it "scopes relatives to visible producers" do
        e.should_receive(:relatives).and_return(relatives = [])
        relatives.should_receive(:is_primary_producer).and_return relatives
        e.suppliers
      end
    end

    describe "ownership" do
      let(:u1) { create_enterprise_user }
      let(:u2) { create_enterprise_user }
      let!(:e) { create(:enterprise, owner: u1 ) }

      it "adds new owner to list of managers" do
        expect(e.owner).to eq u1
        expect(e.users).to include u1
        expect(e.users).to_not include u2
        e.owner = u2
        e.save!
        e.reload
        expect(e.owner).to eq u2
        expect(e.users).to include u1, u2
      end

      it "validates ownership limit" do
        expect(u1.enterprise_limit).to be 1
        expect(u1.owned_enterprises(:reload)).to eq [e]
        e2 = create(:enterprise, owner: u2 )
        expect{
          e2.owner = u1
          e2.save!
        }.to raise_error ActiveRecord::RecordInvalid, "Validation failed: You are not permitted to own own any more enterprises (limit is 1)."
      end
    end
  end

  describe "validations" do
    subject { FactoryGirl.create(:distributor_enterprise, :address => FactoryGirl.create(:address)) }
    it { should validate_presence_of(:name) }
    it { should validate_presence_of(:email) }

    it "requires an owner" do
      expect{
        e = create(:enterprise, owner: nil)
        }.to raise_error ActiveRecord::RecordInvalid, "Validation failed: Owner can't be blank"
    end
  end

  describe "delegations" do
    #subject { FactoryGirl.create(:distributor_enterprise, :address => FactoryGirl.create(:address)) }

    it { should delegate(:latitude).to(:address) }
    it { should delegate(:longitude).to(:address) }
    it { should delegate(:city).to(:address) }
    it { should delegate(:state_name).to(:address) }
  end

  describe "scopes" do
    describe 'active' do
      it 'find active enterprises' do
        d1 = create(:distributor_enterprise, visible: false)
        s1 = create(:supplier_enterprise)
        Enterprise.visible.should == [s1]
      end
    end

    describe "confirmed" do
      it "find enterprises with a confirmed date" do
        s1 = create(:supplier_enterprise, confirmed_at: Time.now)
        d1 = create(:distributor_enterprise, confirmed_at: Time.now)
        s2 = create(:supplier_enterprise, confirmed_at: nil)
        d2 = create(:distributor_enterprise, confirmed_at: nil)
        expect(Enterprise.confirmed).to include s1, d1
        expect(Enterprise.confirmed).to_not include s2, d2
      end
    end

    describe "unconfirmed" do
      it "find enterprises without a confirmed date" do
        s1 = create(:supplier_enterprise, confirmed_at: Time.now)
        d1 = create(:distributor_enterprise, confirmed_at: Time.now)
        s2 = create(:supplier_enterprise, confirmed_at: nil)
        d2 = create(:distributor_enterprise, confirmed_at: nil)
        expect(Enterprise.unconfirmed).to_not include s1, d1
        expect(Enterprise.unconfirmed).to include s2, d2
      end
    end

    describe "distributors_with_active_order_cycles" do
      it "finds active distributors by order cycles" do
        s = create(:supplier_enterprise)
        d = create(:distributor_enterprise)
        p = create(:product)
        create(:simple_order_cycle, suppliers: [s], distributors: [d], variants: [p.master])
        Enterprise.distributors_with_active_order_cycles.should == [d]
      end

      it "should not find inactive distributors by order cycles" do
        s = create(:supplier_enterprise)
        d = create(:distributor_enterprise)
        p = create(:product)
        create(:simple_order_cycle, :orders_open_at => 10.days.from_now, suppliers: [s], distributors: [d], variants: [p.master])
        Enterprise.distributors_with_active_order_cycles.should_not include d
      end
    end

    describe "active_distributors" do
      it "finds active distributors by product distributions" do
        d = create(:distributor_enterprise)
        create(:product, :distributors => [d])
        Enterprise.active_distributors.should == [d]
      end

      it "doesn't show distributors of deleted products" do
        d = create(:distributor_enterprise)
        create(:product, :distributors => [d], :deleted_at => Time.now)
        Enterprise.active_distributors.should be_empty
      end

      it "doesn't show distributors of unavailable products" do
        d = create(:distributor_enterprise)
        create(:product, :distributors => [d], :available_on => 1.week.from_now)
        Enterprise.active_distributors.should be_empty
      end

      it "doesn't show distributors of out of stock products" do
        d = create(:distributor_enterprise)
        create(:product, :distributors => [d], :on_hand => 0)
        Enterprise.active_distributors.should be_empty
      end

      it "finds active distributors by order cycles" do
        s = create(:supplier_enterprise)
        d = create(:distributor_enterprise)
        p = create(:product)
        create(:simple_order_cycle, suppliers: [s], distributors: [d], variants: [p.master])
        Enterprise.active_distributors.should == [d]
      end

      it "doesn't show distributors from inactive order cycles" do
        s = create(:supplier_enterprise)
        d = create(:distributor_enterprise)
        p = create(:product)
        create(:simple_order_cycle, suppliers: [s], distributors: [d], variants: [p.master], orders_open_at: 1.week.from_now, orders_close_at: 2.weeks.from_now)
        Enterprise.active_distributors.should be_empty
      end
    end

    describe "with_distributed_active_products_on_hand" do
      it "returns distributors with products in stock" do
        d1 = create(:distributor_enterprise)
        d2 = create(:distributor_enterprise)
        d3 = create(:distributor_enterprise)
        d4 = create(:distributor_enterprise)
        create(:product, :distributors => [d1, d2], :on_hand => 5)
        create(:product, :distributors => [d1], :on_hand => 5)
        create(:product, :distributors => [d3], :on_hand => 0)

        Enterprise.with_distributed_active_products_on_hand.sort.should == [d1, d2]
      end

      it "returns distributors with available products in stock" do
        d1 = create(:distributor_enterprise) # two products on hand
        d2 = create(:distributor_enterprise) # one product on hand
        d3 = create(:distributor_enterprise) # product on hand but not yet available
        d4 = create(:distributor_enterprise) # no products on hand
        d5 = create(:distributor_enterprise) # deleted product
        d6 = create(:distributor_enterprise) # no products
        create(:product, :distributors => [d1, d2], :on_hand => 5)
        create(:product, :distributors => [d1], :on_hand => 5)
        create(:product, :distributors => [d3], :on_hand => 5, :available_on => 1.week.from_now)
        create(:product, :distributors => [d4], :on_hand => 0)
        create(:product, :distributors => [d5]).delete

        Enterprise.with_distributed_active_products_on_hand.sort.should == [d1, d2]
        Enterprise.with_distributed_active_products_on_hand.distinct_count.should == 2
      end
    end

    describe "with_supplied_active_products_on_hand" do
      it "returns suppliers with available products in stock" do
        d1 = create(:supplier_enterprise) # two products on hand
        d2 = create(:supplier_enterprise) # one product on hand
        d3 = create(:supplier_enterprise) # product on hand but not yet available
        d4 = create(:supplier_enterprise) # no products on hand
        d5 = create(:supplier_enterprise) # deleted product
        d6 = create(:supplier_enterprise) # no products
        create(:product, :supplier => d1, :on_hand => 5)
        create(:product, :supplier => d1, :on_hand => 5)
        create(:product, :supplier => d2, :on_hand => 5)
        create(:product, :supplier => d3, :on_hand => 5, :available_on => 1.week.from_now)
        create(:product, :supplier => d4, :on_hand => 0)
        create(:product, :supplier => d5).delete

        Enterprise.with_supplied_active_products_on_hand.sort.should == [d1, d2]
        Enterprise.with_supplied_active_products_on_hand.distinct_count.should == 2
      end
    end

    describe "supplying_variant_in" do
      it "finds producers by supply of master variant" do
        s = create(:supplier_enterprise)
        p = create(:simple_product, supplier: s)

        Enterprise.supplying_variant_in([p.master]).should == [s]
      end

      it "finds producers by supply of variant" do
        s = create(:supplier_enterprise)
        p = create(:simple_product, supplier: s)
        v = create(:variant, product: p)

        Enterprise.supplying_variant_in([v]).should == [s]
      end

      it "returns multiple enterprises when given multiple variants" do
        s1 = create(:supplier_enterprise)
        s2 = create(:supplier_enterprise)
        p1 = create(:simple_product, supplier: s1)
        p2 = create(:simple_product, supplier: s2)

        Enterprise.supplying_variant_in([p1.master, p2.master]).sort.should == [s1, s2].sort
      end

      it "does not return duplicates" do
        s = create(:supplier_enterprise)
        p1 = create(:simple_product, supplier: s)
        p2 = create(:simple_product, supplier: s)

        Enterprise.supplying_variant_in([p1.master, p2.master]).should == [s]
      end
    end

    describe "distributing_product" do
      it "returns enterprises distributing via a product distribution" do
        d = create(:distributor_enterprise)
        p = create(:product, distributors: [d])
        Enterprise.distributing_product(p).should == [d]
      end

      it "returns enterprises distributing via an order cycle" do
        d = create(:distributor_enterprise)
        p = create(:product)
        oc = create(:simple_order_cycle, distributors: [d], variants: [p.master])
        Enterprise.distributing_product(p).should == [d]
      end
    end

    describe "distributing_any_product_of" do
      it "returns enterprises distributing via a product distribution" do
        d = create(:distributor_enterprise)
        p = create(:product, distributors: [d])
        Enterprise.distributing_any_product_of([p]).should == [d]
      end

      it "returns enterprises distributing via an order cycle" do
        d = create(:distributor_enterprise)
        p = create(:product)
        oc = create(:simple_order_cycle, distributors: [d], variants: [p.master])
        Enterprise.distributing_any_product_of([p]).should == [d]
      end

      it "does not return duplicate enterprises" do
        d = create(:distributor_enterprise)
        p1 = create(:product, distributors: [d])
        p2 = create(:product, distributors: [d])
        Enterprise.distributing_any_product_of([p1, p2]).should == [d]
      end
    end

    describe "managed_by" do
      it "shows only enterprises for given user" do
        user = create(:user)
        user.spree_roles = []
        e1 = create(:enterprise)
        e2 = create(:enterprise)
        e1.enterprise_roles.build(user: user).save

        enterprises = Enterprise.managed_by user
        enterprises.count.should == 1
        enterprises.should include e1
      end

      it "shows all enterprises for admin user" do
        user = create(:admin_user)
        e1 = create(:enterprise)
        e2 = create(:enterprise)

        enterprises = Enterprise.managed_by user
        enterprises.count.should == 2
        enterprises.should include e1
        enterprises.should include e2
      end
    end

    describe "accessible_by" do
      it "shows only enterprises that are invloved in order cycles which are common to those managed by the given user" do
        user = create(:user)
        user.spree_roles = []
        e1 = create(:enterprise)
        e2 = create(:enterprise)
        e3 = create(:enterprise)
        e4 = create(:enterprise)
        e1.enterprise_roles.build(user: user).save
        oc = create(:simple_order_cycle, coordinator: e2, suppliers: [e1], distributors: [e3])

        enterprises = Enterprise.accessible_by user
        enterprises.length.should == 3
        enterprises.should include e1, e2, e3
        enterprises.should_not include e4
      end

      it "shows all enterprises for admin user" do
        user = create(:admin_user)
        e1 = create(:enterprise)
        e2 = create(:enterprise)

        enterprises = Enterprise.managed_by user
        enterprises.length.should == 2
        enterprises.should include e1
        enterprises.should include e2
      end
    end
  end

  describe "has_supplied_products_on_hand?" do
    before :each do
      @supplier = create(:supplier_enterprise)
    end

    it "returns false when no products" do
      @supplier.should_not have_supplied_products_on_hand
    end

    it "returns false when the product is out of stock" do
      create(:product, :supplier => @supplier, :on_hand => 0)
      @supplier.should_not have_supplied_products_on_hand
    end

    it "returns true when the product is in stock" do
      create(:product, :supplier => @supplier, :on_hand => 1)
      @supplier.should have_supplied_products_on_hand
    end
  end

  describe "supplied_and_active_products_on_hand" do
    it "find only active products which are in stock" do
      supplier = create(:supplier_enterprise)
      inactive_product = create(:product, supplier:  supplier, on_hand: 1, available_on: Date.tomorrow)
      out_of_stock_product = create(:product, supplier:  supplier, on_hand: 0, available_on: Date.yesterday)
      p1 = create(:product, supplier: supplier, on_hand: 1, available_on: Date.yesterday)
      supplier.supplied_and_active_products_on_hand.should == [p1]
    end
  end

  describe "finding variants distributed by the enterprise" do
    it "finds the master variant" do
      d = create(:distributor_enterprise)
      p = create(:product, distributors: [d])
      d.distributed_variants.should == [p.master]
    end

    it "finds other variants" do
      d = create(:distributor_enterprise)
      p = create(:product, distributors: [d])
      v = create(:variant, product: p)
      d.distributed_variants.sort.should == [p.master, v].sort
    end

    it "finds variants distributed by order cycle" do
      d = create(:distributor_enterprise)
      p = create(:product)
      oc = create(:simple_order_cycle, distributors: [d], variants: [p.master])
      d.distributed_variants.should == [p.master]
    end
  end

  describe "finding variants distributed by the enterprise in a product distribution only" do
    it "finds the master variant" do
      d = create(:distributor_enterprise)
      p = create(:product, distributors: [d])
      d.product_distribution_variants.should == [p.master]
    end

    it "finds other variants" do
      d = create(:distributor_enterprise)
      p = create(:product, distributors: [d])
      v = create(:variant, product: p)
      d.product_distribution_variants.sort.should == [p.master, v].sort
    end

    it "does not find variants distributed by order cycle" do
      d = create(:distributor_enterprise)
      p = create(:product)
      oc = create(:simple_order_cycle, distributors: [d], variants: [p.master])
      d.product_distribution_variants.should == []
    end
  end

  describe "geo search" do
    before(:each) do
      Enterprise.delete_all

      state_id_vic = Spree::State.where(abbr: "Vic").first.id
      state_id_nsw = Spree::State.where(abbr: "NSW").first.id

      @suburb_in_vic = Suburb.create(name: "Camberwell", postcode: 3124, latitude: -37.824818, longitude: 145.057957, state_id: state_id_vic)
      @suburb_in_nsw = Suburb.create(name: "Cabramatta", postcode: 2166, latitude: -33.89507, longitude: 150.935889, state_id: state_id_nsw)

      address_vic1 = FactoryGirl.create(:address, state_id: state_id_vic, city: "Hawthorn", zipcode: "3123")
      address_vic1.update_column(:latitude, -37.842105)
      address_vic1.update_column(:longitude, 145.045951)

      address_vic2 = FactoryGirl.create(:address, state_id: state_id_vic, city: "Richmond", zipcode: "3121")
      address_vic2.update_column(:latitude, -37.826869)
      address_vic2.update_column(:longitude, 145.007098)

      FactoryGirl.create(:distributor_enterprise, address: address_vic1)
      FactoryGirl.create(:distributor_enterprise, address: address_vic2)
    end

    it "should find nearby hubs if there are any" do
      Enterprise.find_near(@suburb_in_vic).count.should eql(2)
    end

    it "should not have nils in the result" do
      Enterprise.find_near(@suburb_in_vic).should_not include(nil)
    end

    it "should not find hubs if not nearby " do
      Enterprise.find_near(@suburb_in_nsw).count.should eql(0)
    end
  end

  describe "taxons" do
    let(:distributor) { create(:distributor_enterprise) }
    let(:supplier) { create(:supplier_enterprise) }
    let(:taxon1) { create(:taxon) }
    let(:taxon2) { create(:taxon) }
    let(:product1) { create(:simple_product, primary_taxon: taxon1, taxons: [taxon1]) }
    let(:product2) { create(:simple_product, primary_taxon: taxon1, taxons: [taxon1, taxon2]) }

    it "gets all taxons of all distributed products" do
      Spree::Product.stub(:in_distributor).and_return [product1, product2]
      distributor.distributed_taxons.sort.should == [taxon1, taxon2].sort
    end

    it "gets all taxons of all supplied products" do
      Spree::Product.stub(:in_supplier).and_return [product1, product2]
      supplier.supplied_taxons.sort.should == [taxon1, taxon2].sort
    end
  end

  describe "presentation of attributes" do
    let(:distributor) {
      create(:distributor_enterprise,
             website: "http://www.google.com",
             facebook: "www.facebook.com/roger",
             linkedin: "https://linkedin.com")
    }

    it "strips http from url fields" do
      distributor.website.should == "www.google.com"
      distributor.facebook.should == "www.facebook.com/roger"
      distributor.linkedin.should == "linkedin.com"
    end
  end

  describe "producer properties" do
    let(:supplier) { create(:supplier_enterprise) }

    it "sets producer properties" do
      supplier.set_producer_property 'Organic Certified', 'NASAA 12345'

      supplier.producer_properties.count.should == 1
      supplier.producer_properties.first.value.should == 'NASAA 12345'
      supplier.producer_properties.first.property.presentation.should == 'Organic Certified'
    end
  end

  describe "provide enterprise category" do

<<<<<<< HEAD
    # Swap type values full > sell_all, single > sell_own profile > sell_none
    # swap is_distributor for new can_supply flag.
    let(:producer_sell_all_can_supply) {
      create(:enterprise, is_primary_producer: true,  type: "full",  is_distributor: true)
    }
    let(:producer_sell_all_cant_supply) {
      create(:enterprise, is_primary_producer: true,  type: "full",  is_distributor: false)
    }
    let(:producer_sell_own_can_supply) {
      create(:enterprise, is_primary_producer: true,  type: "single", is_distributor: true)
    }
    let(:producer_sell_own_cant_supply) {
      create(:enterprise, is_primary_producer: true,  type: "single", is_distributor: false)
    }
    let(:producer_sell_none_can_supply) {
      create(:enterprise, is_primary_producer: true,  type: "profile",  is_distributor: true)
    }
    let(:producer_sell_none_cant_supply) {
      create(:enterprise, is_primary_producer: true,  type: "profile",  is_distributor: false)
    }
    let(:non_producer_sell_all_can_supply) {
      create(:enterprise, is_primary_producer: true,  type: "full",  is_distributor: true)
    }
    let(:non_producer_sell_all_cant_supply) {
      create(:enterprise, is_primary_producer: true,  type: "full",  is_distributor: false)
    }
    let(:non_producer_sell_own_can_supply) {
      create(:enterprise, is_primary_producer: true,  type: "single", is_distributor: true)
    }
    let(:non_producer_sell_own_cant_supply) {
      create(:enterprise, is_primary_producer: true,  type: "single", is_distributor: false)
    }
    let(:non_producer_sell_none_can_supply) {
      create(:enterprise, is_primary_producer: false, type: "profile", is_distributor: true)
    }
    let(:non_producer_sell_none_cant_supply) {
      create(:enterprise, is_primary_producer: false, type: "profile", is_distributor: false)
    }

    it "should output enterprise categories" do
      producer_sell_all_can_supply.is_primary_producer.should == true
      producer_sell_all_can_supply.supplies.should == true
      producer_sell_all_can_supply.type.should == "full"

      producer_sell_all_can_supply.enterprise_category.should == "producer_hub"
      producer_sell_all_cant_supply.enterprise_category.should == "producer_hub"
      producer_sell_own_can_supply.enterprise_category.should == "producer_shop"
      producer_sell_own_cant_supply.enterprise_category.should == "producer_shop"
      producer_sell_none_can_supply.enterprise_category.should == "producer"
      producer_sell_none_cant_supply.enterprise_category.should == "producer_profile"
      non_producer_sell_all_can_supply.enterprise_category.should == "hub"
      non_producer_sell_all_cant_supply.enterprise_category.should == "hub"
      non_producer_sell_own_can_supply.enterprise_category.should == "hub"
      non_producer_sell_own_cant_supply.enterprise_category.should == "hub"
      non_producer_sell_none_can_supply.enterprise_category.should == "hub_profile"
      non_producer_sell_none_cant_supply.enterprise_category.should == "hub_profile"
=======
    let(:producer_sell_all) { build(:enterprise, is_primary_producer: true,  sells: "any") } 
    let(:producer_sell_own) { build(:enterprise, is_primary_producer: true,  sells: "own") }
    let(:producer_sell_none) { build(:enterprise, is_primary_producer: true,  sells: "none") }
    let(:non_producer_sell_all) { build(:enterprise, is_primary_producer: false,  sells: "any") }
    let(:non_producer_sell_own) { build(:enterprise, is_primary_producer: false,  sells: "own") }
    let(:non_producer_sell_none) { build(:enterprise, is_primary_producer: false, sells: "none") }

    it "should output enterprise categories" do
      producer_sell_all.is_primary_producer.should == true
      producer_sell_all.sells.should == "any"

      producer_sell_all.category.should == :producer_hub
      producer_sell_own.category.should == :producer_shop
      producer_sell_none.category.should == :producer
      non_producer_sell_all.category.should == :hub 
      non_producer_sell_own.category.should == :hub
      non_producer_sell_none.category.should == :hub_profile
>>>>>>> 6a6f6037
    end
  end
end<|MERGE_RESOLUTION|>--- conflicted
+++ resolved
@@ -546,66 +546,7 @@
   end
 
   describe "provide enterprise category" do
-
-<<<<<<< HEAD
-    # Swap type values full > sell_all, single > sell_own profile > sell_none
-    # swap is_distributor for new can_supply flag.
-    let(:producer_sell_all_can_supply) {
-      create(:enterprise, is_primary_producer: true,  type: "full",  is_distributor: true)
-    }
-    let(:producer_sell_all_cant_supply) {
-      create(:enterprise, is_primary_producer: true,  type: "full",  is_distributor: false)
-    }
-    let(:producer_sell_own_can_supply) {
-      create(:enterprise, is_primary_producer: true,  type: "single", is_distributor: true)
-    }
-    let(:producer_sell_own_cant_supply) {
-      create(:enterprise, is_primary_producer: true,  type: "single", is_distributor: false)
-    }
-    let(:producer_sell_none_can_supply) {
-      create(:enterprise, is_primary_producer: true,  type: "profile",  is_distributor: true)
-    }
-    let(:producer_sell_none_cant_supply) {
-      create(:enterprise, is_primary_producer: true,  type: "profile",  is_distributor: false)
-    }
-    let(:non_producer_sell_all_can_supply) {
-      create(:enterprise, is_primary_producer: true,  type: "full",  is_distributor: true)
-    }
-    let(:non_producer_sell_all_cant_supply) {
-      create(:enterprise, is_primary_producer: true,  type: "full",  is_distributor: false)
-    }
-    let(:non_producer_sell_own_can_supply) {
-      create(:enterprise, is_primary_producer: true,  type: "single", is_distributor: true)
-    }
-    let(:non_producer_sell_own_cant_supply) {
-      create(:enterprise, is_primary_producer: true,  type: "single", is_distributor: false)
-    }
-    let(:non_producer_sell_none_can_supply) {
-      create(:enterprise, is_primary_producer: false, type: "profile", is_distributor: true)
-    }
-    let(:non_producer_sell_none_cant_supply) {
-      create(:enterprise, is_primary_producer: false, type: "profile", is_distributor: false)
-    }
-
-    it "should output enterprise categories" do
-      producer_sell_all_can_supply.is_primary_producer.should == true
-      producer_sell_all_can_supply.supplies.should == true
-      producer_sell_all_can_supply.type.should == "full"
-
-      producer_sell_all_can_supply.enterprise_category.should == "producer_hub"
-      producer_sell_all_cant_supply.enterprise_category.should == "producer_hub"
-      producer_sell_own_can_supply.enterprise_category.should == "producer_shop"
-      producer_sell_own_cant_supply.enterprise_category.should == "producer_shop"
-      producer_sell_none_can_supply.enterprise_category.should == "producer"
-      producer_sell_none_cant_supply.enterprise_category.should == "producer_profile"
-      non_producer_sell_all_can_supply.enterprise_category.should == "hub"
-      non_producer_sell_all_cant_supply.enterprise_category.should == "hub"
-      non_producer_sell_own_can_supply.enterprise_category.should == "hub"
-      non_producer_sell_own_cant_supply.enterprise_category.should == "hub"
-      non_producer_sell_none_can_supply.enterprise_category.should == "hub_profile"
-      non_producer_sell_none_cant_supply.enterprise_category.should == "hub_profile"
-=======
-    let(:producer_sell_all) { build(:enterprise, is_primary_producer: true,  sells: "any") } 
+    let(:producer_sell_all) { build(:enterprise, is_primary_producer: true,  sells: "any") }
     let(:producer_sell_own) { build(:enterprise, is_primary_producer: true,  sells: "own") }
     let(:producer_sell_none) { build(:enterprise, is_primary_producer: true,  sells: "none") }
     let(:non_producer_sell_all) { build(:enterprise, is_primary_producer: false,  sells: "any") }
@@ -619,10 +560,9 @@
       producer_sell_all.category.should == :producer_hub
       producer_sell_own.category.should == :producer_shop
       producer_sell_none.category.should == :producer
-      non_producer_sell_all.category.should == :hub 
+      non_producer_sell_all.category.should == :hub
       non_producer_sell_own.category.should == :hub
       non_producer_sell_none.category.should == :hub_profile
->>>>>>> 6a6f6037
     end
   end
 end