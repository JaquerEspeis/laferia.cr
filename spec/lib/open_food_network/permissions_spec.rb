require 'open_food_network/permissions'

module OpenFoodNetwork
  describe Permissions do
    let(:user) { double(:user) }
    let(:permissions) { Permissions.new(user) }
    let(:permission) { 'one' }
    let(:e1) { create(:enterprise) }
    let(:e2) { create(:enterprise) }

    describe "finding managed and related enterprises granting a particular permission" do
      describe "as super admin" do
        before { allow(user).to receive(:admin?) { true } }

        it "returns all enterprises" do
          expect(permissions.send(:managed_and_related_enterprises_granting, :some_permission)).to match_array [e1, e2]
        end
      end

      describe "as an enterprise user" do
        let(:e3) { create(:enterprise) }
        before { allow(user).to receive(:admin?) { false } }

        it "returns only my managed enterprises any that have granting them P-OC" do
          expect(permissions).to receive(:managed_enterprises) { Enterprise.where(id: e1) }
          expect(permissions).to receive(:related_enterprises_granting).with(:some_permission) { Enterprise.where(id: e3) }
          expect(permissions.send(:managed_and_related_enterprises_granting, :some_permission)).to match_array [e1, e3]
        end
      end
    end

    describe "finding managed and related enterprises granting or granted a particular permission" do
      describe "as super admin" do
        before { allow(user).to receive(:admin?) { true } }

        it "returns all enterprises" do
          expect(permissions.send(:managed_and_related_enterprises_granting, :some_permission)).to match_array [e1, e2]
        end
      end

      describe "as an enterprise user" do
        let(:e3) { create(:enterprise) }
        let(:e4) { create(:enterprise) }
        before { allow(user).to receive(:admin?) { false } }

        it "returns only my managed enterprises any that have granting them P-OC" do
          expect(permissions).to receive(:managed_enterprises) { Enterprise.where(id: e1) }
          expect(permissions).to receive(:related_enterprises_granting).with(:some_permission) { Enterprise.where(id: e3) }
          expect(permissions).to receive(:related_enterprises_granted).with(:some_permission) { Enterprise.where(id: e4) }
<<<<<<< HEAD
          expect(permissions.send(:managed_and_related_enterprises_with, :some_permission).sort).to eq [e1, e3, e4].sort
=======
          expect(permissions.send(:managed_and_related_enterprises_with, :some_permission)).to match_array [e1, e3, e4]
>>>>>>> 7f43dbf9
        end
      end
    end

    describe "finding enterprises that can be selected in order report filters" do
      let(:e) { double(:enterprise) }

      it "returns managed and related enterprises with add_to_order_cycle permission" do
        expect(permissions).to receive(:managed_and_related_enterprises_with).
          with(:add_to_order_cycle).
          and_return([e])

        expect(permissions.visible_enterprises_for_order_reports).to eq [e]
      end
    end

    describe "finding enterprises that can be added to an order cycle" do
      let(:e) { double(:enterprise) }

      it "returns managed and related enterprises with add_to_order_cycle permission" do
        expect(permissions).to receive(:managed_and_related_enterprises_granting).
          with(:add_to_order_cycle).
          and_return([e])

        expect(permissions.order_cycle_enterprises).to eq [e]
      end
    end

    describe "finding enterprises whose profiles can be edited" do
      let(:e) { double(:enterprise) }

      it "returns managed and related enterprises with edit_profile permission" do
        permissions.
          should_receive(:managed_and_related_enterprises_granting).
          with(:edit_profile).
          and_return([e])

        permissions.editable_enterprises.should == [e]
      end
    end

    describe "finding all producers for which we can create variant overrides" do
      let(:e1) { create(:supplier_enterprise) }
      let(:e2) { create(:supplier_enterprise) }

      it "compiles the list from variant_override_enterprises_per_hub" do
        permissions.stub(:variant_override_enterprises_per_hub) do
          {1 => [e1.id], 2 => [e1.id, e2.id]}
        end

        permissions.variant_override_producers.should match_array [e1, e2]
      end
    end

    describe "finding enterprises for which variant overrides can be created, for each hub" do
      let!(:hub) { create(:distributor_enterprise) }
      let!(:producer) { create(:supplier_enterprise) }
      let!(:er) { create(:enterprise_relationship, parent: producer, child: hub,
                         permissions_list: [:create_variant_overrides]) }

      before do
        permissions.stub(:managed_enterprises) { Enterprise.where(id: hub.id) }
        permissions.stub(:admin?) { false }
      end

      it "returns enterprises as hub_id => [producer, ...]" do
        permissions.variant_override_enterprises_per_hub.should ==
          {hub.id => [producer.id]}
      end

      it "returns only permissions relating to managed enterprises" do
        create(:enterprise_relationship, parent: e1, child: e2,
                         permissions_list: [:create_variant_overrides])

        permissions.variant_override_enterprises_per_hub.should ==
          {hub.id => [producer.id]}
      end

      it "returns only create_variant_overrides permissions" do
        permissions.stub(:managed_enterprises) { Enterprise.where(id: [hub, e2]) }
        create(:enterprise_relationship, parent: e1, child: e2,
                         permissions_list: [:manage_products])

        permissions.variant_override_enterprises_per_hub.should ==
          {hub.id => [producer.id]}
      end

      describe "hubs connected to the user by relationships only" do
        # producer_managed can add hub to order cycle
        # hub can create variant overrides for producer
        # we manage producer_managed
        # therefore, we should be able to create variant overrides for hub on producer's products

        let!(:producer_managed) { create(:supplier_enterprise) }
        let!(:er_oc) { create(:enterprise_relationship, parent: hub, child: producer_managed,
                              permissions_list: [:add_to_order_cycle]) }

        before do
          permissions.stub(:managed_enterprises) { Enterprise.where(id: producer_managed.id) }
        end

        it "allows the hub to create variant overrides for the producer" do
          permissions.variant_override_enterprises_per_hub.should ==
            {hub.id => [producer.id, producer_managed.id]}
        end
      end

      it "also returns managed producers" do
        producer2 = create(:supplier_enterprise)
        permissions.stub(:managed_enterprises) { Enterprise.where(id: [hub, producer2]) }

        permissions.variant_override_enterprises_per_hub.should ==
          {hub.id => [producer.id, producer2.id]}
      end
    end

    describe "finding editable products" do
      let!(:p1) { create(:simple_product, supplier: create(:supplier_enterprise) ) }
      let!(:p2) { create(:simple_product, supplier: create(:supplier_enterprise) ) }

      before do
        permissions.stub(:managed_enterprise_products) { Spree::Product.where('1=0') }
        allow(permissions).to receive(:related_enterprises_granting).with(:manage_products) { Enterprise.where("1=0") }
      end

      it "returns products produced by managed enterprises" do
        permissions.stub(:managed_enterprise_products) { Spree::Product.where(id: p1) }
        permissions.editable_products.should == [p1]
      end

      it "returns products produced by permitted enterprises" do
        allow(permissions).to receive(:related_enterprises_granting).
          with(:manage_products) { Enterprise.where(id: p2.supplier) }
        permissions.editable_products.should == [p2]
      end
    end

    describe "finding visible products" do
      let!(:p1) { create(:simple_product, supplier: create(:supplier_enterprise) ) }
      let!(:p2) { create(:simple_product, supplier: create(:supplier_enterprise) ) }
      let!(:p3) { create(:simple_product, supplier: create(:supplier_enterprise) ) }

      before do
        permissions.stub(:managed_enterprise_products) { Spree::Product.where("1=0") }
        allow(permissions).to receive(:related_enterprises_granting).with(:manage_products) { Enterprise.where("1=0") }
        allow(permissions).to receive(:related_enterprises_granting).with(:add_to_order_cycle) { Enterprise.where("1=0") }
      end

      it "returns products produced by managed enterprises" do
        permissions.stub(:managed_enterprise_products) { Spree::Product.where(id: p1) }
        permissions.visible_products.should == [p1]
      end

      it "returns products produced by enterprises that have granted manage products" do
        allow(permissions).to receive(:related_enterprises_granting).
          with(:manage_products) { Enterprise.where(id: p2.supplier) }
        permissions.visible_products.should == [p2]
      end

      it "returns products produced by enterprises that have granted P-OC" do
        allow(permissions).to receive(:related_enterprises_granting).
          with(:add_to_order_cycle) { Enterprise.where(id: p3.supplier) }
        permissions.visible_products.should == [p3]
      end
    end

    describe "finding enterprises that we manage products for" do
      let(:e) { double(:enterprise) }

      it "returns managed and related enterprises with manage_products permission" do
        permissions.
          should_receive(:managed_and_related_enterprises_granting).
          with(:manage_products).
          and_return([e])

        permissions.managed_product_enterprises.should == [e]
      end
    end

    ########################################

    describe "finding related enterprises with a particular permission" do
      let!(:er) { create(:enterprise_relationship, parent: e1, child: e2, permissions_list: [permission]) }

      it "returns the enterprises" do
        permissions.stub(:managed_enterprises) { e2 }
        permissions.send(:related_enterprises_granting, permission).should == [e1]
      end

      it "returns an empty array when there are none" do
        permissions.stub(:managed_enterprises) { e1 }
        permissions.send(:related_enterprises_granting, permission).should == []
      end
    end

    describe "finding enterprises that are managed or with a particular permission" do
      before do
        permissions.stub(:managed_enterprises) { Enterprise.where('1=0') }
        permissions.stub(:related_enterprises_granting) { Enterprise.where('1=0') }
        permissions.stub(:admin?) { false }
      end

      it "returns managed enterprises" do
        permissions.should_receive(:managed_enterprises) { Enterprise.where(id: e1) }
        permissions.send(:managed_and_related_enterprises_granting, permission).should == [e1]
      end

      it "returns permitted enterprises" do
        permissions.should_receive(:related_enterprises_granting).with(permission).
          and_return(Enterprise.where(id: e2))
        permissions.send(:managed_and_related_enterprises_granting, permission).should == [e2]
      end
    end

    describe "finding orders that are visible in reports" do
      let(:distributor) { create(:distributor_enterprise) }
      let(:coordinator) { create(:distributor_enterprise) }
      let(:random_enterprise) { create(:distributor_enterprise) }
      let(:order_cycle) { create(:simple_order_cycle, coordinator: coordinator, distributors: [distributor]) }
      let(:order) { create(:order, order_cycle: order_cycle, distributor: distributor ) }
      let!(:line_item) { create(:line_item, order: order) }
      let!(:producer) { create(:supplier_enterprise) }

      before do
        permissions.stub(:coordinated_order_cycles) { Enterprise.where("1=0") }
      end

      context "as the hub through which the order was placed" do
        before do
          permissions.stub(:managed_enterprises) { Enterprise.where(id: distributor) }
        end

        it "should let me see the order" do
          expect(permissions.visible_orders).to include order
        end
      end

      context "as the coordinator of the order cycle through which the order was placed" do
        before do
          permissions.stub(:managed_enterprises) { Enterprise.where(id: coordinator) }
          permissions.stub(:coordinated_order_cycles) { OrderCycle.where(id: order_cycle) }
        end

        it "should let me see the order" do
          expect(permissions.visible_orders).to include order
        end
      end

      context "as a producer which has granted P-OC to the distributor of an order" do
        before do
          permissions.stub(:managed_enterprises) { Enterprise.where(id: producer) }
          create(:enterprise_relationship, parent: producer, child: distributor, permissions_list: [:add_to_order_cycle])
        end

        context "which contains my products" do
          before do
            line_item.product.supplier = producer
            line_item.product.save
          end

          it "should let me see the order" do
            expect(permissions.visible_orders).to include order
          end
        end

        context "which does not contain my products" do
          it "should not let me see the order" do
            expect(permissions.visible_orders).to_not include order
          end
        end
      end

      context "as an enterprise that is a distributor in the order cycle, but not the distributor of the order" do
        before do
          permissions.stub(:managed_enterprises) { Enterprise.where(id: random_enterprise) }
        end

        it "should not let me see the order" do
          expect(permissions.visible_orders).to_not include order
        end
      end
    end

    describe "finding line items that are visible in reports" do
      let(:distributor) { create(:distributor_enterprise) }
      let(:coordinator) { create(:distributor_enterprise) }
      let(:random_enterprise) { create(:distributor_enterprise) }
      let(:order_cycle) { create(:simple_order_cycle, coordinator: coordinator, distributors: [distributor]) }
      let(:order) { create(:order, order_cycle: order_cycle, distributor: distributor ) }
      let!(:line_item1) { create(:line_item, order: order) }
      let!(:line_item2) { create(:line_item, order: order) }
      let!(:producer) { create(:supplier_enterprise) }

      before do
        permissions.stub(:coordinated_order_cycles) { Enterprise.where("1=0") }
      end

      context "as the hub through which the parent order was placed" do
        before do
          permissions.stub(:managed_enterprises) { Enterprise.where(id: distributor) }
        end

        it "should let me see the line_items" do
          expect(permissions.visible_line_items).to include line_item1, line_item2
        end
      end

      context "as the coordinator of the order cycle through which the parent order was placed" do
        before do
          permissions.stub(:managed_enterprises) { Enterprise.where(id: coordinator) }
          permissions.stub(:coordinated_order_cycles) { OrderCycle.where(id: order_cycle) }
        end

        it "should let me see the line_items" do
          expect(permissions.visible_line_items).to include line_item1, line_item2
        end
      end

      context "as the manager producer which has granted P-OC to the distributor of the parent order" do
        before do
          permissions.stub(:managed_enterprises) { Enterprise.where(id: producer) }
          create(:enterprise_relationship, parent: producer, child: distributor, permissions_list: [:add_to_order_cycle])

          line_item1.product.supplier = producer
          line_item1.product.save
        end

        it "should let me see the line_items pertaining to variants I produce" do
          ps = permissions.visible_line_items
          expect(ps).to include line_item1
          expect(ps).to_not include line_item2
        end
      end

      context "as an enterprise that is a distributor in the order cycle, but not the distributor of the parent order" do
        before do
          permissions.stub(:managed_enterprises) { Enterprise.where(id: random_enterprise) }
        end

        it "should not let me see the line_items" do
          expect(permissions.visible_line_items).to_not include line_item1, line_item2
        end
      end
    end
  end
end<|MERGE_RESOLUTION|>--- conflicted
+++ resolved
@@ -47,11 +47,7 @@
           expect(permissions).to receive(:managed_enterprises) { Enterprise.where(id: e1) }
           expect(permissions).to receive(:related_enterprises_granting).with(:some_permission) { Enterprise.where(id: e3) }
           expect(permissions).to receive(:related_enterprises_granted).with(:some_permission) { Enterprise.where(id: e4) }
-<<<<<<< HEAD
-          expect(permissions.send(:managed_and_related_enterprises_with, :some_permission).sort).to eq [e1, e3, e4].sort
-=======
           expect(permissions.send(:managed_and_related_enterprises_with, :some_permission)).to match_array [e1, e3, e4]
->>>>>>> 7f43dbf9
         end
       end
     end
