require 'ffaker'
require 'spree/testing_support/factories'

# http://www.rubydoc.info/gems/factory_bot/file/GETTING_STARTED.md
#
# The spree_core gem defines factories in several files. For example:
#
# - lib/spree/core/testing_support/factories/calculator_factory.rb
#   * calculator
#   * no_amount_calculator
#
# - lib/spree/core/testing_support/factories/order_factory.rb
#   * order
#   * order_with_totals
#   * order_with_inventory_unit_shipped
#   * completed_order_with_totals
#
FactoryBot.define do
  factory :classification, class: Spree::Classification do
  end

  factory :order_cycle, :parent => :simple_order_cycle do
    coordinator_fees { [create(:enterprise_fee, enterprise: coordinator)] }

    after(:create) do |oc|
      # Suppliers
      supplier1 = create(:supplier_enterprise)
      supplier2 = create(:supplier_enterprise)

      # Incoming Exchanges
      ex1 = create(:exchange, :order_cycle => oc, :incoming => true,
                   :sender => supplier1, :receiver => oc.coordinator,
                   :receival_instructions => 'instructions 0')
      ex2 = create(:exchange, :order_cycle => oc, :incoming => true,
                   :sender => supplier2, :receiver => oc.coordinator,
                   :receival_instructions => 'instructions 1')
      ExchangeFee.create!(exchange: ex1,
                          enterprise_fee: create(:enterprise_fee, enterprise: ex1.sender))
      ExchangeFee.create!(exchange: ex2,
                          enterprise_fee: create(:enterprise_fee, enterprise: ex2.sender))

      # Distributors
      distributor1 = create(:distributor_enterprise)
      distributor2 = create(:distributor_enterprise)

      # Outgoing Exchanges
      ex3 = create(:exchange, :order_cycle => oc, :incoming => false,
                   :sender => oc.coordinator, :receiver => distributor1,
                   :pickup_time => 'time 0', :pickup_instructions => 'instructions 0')
      ex4 = create(:exchange, :order_cycle => oc, :incoming => false,
                   :sender => oc.coordinator, :receiver => distributor2,
                   :pickup_time => 'time 1', :pickup_instructions => 'instructions 1')
      ExchangeFee.create!(exchange: ex3,
                          enterprise_fee: create(:enterprise_fee, enterprise: ex3.receiver))
      ExchangeFee.create!(exchange: ex4,
                          enterprise_fee: create(:enterprise_fee, enterprise: ex4.receiver))

      # Products with images
      [ex1, ex2].each do |exchange|
        product = create(:product, supplier: exchange.sender)
        image = File.open(File.expand_path('../../app/assets/images/logo-white.png', __FILE__))
        Spree::Image.create({:viewable_id => product.master.id, :viewable_type => 'Spree::Variant', :alt => "position 1", :attachment => image, :position => 1})

        exchange.variants << product.variants.first
      end

      variants = [ex1, ex2].map(&:variants).flatten
      [ex3, ex4].each do |exchange|
        variants.each { |v| exchange.variants << v }
      end
    end
  end

  factory :order_cycle_with_overrides, parent: :order_cycle do
    after(:create) do |oc|
      oc.variants.each do |variant|
        create(:variant_override, variant: variant, hub: oc.distributors.first, price: variant.price + 100)
      end
    end
  end

  factory :simple_order_cycle, :class => OrderCycle do
    sequence(:name) { |n| "Order Cycle #{n}" }

    orders_open_at  { 1.day.ago }
    orders_close_at { 1.week.from_now }

    coordinator { Enterprise.is_distributor.first || FactoryBot.create(:distributor_enterprise) }

    transient do
      suppliers []
      distributors []
      variants []
    end

    after(:create) do |oc, proxy|
      proxy.suppliers.each do |supplier|
        ex = create(:exchange, :order_cycle => oc, :sender => supplier, :receiver => oc.coordinator, :incoming => true, :receival_instructions => 'instructions')
        proxy.variants.each { |v| ex.variants << v }
      end

      proxy.distributors.each do |distributor|
        ex = create(:exchange, :order_cycle => oc, :sender => oc.coordinator, :receiver => distributor, :incoming => false, :pickup_time => 'time', :pickup_instructions => 'instructions')
        proxy.variants.each { |v| ex.variants << v }
      end
    end
  end

  factory :undated_order_cycle, parent: :simple_order_cycle do
    orders_open_at  nil
    orders_close_at nil
  end

  factory :upcoming_order_cycle, parent: :simple_order_cycle do
    orders_open_at  { 1.week.from_now }
    orders_close_at { 2.weeks.from_now }
  end

  factory :open_order_cycle, parent: :simple_order_cycle do
    orders_open_at  { 1.week.ago }
    orders_close_at { 1.week.from_now }
  end

  factory :closed_order_cycle, parent: :simple_order_cycle do
    orders_open_at  { 2.weeks.ago }
    orders_close_at { 1.week.ago }
  end

  factory :exchange, :class => Exchange do
    incoming    false
    order_cycle { OrderCycle.first || FactoryBot.create(:simple_order_cycle) }
    sender      { incoming ? FactoryBot.create(:enterprise) : order_cycle.coordinator }
    receiver    { incoming ? order_cycle.coordinator : FactoryBot.create(:enterprise) }
  end

  factory :schedule, class: Schedule do
    sequence(:name) { |n| "Schedule #{n}" }
    order_cycles { [OrderCycle.first || FactoryBot.create(:simple_order_cycle)] }
  end

  factory :subscription, :class => Subscription do
    shop { create :enterprise }
    schedule { create(:schedule, order_cycles: [create(:simple_order_cycle, coordinator: shop)]) }
    customer { create(:customer, enterprise: shop) }
    bill_address { create(:address, :randomized) }
    ship_address { create(:address, :randomized) }
    payment_method { create(:payment_method, distributors: [shop]) }
    shipping_method { create(:shipping_method, distributors: [shop]) }
    begins_at { 1.month.ago }

    transient do
      with_items false
      with_proxy_orders false
    end

    after(:create) do |subscription, proxy|
      if proxy.with_items
        subscription.subscription_line_items = build_list(:subscription_line_item, 3, subscription: subscription)
        subscription.order_cycles.each do |oc|
          ex = oc.exchanges.outgoing.find_by_sender_id_and_receiver_id(subscription.shop_id, subscription.shop_id) ||
            create(:exchange, :order_cycle => oc, :sender => subscription.shop, :receiver => subscription.shop, :incoming => false, :pickup_time => 'time', :pickup_instructions => 'instructions')
          subscription.subscription_line_items.each { |sli| ex.variants << sli.variant }
        end
      end

      if proxy.with_proxy_orders
        subscription.order_cycles.each do |oc|
          subscription.proxy_orders << create(:proxy_order, subscription: subscription, order_cycle: oc)
        end
      end
    end
  end

  factory :subscription_line_item, :class => SubscriptionLineItem do
    subscription
    variant
    quantity 1
  end

  factory :proxy_order, :class => ProxyOrder do
    subscription
    order_cycle { subscription.order_cycles.first }
    before(:create) do |proxy_order, proxy|
      if proxy_order.order
        proxy_order.order.update_attribute(:order_cycle_id, proxy_order.order_cycle_id)
      end
    end
  end

  factory :variant_override, :class => VariantOverride do
    price         77.77
    on_demand false
    count_on_hand 11111
    default_stock 2000
    resettable  false

    trait :on_demand do
      on_demand true
      count_on_hand nil
    end

    trait :use_producer_stock_settings do
      on_demand nil
      count_on_hand nil
    end
  end

  factory :inventory_item, :class => InventoryItem do
    enterprise
    variant
    visible true
  end

  factory :enterprise, :class => Enterprise do
    owner { FactoryBot.create :user }
    sequence(:name) { |n| "Enterprise #{n}" }
    sells 'any'
    description 'enterprise'
    long_description '<p>Hello, world!</p><p>This is a paragraph.</p>'
    address { FactoryBot.create(:address) }
  end

  factory :supplier_enterprise, :parent => :enterprise do
    is_primary_producer true
    sells "none"
  end

  factory :distributor_enterprise, :parent => :enterprise do
    is_primary_producer false
    sells "any"

    transient do
      with_payment_and_shipping false
    end

    after(:create) do |enterprise, proxy|
      if proxy.with_payment_and_shipping
        create(:payment_method,  distributors: [enterprise])
        create(:shipping_method, distributors: [enterprise])
      end
    end
  end

  factory :enterprise_relationship do
  end

  factory :enterprise_role do
  end

  factory :enterprise_group, :class => EnterpriseGroup do
    name 'Enterprise group'
    sequence(:permalink) { |n| "group#{n}" }
    description 'this is a group'
    on_front_page false
    address { FactoryBot.build(:address) }
  end

  sequence(:calculator_amount)
  factory :calculator_per_item, class: Spree::Calculator::PerItem do
    preferred_amount { generate(:calculator_amount) }
  end

  factory :enterprise_fee, :class => EnterpriseFee do
    transient { amount nil }

    sequence(:name) { |n| "Enterprise fee #{n}" }
    sequence(:fee_type) { |n| EnterpriseFee::FEE_TYPES[n % EnterpriseFee::FEE_TYPES.count] }

    enterprise { Enterprise.first || FactoryBot.create(:supplier_enterprise) }
    calculator { build(:calculator_per_item, preferred_amount: amount) }

    after(:create) { |ef| ef.calculator.save! }
  end

  factory :adjustment_metadata, :class => AdjustmentMetadata do
    adjustment { FactoryBot.create(:adjustment) }
    enterprise { FactoryBot.create(:distributor_enterprise) }
    fee_name 'fee'
    fee_type 'packing'
    enterprise_role 'distributor'
  end

  factory :weight_calculator, :class => Calculator::Weight do
    after(:build)  { |c| c.set_preference(:per_kg, 0.5) }
    after(:create) { |c| c.set_preference(:per_kg, 0.5); c.save! }
  end

  factory :order_with_totals_and_distribution, parent: :order_with_distributor do
    transient do
      shipping_fee 3
    end

    order_cycle { create(:simple_order_cycle) }

<<<<<<< HEAD
    after(:create) do |order, proxy|
      p = create(:simple_product, distributors: [order.distributor])
      create(:line_item_with_shipment, shipping_fee: proxy.shipping_fee, order: order, product: p)
=======
    after(:create) do |order|
      product = create(:simple_product)
      FactoryBot.create(:line_item, :order => order, :product => product)
>>>>>>> 6cd07cd1
      order.reload
    end
  end

  factory :order_with_distributor, :parent => :order do
    distributor { create(:distributor_enterprise) }
  end

  factory :order_with_taxes, parent: :completed_order_with_totals do
    transient do
      product_price 0
      tax_rate_amount 0
      tax_rate_name ""
    end

    distributor { create(:distributor_enterprise) }
    order_cycle { create(:simple_order_cycle) }

    after(:create) do |order, proxy|
      order.distributor.update_attribute(:charges_sales_tax, true)
      Spree::Zone.global.update_attribute(:default_tax, true)

      p = FactoryBot.create(:taxed_product, zone: Spree::Zone.global, price: proxy.product_price, tax_rate_amount: proxy.tax_rate_amount, tax_rate_name: proxy.tax_rate_name)
      FactoryBot.create(:line_item, order: order, product: p, price: p.price)
      order.reload
    end
  end

  factory :order_with_credit_payment, parent: :completed_order_with_totals do
    distributor { create(:distributor_enterprise)}
    order_cycle { create(:simple_order_cycle) }

    after(:create) do |order|
      create(:payment, amount: order.total + 10000, order: order, state: "completed")
      order.reload
    end
  end

  factory :order_without_full_payment, parent: :completed_order_with_totals do
    distributor { create(:distributor_enterprise)}
    order_cycle { create(:simple_order_cycle) }

    after(:create) do |order|
      create(:payment, amount: order.total - 1, order: order, state: "completed")
      order.reload
    end
  end

  factory :shipping_method_with, parent: :shipping_method do
    trait :delivery do
      require_ship_address { true }
    end

    trait :pickup do
      require_ship_address { false }
    end

    trait :flat_rate do
      calculator { Spree::Calculator::FlatRate.new(preferred_amount: 50.0) }
    end

    trait :expensive_name do
      name { "Shipping" }
      description { "Expensive" }
      calculator { Spree::Calculator::FlatRate.new(preferred_amount: 100.55) }
    end

    trait :distributor do
      transient do
        distributor { create :enterprise }
      end
      distributors { [distributor] }
    end

    trait :shipping_fee do
      transient do
        shipping_fee 3
      end

      calculator { build(:calculator_per_item, preferred_amount: shipping_fee) }
      require_ship_address { false }
      distributors { [create(:distributor_enterprise_with_tax)] }
    end
  end

  factory :shipment_with, class: Spree::Shipment do
    tracking 'U10000'
    number '100'
    cost 100.00
    state 'pending'
    order
    address
    stock_location

    trait :shipping_method do
      transient do
        shipping_method { create(:shipping_method) }
      end

      shipping_rates { [Spree::ShippingRate.create(shipping_method: shipping_method, selected: true)] }

      after(:create) do |shipment, evaluator|
        shipment.order.line_items.each do |line_item|
          line_item.quantity.times { shipment.inventory_units.create(variant_id: line_item.variant_id) }
        end
      end
    end
  end

  factory :distributor_enterprise_with_tax, parent: :distributor_enterprise do
    charges_sales_tax { true }
    allow_order_changes { true }
  end

  factory :completed_order_with_fees, parent: :order_with_distributor do
    transient do
      payment_fee 5
      shipping_fee 3
    end

    ship_address { create(:address) }
    order_cycle { create(:simple_order_cycle) }

    after(:create) do |order, evaluator|
      create(:line_item, order: order)
      product = create(:simple_product, distributors: [order.distributor])
      create(:line_item, order: order, product: product)

      payment_calculator = build(:calculator_per_item, preferred_amount: evaluator.payment_fee)
      payment_method = create(:payment_method, calculator: payment_calculator)
      create(:payment, order: order, amount: order.total, payment_method: payment_method, state: 'checkout')

      create(:shipping_method_with, :shipping_fee, shipping_fee: evaluator.shipping_fee)

      order.reload
      while !order.completed? do break unless order.next! end
    end
  end

  factory :line_item_with_shipment, parent: :line_item do
    transient do
      shipping_fee 3
    end

    target_shipment do
      shipment = order.reload.shipments.first
      if shipment.nil?
        shipping_method = create(:shipping_method_with, :shipping_fee, shipping_fee: shipping_fee)
        shipment = create(:shipment_with, :shipping_method, shipping_method: shipping_method, order: order)
      end
      shipment
    end
  end

  factory :zone_with_member, :parent => :zone do
    default_tax true

    after(:create) do |zone|
      Spree::ZoneMember.create!(zone: zone, zoneable: Spree::Country.find_by_name('Australia'))
    end
  end

  factory :taxed_product, :parent => :product do
    transient do
      tax_rate_amount 0
      tax_rate_name ""
      zone nil
    end

    tax_category { create(:tax_category) }

    after(:create) do |product, proxy|
      raise "taxed_product factory requires a zone" unless proxy.zone
      create(:tax_rate, amount: proxy.tax_rate_amount, tax_category: product.tax_category, included_in_price: true, calculator: Spree::Calculator::DefaultTax.new, zone: proxy.zone, name: proxy.tax_rate_name)
    end
  end

  factory :producer_property, class: ProducerProperty do
    value 'abc123'
    producer { create(:supplier_enterprise) }
    property
  end

  factory :customer, :class => Customer do
    email { Faker::Internet.email }
    enterprise
    code { SecureRandom.base64(150) }
    user
    bill_address { create(:address) }
  end

  factory :filter_order_cycles_tag_rule, class: TagRule::FilterOrderCycles do
    enterprise { FactoryBot.create :distributor_enterprise }
  end

  factory :filter_shipping_methods_tag_rule, class: TagRule::FilterShippingMethods do
    enterprise { FactoryBot.create :distributor_enterprise }
  end

  factory :filter_products_tag_rule, class: TagRule::FilterProducts do
    enterprise { FactoryBot.create :distributor_enterprise }
  end

  factory :filter_payment_methods_tag_rule, class: TagRule::FilterPaymentMethods do
    enterprise { FactoryBot.create :distributor_enterprise }
  end

  factory :tag_rule, class: TagRule::DiscountOrder do
    enterprise { FactoryBot.create :distributor_enterprise }
    before(:create) do |tr|
      tr.calculator = Spree::Calculator::FlatPercentItemTotal.new(calculable: tr)
    end
  end

  factory :stripe_payment_method, :class => Spree::Gateway::StripeConnect do
    name 'Stripe'
    environment 'test'
    distributors { [FactoryBot.create(:enterprise)] }
    preferred_enterprise_id { distributors.first.id }
  end

  factory :stripe_account do
    enterprise { FactoryBot.create :distributor_enterprise }
    stripe_user_id "abc123"
    stripe_publishable_key "xyz456"
  end

  factory :product_with_image, parent: :product do
    after(:create) do |product|
      image = File.open(Rails.root.join('app', 'assets', 'images', 'logo-white.png'))
      Spree::Image.create(attachment: image, viewable_id: product.master.id, viewable_type: 'Spree::Variant')
    end
  end

  factory :simple_product, parent: :base_product do
    transient do
      on_demand { false }
      on_hand { 5 }
    end
    after(:create) do |product, evaluator|
      product.master.on_demand = evaluator.on_demand
      product.master.on_hand = evaluator.on_hand
      product.variants.first.on_demand = evaluator.on_demand
      product.variants.first.on_hand = evaluator.on_hand
    end
  end
end

FactoryBot.modify do
  factory :product do
    transient do
      on_hand { 5 }
    end

    primary_taxon { Spree::Taxon.first || FactoryBot.create(:taxon) }

    after(:create) do |product, evaluator|
      product.master.on_hand = evaluator.on_hand
      product.variants.first.on_hand = evaluator.on_hand
    end
  end

  factory :base_product do
    # Fix product factory name sequence with Kernel.rand so it is not interpreted as a Spree::Product method
    # Pull request: https://github.com/spree/spree/pull/1964
    # When this fix has been merged into a version of Spree that we're using, this line can be removed.
    sequence(:name) { |n| "Product ##{n} - #{Kernel.rand(9999)}" }

    supplier { Enterprise.is_primary_producer.first || FactoryBot.create(:supplier_enterprise) }
    primary_taxon { Spree::Taxon.first || FactoryBot.create(:taxon) }

    unit_value 1
    unit_description ''

    variant_unit 'weight'
    variant_unit_scale 1
    variant_unit_name ''
  end

  factory :variant do
    transient do
      on_demand { false }
      on_hand { 5 }
    end

    unit_value 1
    unit_description ''

    after(:create) do |variant, evaluator|
      variant.on_demand = evaluator.on_demand
      variant.on_hand = evaluator.on_hand
      variant.save
    end
  end

  factory :shipping_method, parent: :base_shipping_method do
    distributors { [Enterprise.is_distributor.first || FactoryBot.create(:distributor_enterprise)] }
    display_on ''
  end

  factory :address do
    state { Spree::State.find_by_name 'Victoria' }
    country { Spree::Country.find_by_name 'Australia' || Spree::Country.first }
  end

  factory :payment do
    transient do
      distributor { order.distributor || Enterprise.is_distributor.first || FactoryBot.create(:distributor_enterprise) }
    end
    payment_method { FactoryBot.create(:payment_method, distributors: [distributor]) }
  end

  factory :payment_method do
    distributors { [Enterprise.is_distributor.first || FactoryBot.create(:distributor_enterprise)] }
  end

  factory :option_type do
    # Prevent inconsistent ordering in specs when all option types have the same (0) position
    sequence(:position)
  end

  factory :user do
    confirmation_sent_at '1970-01-01 00:00:00'
    confirmed_at '1970-01-01 00:00:01'

    before(:create) do |user, evaluator|
      if evaluator.confirmation_sent_at
        if evaluator.confirmed_at
          user.skip_confirmation!
        else
          user.skip_confirmation_notification!
        end
      end
    end

    after(:create) do |user|
      user.spree_roles.clear # Remove admin role
    end
  end

  factory :admin_user do
    confirmation_sent_at '1970-01-01 00:00:00'
    confirmed_at '1970-01-01 00:00:01'

    after(:create) do |user|
      user.spree_roles << Spree::Role.find_or_create_by_name!('admin')
    end
  end
end

FactoryBot.modify do
  factory :stock_location, class: Spree::StockLocation do
    # keeps the test stock_location unique
    initialize_with { DefaultStockLocation.find_or_create }

    # Ensures the name attribute is not assigned after instantiating the default location
    transient { name 'default' }

    # sets the default value for variant.on_demand
    backorderable_default false
  end

  factory :shipment, class: Spree::Shipment do
    # keeps test shipments unique per order
    initialize_with { Spree::Shipment.find_or_create_by_order_id(order.id)}
  end
end<|MERGE_RESOLUTION|>--- conflicted
+++ resolved
@@ -292,15 +292,9 @@
 
     order_cycle { create(:simple_order_cycle) }
 
-<<<<<<< HEAD
     after(:create) do |order, proxy|
-      p = create(:simple_product, distributors: [order.distributor])
-      create(:line_item_with_shipment, shipping_fee: proxy.shipping_fee, order: order, product: p)
-=======
-    after(:create) do |order|
       product = create(:simple_product)
-      FactoryBot.create(:line_item, :order => order, :product => product)
->>>>>>> 6cd07cd1
+      create(:line_item_with_shipment, shipping_fee: proxy.shipping_fee, order: order, product: product)
       order.reload
     end
   end
