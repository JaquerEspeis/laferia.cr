require 'spec_helper'

<<<<<<< HEAD
xdescribe SubscriptionConfirmJob do
=======
describe SubscriptionConfirmJob do
  include OpenFoodNetwork::EmailHelper

>>>>>>> 51a94c81
  let(:job) { SubscriptionConfirmJob.new }

  describe "finding proxy_orders that are ready to be confirmed" do
    let(:shop) { create(:distributor_enterprise) }
    let(:order_cycle1) { create(:simple_order_cycle, coordinator: shop, orders_close_at: 59.minutes.ago, updated_at: 1.day.ago) }
    let(:order_cycle2) { create(:simple_order_cycle, coordinator: shop, orders_close_at: 61.minutes.ago, updated_at: 1.day.ago) }
    let(:schedule) { create(:schedule, order_cycles: [order_cycle1, order_cycle2]) }
    let(:subscription) { create(:subscription, shop: shop, schedule: schedule) }
    let!(:proxy_order) { create(:proxy_order, subscription: subscription, order_cycle: order_cycle1, placed_at: 5.minutes.ago, order: create(:order, completed_at: 1.minute.ago)) }
    let(:proxy_orders) { job.send(:proxy_orders) }

    it "returns proxy orders that meet all of the criteria" do
      expect(proxy_orders).to include proxy_order
    end

    it "returns proxy orders for paused subscriptions" do
      subscription.update_attributes!(paused_at: 1.minute.ago)
      expect(proxy_orders).to include proxy_order
    end

    it "returns proxy orders for cancelled subscriptions" do
      subscription.update_attributes!(canceled_at: 1.minute.ago)
      expect(proxy_orders).to include proxy_order
    end

    it "ignores proxy orders where the OC closed more than 1 hour ago" do
      proxy_order.update_attributes!(order_cycle_id: order_cycle2.id)
      expect(proxy_orders).to_not include proxy_order
    end

    it "ignores cancelled proxy orders" do
      proxy_order.update_attributes!(canceled_at: 5.minutes.ago)
      expect(proxy_orders).to_not include proxy_order
    end

    it "ignores proxy orders without a completed order" do
      proxy_order.order.completed_at = nil
      proxy_order.order.save!
      expect(proxy_orders).to_not include proxy_order
    end

    it "ignores proxy orders without an associated order" do
      proxy_order.update_attributes!(order_id: nil)
      expect(proxy_orders).to_not include proxy_order
    end

    it "ignores proxy orders that haven't been placed yet" do
      proxy_order.update_attributes!(placed_at: nil)
      expect(proxy_orders).to_not include proxy_order
    end

    it "ignores proxy orders that have already been confirmed" do
      proxy_order.update_attributes!(confirmed_at: 1.second.ago)
      expect(proxy_orders).to_not include proxy_order
    end
  end

  describe "performing the job" do
    context "when unconfirmed proxy_orders exist" do
      let!(:proxy_order) { create(:proxy_order) }

      before do
        proxy_order.initialise_order!
        allow(job).to receive(:proxy_orders) { ProxyOrder.where(id: proxy_order.id) }
        allow(job).to receive(:process!)
        allow(job).to receive(:send_confirmation_summary_emails)
      end

      it "marks confirmable proxy_orders as processed by setting confirmed_at" do
        expect{ job.perform }.to change{ proxy_order.reload.confirmed_at }
        expect(proxy_order.confirmed_at).to be_within(5.seconds).of Time.zone.now
      end

      it "processes confirmable proxy_orders" do
        job.perform
        expect(job).to have_received(:process!)
        expect(job.instance_variable_get(:@order)).to eq proxy_order.reload.order
      end

      it "sends a summary email" do
        job.perform
        expect(job).to have_received(:send_confirmation_summary_emails)
      end
    end
  end

  describe "finding recently closed order cycles" do
    let!(:order_cycle1) { create(:simple_order_cycle, orders_close_at: 61.minutes.ago, updated_at: 61.minutes.ago) }
    let!(:order_cycle2) { create(:simple_order_cycle, orders_close_at: nil, updated_at: 59.minutes.ago) }
    let!(:order_cycle3) { create(:simple_order_cycle, orders_close_at: 61.minutes.ago, updated_at: 59.minutes.ago) }
    let!(:order_cycle4) { create(:simple_order_cycle, orders_close_at: 59.minutes.ago, updated_at: 61.minutes.ago) }
    let!(:order_cycle5) { create(:simple_order_cycle, orders_close_at: 1.minute.from_now) }

    it "returns closed order cycles whose orders_close_at or updated_at date is within the last hour" do
      order_cycles = job.send(:recently_closed_order_cycles)
      expect(order_cycles).to include order_cycle3, order_cycle4
      expect(order_cycles).to_not include order_cycle1, order_cycle2, order_cycle5
    end
  end

  describe "processing an order" do
    let(:shop) { create(:distributor_enterprise) }
    let(:order_cycle1) { create(:simple_order_cycle, coordinator: shop) }
    let(:order_cycle2) { create(:simple_order_cycle, coordinator: shop) }
    let(:schedule1) { create(:schedule, order_cycles: [order_cycle1, order_cycle2]) }
    let(:subscription1) { create(:subscription, shop: shop, schedule: schedule1, with_items: true) }
    let(:proxy_order) { create(:proxy_order, subscription: subscription1) }
    let(:order) { proxy_order.initialise_order! }

    before do
      while !order.completed? do break unless order.next! end
      allow(job).to receive(:send_confirm_email).and_call_original
      job.instance_variable_set(:@order, order)
      setup_email
      expect(job).to receive(:record_order).with(order)
    end

    context "when payments need to be processed" do
      let(:payment_method) { create(:payment_method) }
      let(:payment) { double(:payment, amount: 10) }

      before do
        allow(order).to receive(:payment_total) { 0 }
        allow(order).to receive(:total) { 10 }
        allow(order).to receive(:pending_payments) { [payment] }
      end

      context "and an error is added to the order when updating payments" do
        before { expect(job).to receive(:update_payment!) { order.errors.add(:base, "a payment error") } }

        it "sends a failed payment email" do
          expect(job).to receive(:send_failed_payment_email)
          expect(job).to_not receive(:send_confirm_email)
          job.send(:process!)
        end
      end

      context "and no errors are added when updating payments" do
        before { expect(job).to receive(:update_payment!) { true } }

        context "when an error occurs while processing the payment" do
          before do
            expect(payment).to receive(:process!).and_raise Spree::Core::GatewayError, "payment failure error"
          end

          it "sends a failed payment email" do
            expect(job).to receive(:send_failed_payment_email)
            expect(job).to_not receive(:send_confirm_email)
            job.send(:process!)
          end
        end

        context "when payments are processed without error" do
          before do
            expect(payment).to receive(:process!) { true }
            expect(payment).to receive(:completed?) { true }
          end

          it "sends only a subscription confirm email, no regular confirmation emails" do
            ActionMailer::Base.deliveries.clear
            expect{ job.send(:process!) }.to_not enqueue_job ConfirmOrderJob
            expect(job).to have_received(:send_confirm_email).once
            expect(ActionMailer::Base.deliveries.count).to be 1
          end
        end
      end
    end
  end

  describe "#send_confirm_email" do
    let(:order) { instance_double(Spree::Order) }
    let(:mail_mock) { double(:mailer_mock, deliver: true) }

    before do
      job.instance_variable_set(:@order, order)
      allow(SubscriptionMailer).to receive(:confirmation_email) { mail_mock }
    end

    it "records a success and sends the email" do
      expect(order).to receive(:update!)
      expect(job).to receive(:record_success).with(order).once
      job.send(:send_confirm_email)
      expect(SubscriptionMailer).to have_received(:confirmation_email).with(order)
      expect(mail_mock).to have_received(:deliver)
    end
  end

  describe "#send_failed_payment_email" do
    let(:order) { instance_double(Spree::Order) }
    let(:mail_mock) { double(:mailer_mock, deliver: true) }

    before do
      job.instance_variable_set(:@order, order)
      allow(SubscriptionMailer).to receive(:failed_payment_email) { mail_mock }
    end

    it "records and logs an error and sends the email" do
      expect(order).to receive(:update!)
      expect(job).to receive(:record_and_log_error).with(:failed_payment, order).once
      job.send(:send_failed_payment_email)
      expect(SubscriptionMailer).to have_received(:failed_payment_email).with(order)
      expect(mail_mock).to have_received(:deliver)
    end
  end
end<|MERGE_RESOLUTION|>--- conflicted
+++ resolved
@@ -1,12 +1,8 @@
 require 'spec_helper'
 
-<<<<<<< HEAD
 xdescribe SubscriptionConfirmJob do
-=======
-describe SubscriptionConfirmJob do
   include OpenFoodNetwork::EmailHelper
 
->>>>>>> 51a94c81
   let(:job) { SubscriptionConfirmJob.new }
 
   describe "finding proxy_orders that are ready to be confirmed" do
