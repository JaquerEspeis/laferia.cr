require 'spec_helper'

describe SharedHelper do

  it "does not require emptying the cart when it is empty" do
    d = double(:distributor)
    order = double(:order, line_items: [])
    helper.stub(:current_order) { order }
    helper.distributor_link_class(d).should_not =~ /empties-cart/
  end

  it "does not require emptying the cart when we are on the same distributor" do
    d = double(:distributor)
    order = double(:order, line_items: [double(:line_item)], distributor: d)
    helper.stub(:current_order) { order }
    helper.distributor_link_class(d).should_not =~ /empties-cart/
  end

  it "requires emptying the cart otherwise" do
    d1 = double(:distributor)
    d2 = double(:distributor)
    order = double(:order, line_items: [double(:line_item)], distributor: d2)
    helper.stub(:current_order) { order }
    helper.distributor_link_class(d1).should =~ /empties-cart/
  end

  describe "injecting json" do
    let!(:enterprise) { create(:distributor_enterprise, facebook: "roger") }

    it "will inject via AMS" do
      helper.inject_json_ams("test", [enterprise], Api::EnterpriseSerializer).should match enterprise.name
    end

    it "injects enterprises" do
<<<<<<< HEAD
      helper.inject_enterprises().should match enterprise.name
      helper.inject_enterprises().should match enterprise.facebook
=======
      helper.inject_enterprises.should match enterprise.name
      helper.inject_enterprises.should match enterprise.facebook
    end

    it "injects taxons" do
      taxon = create(:taxon)
      helper.inject_taxons.should match taxon.name
>>>>>>> 30d78c8d
    end

    it "injects taxons" do
      taxon = create(:taxon)
      helper.inject_taxons.should match taxon.name
    end
  end

end<|MERGE_RESOLUTION|>--- conflicted
+++ resolved
@@ -32,10 +32,6 @@
     end
 
     it "injects enterprises" do
-<<<<<<< HEAD
-      helper.inject_enterprises().should match enterprise.name
-      helper.inject_enterprises().should match enterprise.facebook
-=======
       helper.inject_enterprises.should match enterprise.name
       helper.inject_enterprises.should match enterprise.facebook
     end
@@ -43,7 +39,6 @@
     it "injects taxons" do
       taxon = create(:taxon)
       helper.inject_taxons.should match taxon.name
->>>>>>> 30d78c8d
     end
 
     it "injects taxons" do
