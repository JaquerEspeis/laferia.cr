--- conflicted
+++ resolved
@@ -17,17 +17,6 @@
 GIT
   remote: git://github.com/eaterprises/spree-last-address.git
   revision: f5ed71a5482fbc16da559737903bb46fe032c150
-<<<<<<< HEAD
-=======
-  specs:
-    spree_last_address (1.1.0)
-      spree_core (>= 1.1)
-
-GIT
-  remote: git://github.com/eaterprises/spree_paypal_express.git
-  revision: 7dd46e6e549d82c4d603f685a7cb7fbb4af0d973
-  branch: 1-1-stable
->>>>>>> df7dd557
   specs:
     spree_last_address (1.1.0)
       spree_core (>= 1.1)
@@ -214,7 +203,7 @@
       devise (>= 2.1.0.rc)
     diff-lcs (1.1.3)
     erubis (2.7.0)
-    excon (0.16.2)
+    excon (0.23.0)
     execjs (1.4.0)
       multi_json (~> 1.0)
     factory_girl (3.3.0)
@@ -225,22 +214,18 @@
     faker (1.0.1)
       i18n (~> 0.4)
     ffaker (1.12.1)
-<<<<<<< HEAD
     ffi (1.4.0)
-=======
-    ffi (1.7.0)
-    fog (1.5.0)
+    fog (1.12.1)
       builder
-      excon (~> 0.14)
+      excon (~> 0.23.0)
       formatador (~> 0.2.0)
       mime-types
       multi_json (~> 1.0)
-      net-scp (~> 1.0.4)
+      net-scp (~> 1.1)
       net-ssh (>= 2.1.3)
       nokogiri (~> 1.5.0)
       ruby-hmac
-    formatador (0.2.3)
->>>>>>> df7dd557
+    formatador (0.2.4)
     haml (3.1.6)
     highline (1.6.11)
     hike (1.2.1)
@@ -274,16 +259,10 @@
       json
     multi_json (1.6.1)
     multi_xml (0.5.3)
-<<<<<<< HEAD
-=======
-    nested_set (1.7.0)
-      activerecord (>= 3.0.0)
-      railties (>= 3.0.0)
-    net-scp (1.0.4)
-      net-ssh (>= 1.99.1)
-    net-ssh (2.5.2)
+    net-scp (1.1.2)
+      net-ssh (>= 2.6.5)
+    net-ssh (2.6.8)
     newrelic_rpm (3.6.0.83)
->>>>>>> df7dd557
     nokogiri (1.5.6)
     orm_adapter (0.4.0)
     paperclip (2.8.0)
@@ -429,11 +408,8 @@
   coffee-rails (~> 3.2.1)
   comfortable_mexican_sofa
   database_cleaner (= 0.7.1)
-<<<<<<< HEAD
+  db2fog
   debugger-linecache
-=======
-  db2fog
->>>>>>> df7dd557
   factory_girl_rails
   faker
   haml
