GIT
  remote: git://github.com/RohanM/simple_form.git
  revision: 45f08a213b40f3d4bda5f5398db841137587160a
  specs:
    simple_form (2.0.2)
      actionpack (~> 3.0)
      activemodel (~> 3.0)

GIT
  remote: git://github.com/eaterprises/chili.git
  revision: b82608623d504eb39f852115b138a53af5f89505
  specs:
    chili (3.1.0)
      deface (~> 1.0.0.rc2)
      rails (~> 3.2)

GIT
  remote: git://github.com/eaterprises/spree-last-address.git
  revision: f93ea5a6b06e4605ea9c3fc5ef8e71f8e6aa0ffc
  branch: 1-3-stable
  specs:
    spree_last_address (1.1.0)
      spree_core (>= 1.1)

GIT
<<<<<<< HEAD
=======
  remote: git://github.com/eaterprises/spree_paypal_express.git
  revision: 7dd46e6e549d82c4d603f685a7cb7fbb4af0d973
  branch: 1-1-stable
  specs:
    spree_paypal_express (1.1.0)
      spree_auth (>= 1.0.0)
      spree_core (>= 1.0.0)

GIT
  remote: git://github.com/spree/deface.git
  revision: 20167d78fa87352d1c700e9a25a949de8a6a8e18
  specs:
    deface (1.0.0.rc2)
      colorize (>= 0.5.8)
      nokogiri (~> 1.5.9)
      rails (~> 3.1)

GIT
>>>>>>> bc913fd3
  remote: git://github.com/spree/spree.git
  revision: 94566bf1b7d50f474333d10844534e570b6edf5a
  branch: 1-3-stable
  specs:
    spree (1.3.3)
      spree_api (= 1.3.3)
      spree_cmd (= 1.3.3)
      spree_core (= 1.3.3)
      spree_promo (= 1.3.3)
      spree_sample (= 1.3.3)
    spree_api (1.3.3)
      spree_core (= 1.3.3)
      versioncake (= 0.4.0)
    spree_cmd (1.3.3)
      thor (>= 0.14.6)
    spree_core (1.3.3)
      activemerchant (~> 1.31)
      acts_as_list (= 0.1.4)
      awesome_nested_set (= 2.1.5)
      aws-sdk (~> 1.3.4)
      cancan (= 1.6.8)
      deface (>= 0.9.0)
      ffaker (~> 1.15.0)
      highline (= 1.6.18)
      jquery-rails (~> 2.2.0)
      json (>= 1.5.5)
      kaminari (= 0.13.0)
      money (= 5.0.0)
      paperclip (~> 2.8)
      rabl (= 0.7.2)
      rails (~> 3.2.13)
      ransack (= 0.7.2)
      select2-rails (= 3.2.1)
      state_machine (= 1.1.2)
      stringex (~> 1.3.2)
      truncate_html (~> 0.5.5)
    spree_promo (1.3.3)
      spree_core (= 1.3.3)
    spree_sample (1.3.3)
      spree_core (= 1.3.3)

GIT
  remote: git://github.com/spree/spree_i18n.git
  revision: a96bee02340e008e60549295a4f09e047fd2e628
  specs:
    spree_i18n (1.0.0)
      i18n (~> 0.5)
      spree (~> 1.1)

<<<<<<< HEAD
GIT
  remote: git://github.com/spree/spree_paypal_express.git
  revision: 483f6ababa9c8a1c574aad0a948c96cc21a591db
  branch: 1-3-stable
  specs:
    spree_paypal_express (1.2.0)
      spree_core (~> 1.3.0)

GIT
  remote: https://github.com/spree/spree_auth_devise.git
  revision: b2b82f1bbe4b47a0713bcf70af8b3c17fa39c0d0
  branch: 1-3-stable
  specs:
    spree_auth_devise (1.0.0)
      cancan (~> 1.6.7)
      devise (~> 2.2.3)
      devise-encryptable (= 0.1.2)
      spree_core
=======
PATH
  remote: lib/chili/eaterprises_feature
  specs:
    eaterprises_feature (0.0.1)
      chili (~> 3.1)
      rails (~> 3.2.11)

PATH
  remote: lib/chili/enterprises_distributor_info_rich_text_feature
  specs:
    enterprises_distributor_info_rich_text_feature (0.0.1)
      chili (~> 3.1)
      rails (~> 3.2.11)

PATH
  remote: lib/chili/local_organics_feature
  specs:
    local_organics_feature (0.0.1)
      chili (~> 3.1)
      rails (~> 3.2.11)
>>>>>>> bc913fd3

GEM
  remote: https://rubygems.org/
  specs:
    actionmailer (3.2.13)
      actionpack (= 3.2.13)
      mail (~> 2.5.3)
    actionpack (3.2.13)
      activemodel (= 3.2.13)
      activesupport (= 3.2.13)
      builder (~> 3.0.0)
      erubis (~> 2.7.0)
      journey (~> 1.0.4)
      rack (~> 1.4.5)
      rack-cache (~> 1.2)
      rack-test (~> 0.6.1)
      sprockets (~> 2.2.1)
    active_link_to (1.0.0)
    active_utils (1.0.5)
      activesupport (>= 2.3.11)
      i18n
    activemerchant (1.34.1)
      active_utils (>= 1.0.2)
      activesupport (>= 2.3.14)
      builder (>= 2.0.0)
      i18n
      json (>= 1.5.1)
      money
      nokogiri (< 1.6.0)
    activemodel (3.2.13)
      activesupport (= 3.2.13)
      builder (~> 3.0.0)
    activerecord (3.2.13)
      activemodel (= 3.2.13)
      activesupport (= 3.2.13)
      arel (~> 3.0.2)
      tzinfo (~> 0.3.29)
    activeresource (3.2.13)
      activemodel (= 3.2.13)
      activesupport (= 3.2.13)
    activesupport (3.2.13)
      i18n (= 0.6.1)
      multi_json (~> 1.0)
    acts_as_list (0.1.4)
<<<<<<< HEAD
    addressable (2.3.3)
=======
    addressable (2.3.4)
>>>>>>> bc913fd3
    andand (1.3.3)
    ansi (1.4.2)
    arel (3.0.2)
    awesome_nested_set (2.1.5)
      activerecord (>= 3.0.0)
    awesome_print (1.0.2)
    aws-sdk (1.3.9)
      httparty (~> 0.7)
      json (~> 1.4)
      nokogiri (>= 1.4.4)
      uuidtools (~> 2.1)
    bcrypt-ruby (3.0.1)
    bugsnag (1.2.4)
      httparty (>= 0.5, < 1.0)
      multi_json (~> 1.0)
    builder (3.0.4)
    cancan (1.6.8)
    capybara (2.0.2)
      mime-types (>= 1.16)
      nokogiri (>= 1.3.3)
      rack (>= 1.0.0)
      rack-test (>= 0.5.4)
      selenium-webdriver (~> 2.0)
      xpath (~> 1.0.0)
    childprocess (0.3.9)
      ffi (~> 1.0, >= 1.0.11)
    climate_control (0.0.3)
      activesupport (>= 3.0)
    cocaine (0.5.1)
      climate_control (>= 0.0.3, < 1.0)
    coderay (1.0.9)
    coffee-rails (3.2.2)
      coffee-script (>= 2.2.0)
      railties (~> 3.2.0)
    coffee-script (2.2.0)
      coffee-script-source
      execjs
    coffee-script-source (1.3.3)
    colorize (0.5.8)
    columnize (0.3.6)
    comfortable_mexican_sofa (1.6.24)
      active_link_to (~> 1.0.0)
      paperclip (>= 2.3.0)
      rails (>= 3.0.0)
    database_cleaner (0.7.1)
<<<<<<< HEAD
    db2fog (0.8.0)
      activerecord (~> 3.0)
      fog (~> 1.0)
      rails (~> 3.0)
    debugger (1.6.1)
      columnize (>= 0.3.1)
      debugger-linecache (~> 1.2.0)
      debugger-ruby_core_source (~> 1.2.3)
    debugger-linecache (1.2.0)
    debugger-ruby_core_source (1.2.3)
    deface (0.9.1)
      nokogiri (~> 1.5.0)
      rails (~> 3.1)
    devise (2.2.4)
=======
    db2fog (0.7.0)
      activerecord (~> 3.0)
      fog (~> 1.0)
      rails (~> 3.0)
    debugger (1.1.4)
      columnize (>= 0.3.1)
      debugger-linecache (~> 1.1.1)
      debugger-ruby_core_source (~> 1.1.3)
    debugger-linecache (1.1.2)
      debugger-ruby_core_source (>= 1.1.1)
    debugger-ruby_core_source (1.1.3)
    devise (2.0.5)
>>>>>>> bc913fd3
      bcrypt-ruby (~> 3.0)
      orm_adapter (~> 0.1)
      railties (~> 3.1)
      warden (~> 1.2.1)
    devise-encryptable (0.1.2)
      devise (>= 2.1.0)
    diff-lcs (1.1.3)
    erubis (2.7.0)
<<<<<<< HEAD
    excon (0.25.3)
=======
    excon (0.16.2)
>>>>>>> bc913fd3
    execjs (1.4.0)
      multi_json (~> 1.0)
    factory_girl (3.3.0)
      activesupport (>= 3.0.0)
    factory_girl_rails (3.3.0)
      factory_girl (~> 3.3.0)
      railties (>= 3.0.0)
    faker (1.0.1)
      i18n (~> 0.4)
<<<<<<< HEAD
    ffaker (1.15.0)
    ffi (1.4.0)
    fog (1.14.0)
      builder
      excon (~> 0.25.0)
      formatador (~> 0.2.0)
      mime-types
      multi_json (~> 1.0)
      net-scp (~> 1.1)
      net-ssh (>= 2.1.3)
      nokogiri (~> 1.5)
      ruby-hmac
    formatador (0.2.4)
    haml (3.1.6)
    highline (1.6.18)
    hike (1.2.3)
    httparty (0.11.0)
      multi_json (~> 1.0)
      multi_xml (>= 0.5.2)
    i18n (0.6.1)
=======
    ffaker (1.12.1)
    ffi (1.7.0)
    fog (1.5.0)
      builder
      excon (~> 0.14)
      formatador (~> 0.2.0)
      mime-types
      multi_json (~> 1.0)
      net-scp (~> 1.0.4)
      net-ssh (>= 2.1.3)
      nokogiri (~> 1.5.0)
      ruby-hmac
    formatador (0.2.3)
    haml (3.1.6)
    highline (1.6.11)
    hike (1.2.2)
    httparty (0.8.3)
      multi_json (~> 1.0)
      multi_xml
    i18n (0.6.4)
>>>>>>> bc913fd3
    journey (1.0.4)
    jquery-rails (2.2.2)
      railties (>= 3.0, < 5.0)
      thor (>= 0.14, < 2.0)
    json (1.8.0)
    kaminari (0.13.0)
      actionpack (>= 3.0.0)
      activesupport (>= 3.0.0)
      railties (>= 3.0.0)
    kgio (2.7.4)
    launchy (2.1.2)
      addressable (~> 2.3)
    letter_opener (1.0.0)
      launchy (>= 2.0.4)
    libv8 (3.3.10.4)
<<<<<<< HEAD
    mail (2.5.4)
      mime-types (~> 1.16)
      treetop (~> 1.4.8)
    method_source (0.8.1)
=======
    mail (2.4.4)
      i18n (>= 0.4.0)
      mime-types (~> 1.16)
      treetop (~> 1.4.8)
    method_source (0.8)
>>>>>>> bc913fd3
    mime-types (1.23)
    money (5.0.0)
      i18n (~> 0.4)
      json
<<<<<<< HEAD
    multi_json (1.7.7)
    multi_xml (0.5.4)
    net-scp (1.1.2)
      net-ssh (>= 2.6.5)
    net-ssh (2.6.8)
    newrelic_rpm (3.6.5.130)
    nokogiri (1.5.10)
    oj (2.1.2)
    orm_adapter (0.4.0)
=======
    multi_json (1.7.2)
    multi_xml (0.5.3)
    nested_set (1.7.0)
      activerecord (>= 3.0.0)
      railties (>= 3.0.0)
    net-scp (1.0.4)
      net-ssh (>= 1.99.1)
    net-ssh (2.5.2)
    newrelic_rpm (3.6.0.83)
    nokogiri (1.5.9)
    orm_adapter (0.0.7)
>>>>>>> bc913fd3
    paperclip (2.8.0)
      activerecord (>= 2.3.0)
      activesupport (>= 2.3.2)
      cocaine (>= 0.0.2)
      mime-types
    pg (0.13.2)
    polyamorous (0.5.0)
      activerecord (~> 3.0)
    polyglot (0.3.3)
    pry (0.9.12.2)
      coderay (~> 1.0.5)
      method_source (~> 0.8)
      slop (~> 3.4)
    pry-debugger (0.2.2)
      debugger (~> 1.3)
      pry (~> 0.9.10)
    rabl (0.7.2)
      activesupport (>= 2.3.14)
      multi_json (~> 1.0)
    rack (1.4.5)
    rack-cache (1.2)
      rack (>= 0.4)
    rack-ssl (1.3.3)
      rack
    rack-test (0.6.2)
      rack (>= 1.0)
    rails (3.2.13)
      actionmailer (= 3.2.13)
      actionpack (= 3.2.13)
      activerecord (= 3.2.13)
      activeresource (= 3.2.13)
      activesupport (= 3.2.13)
      bundler (~> 1.0)
      railties (= 3.2.13)
    railties (3.2.13)
      actionpack (= 3.2.13)
      activesupport (= 3.2.13)
      rack-ssl (~> 1.3.2)
      rake (>= 0.8.7)
      rdoc (~> 3.4)
      thor (>= 0.14.6, < 2.0)
    raindrops (0.9.0)
<<<<<<< HEAD
    rake (10.1.0)
    ransack (0.7.2)
=======
    rake (10.0.4)
    ransack (0.6.0)
>>>>>>> bc913fd3
      actionpack (~> 3.0)
      activerecord (~> 3.0)
      polyamorous (~> 0.5.0)
    rdoc (3.12.2)
      json (~> 1.4)
    representative (1.0.5)
      activesupport (>= 2.2.2)
      builder (>= 2.1.2)
      i18n (>= 0.4.1)
      nokogiri (>= 1.4.2)
    representative_view (1.2.2)
      actionpack (> 2.3.0, < 4.0.0)
      representative (~> 1.0.2)
    rspec (2.10.0)
      rspec-core (~> 2.10.0)
      rspec-expectations (~> 2.10.0)
      rspec-mocks (~> 2.10.0)
    rspec-core (2.10.1)
    rspec-expectations (2.10.0)
      diff-lcs (~> 1.1.3)
    rspec-mocks (2.10.1)
    rspec-rails (2.10.1)
      actionpack (>= 3.0)
      activesupport (>= 3.0)
      railties (>= 3.0)
      rspec (~> 2.10.0)
    ruby-hmac (0.4.0)
    rubyzip (0.9.9)
    sass (3.2.9)
    sass-rails (3.2.6)
      railties (~> 3.2.0)
      sass (>= 3.1.10)
      tilt (~> 1.3)
<<<<<<< HEAD
    select2-rails (3.2.1)
      thor (~> 0.14)
    selenium-webdriver (2.31.0)
=======
    selenium-webdriver (2.32.1)
>>>>>>> bc913fd3
      childprocess (>= 0.2.5)
      multi_json (~> 1.0)
      rubyzip
      websocket (~> 1.0.4)
    shoulda-matchers (1.1.0)
      activesupport (>= 3.0.0)
    simplecov (0.7.1)
      multi_json (~> 1.0)
      simplecov-html (~> 0.7.1)
    simplecov-html (0.7.1)
<<<<<<< HEAD
    slop (3.4.5)
=======
    slop (3.3.3)
>>>>>>> bc913fd3
    sprockets (2.2.2)
      hike (~> 1.2)
      multi_json (~> 1.0)
      rack (~> 1.0)
      tilt (~> 1.1, != 1.3.0)
    state_machine (1.1.2)
    stringex (1.3.3)
    therubyracer (0.10.1)
      libv8 (~> 3.3.10)
    thor (0.18.1)
<<<<<<< HEAD
    tilt (1.4.1)
    treetop (1.4.14)
=======
    tilt (1.3.7)
    timecop (0.3.5)
    treetop (1.4.12)
>>>>>>> bc913fd3
      polyglot
      polyglot (>= 0.3.1)
    truncate_html (0.5.5)
    turbo-sprockets-rails3 (0.3.6)
      railties (> 3.2.8, < 4.0.0)
      sprockets (>= 2.0.0)
    turn (0.8.3)
      ansi
    tzinfo (0.3.37)
    uglifier (1.2.4)
      execjs (>= 0.3.0)
      multi_json (>= 1.0.2)
    unicorn (4.3.1)
      kgio (~> 2.6)
      rack
      raindrops (~> 0.7)
    uuidtools (2.1.4)
    versioncake (0.4.0)
      actionpack (>= 3.0)
      activesupport (>= 3.0)
      railties (>= 3.0)
    warden (1.2.1)
      rack (>= 1.0)
    websocket (1.0.7)
    xpath (1.0.0)
      nokogiri (~> 1.3)

PLATFORMS
  ruby

DEPENDENCIES
  andand
  awesome_print
  aws-sdk
  bugsnag
  capybara
  chili!
  coffee-rails (~> 3.2.1)
  comfortable_mexican_sofa
  database_cleaner (= 0.7.1)
  db2fog
  debugger-linecache
<<<<<<< HEAD
=======
  deface!
  eaterprises_feature!
  enterprises_distributor_info_rich_text_feature!
>>>>>>> bc913fd3
  factory_girl_rails
  faker
  haml
  jquery-rails
  letter_opener
  local_organics_feature!
  newrelic_rpm
  oj
  pg
  pry-debugger
  rabl
  rails (= 3.2.13)
  representative_view
  rspec-rails
  sass
  sass-rails (~> 3.2.3)
  shoulda-matchers
  simple_form!
  simplecov
  spree!
<<<<<<< HEAD
  spree_auth_devise!
  spree_heroku!
=======
>>>>>>> bc913fd3
  spree_i18n!
  spree_last_address!
  spree_paypal_express!
  therubyracer
  timecop
  truncate_html
  turbo-sprockets-rails3
  turn (~> 0.8.3)
  uglifier (>= 1.0.3)
  unicorn<|MERGE_RESOLUTION|>--- conflicted
+++ resolved
@@ -23,27 +23,15 @@
       spree_core (>= 1.1)
 
 GIT
-<<<<<<< HEAD
-=======
-  remote: git://github.com/eaterprises/spree_paypal_express.git
-  revision: 7dd46e6e549d82c4d603f685a7cb7fbb4af0d973
-  branch: 1-1-stable
-  specs:
-    spree_paypal_express (1.1.0)
-      spree_auth (>= 1.0.0)
-      spree_core (>= 1.0.0)
-
-GIT
   remote: git://github.com/spree/deface.git
-  revision: 20167d78fa87352d1c700e9a25a949de8a6a8e18
-  specs:
-    deface (1.0.0.rc2)
+  revision: 1110a1336252109bce7f98f9182042e0bc2930ae
+  specs:
+    deface (1.0.0.rc3)
       colorize (>= 0.5.8)
-      nokogiri (~> 1.5.9)
-      rails (~> 3.1)
-
-GIT
->>>>>>> bc913fd3
+      nokogiri (~> 1.6.0)
+      rails (>= 3.1)
+
+GIT
   remote: git://github.com/spree/spree.git
   revision: 94566bf1b7d50f474333d10844534e570b6edf5a
   branch: 1-3-stable
@@ -93,10 +81,9 @@
       i18n (~> 0.5)
       spree (~> 1.1)
 
-<<<<<<< HEAD
 GIT
   remote: git://github.com/spree/spree_paypal_express.git
-  revision: 483f6ababa9c8a1c574aad0a948c96cc21a591db
+  revision: 9d70ab6d537420ff41468d05d6d2ac3c8d2ff3bf
   branch: 1-3-stable
   specs:
     spree_paypal_express (1.2.0)
@@ -112,7 +99,7 @@
       devise (~> 2.2.3)
       devise-encryptable (= 0.1.2)
       spree_core
-=======
+
 PATH
   remote: lib/chili/eaterprises_feature
   specs:
@@ -133,7 +120,6 @@
     local_organics_feature (0.0.1)
       chili (~> 3.1)
       rails (~> 3.2.11)
->>>>>>> bc913fd3
 
 GEM
   remote: https://rubygems.org/
@@ -155,14 +141,14 @@
     active_utils (1.0.5)
       activesupport (>= 2.3.11)
       i18n
-    activemerchant (1.34.1)
+    activemerchant (1.34.0)
       active_utils (>= 1.0.2)
       activesupport (>= 2.3.14)
       builder (>= 2.0.0)
       i18n
       json (>= 1.5.1)
       money
-      nokogiri (< 1.6.0)
+      nokogiri
     activemodel (3.2.13)
       activesupport (= 3.2.13)
       builder (~> 3.0.0)
@@ -178,11 +164,7 @@
       i18n (= 0.6.1)
       multi_json (~> 1.0)
     acts_as_list (0.1.4)
-<<<<<<< HEAD
     addressable (2.3.3)
-=======
-    addressable (2.3.4)
->>>>>>> bc913fd3
     andand (1.3.3)
     ansi (1.4.2)
     arel (3.0.2)
@@ -228,7 +210,6 @@
       paperclip (>= 2.3.0)
       rails (>= 3.0.0)
     database_cleaner (0.7.1)
-<<<<<<< HEAD
     db2fog (0.8.0)
       activerecord (~> 3.0)
       fog (~> 1.0)
@@ -239,24 +220,7 @@
       debugger-ruby_core_source (~> 1.2.3)
     debugger-linecache (1.2.0)
     debugger-ruby_core_source (1.2.3)
-    deface (0.9.1)
-      nokogiri (~> 1.5.0)
-      rails (~> 3.1)
     devise (2.2.4)
-=======
-    db2fog (0.7.0)
-      activerecord (~> 3.0)
-      fog (~> 1.0)
-      rails (~> 3.0)
-    debugger (1.1.4)
-      columnize (>= 0.3.1)
-      debugger-linecache (~> 1.1.1)
-      debugger-ruby_core_source (~> 1.1.3)
-    debugger-linecache (1.1.2)
-      debugger-ruby_core_source (>= 1.1.1)
-    debugger-ruby_core_source (1.1.3)
-    devise (2.0.5)
->>>>>>> bc913fd3
       bcrypt-ruby (~> 3.0)
       orm_adapter (~> 0.1)
       railties (~> 3.1)
@@ -265,11 +229,7 @@
       devise (>= 2.1.0)
     diff-lcs (1.1.3)
     erubis (2.7.0)
-<<<<<<< HEAD
     excon (0.25.3)
-=======
-    excon (0.16.2)
->>>>>>> bc913fd3
     execjs (1.4.0)
       multi_json (~> 1.0)
     factory_girl (3.3.0)
@@ -279,7 +239,6 @@
       railties (>= 3.0.0)
     faker (1.0.1)
       i18n (~> 0.4)
-<<<<<<< HEAD
     ffaker (1.15.0)
     ffi (1.4.0)
     fog (1.14.0)
@@ -300,28 +259,6 @@
       multi_json (~> 1.0)
       multi_xml (>= 0.5.2)
     i18n (0.6.1)
-=======
-    ffaker (1.12.1)
-    ffi (1.7.0)
-    fog (1.5.0)
-      builder
-      excon (~> 0.14)
-      formatador (~> 0.2.0)
-      mime-types
-      multi_json (~> 1.0)
-      net-scp (~> 1.0.4)
-      net-ssh (>= 2.1.3)
-      nokogiri (~> 1.5.0)
-      ruby-hmac
-    formatador (0.2.3)
-    haml (3.1.6)
-    highline (1.6.11)
-    hike (1.2.2)
-    httparty (0.8.3)
-      multi_json (~> 1.0)
-      multi_xml
-    i18n (0.6.4)
->>>>>>> bc913fd3
     journey (1.0.4)
     jquery-rails (2.2.2)
       railties (>= 3.0, < 5.0)
@@ -337,45 +274,25 @@
     letter_opener (1.0.0)
       launchy (>= 2.0.4)
     libv8 (3.3.10.4)
-<<<<<<< HEAD
     mail (2.5.4)
       mime-types (~> 1.16)
       treetop (~> 1.4.8)
     method_source (0.8.1)
-=======
-    mail (2.4.4)
-      i18n (>= 0.4.0)
-      mime-types (~> 1.16)
-      treetop (~> 1.4.8)
-    method_source (0.8)
->>>>>>> bc913fd3
     mime-types (1.23)
+    mini_portile (0.5.1)
     money (5.0.0)
       i18n (~> 0.4)
       json
-<<<<<<< HEAD
     multi_json (1.7.7)
     multi_xml (0.5.4)
     net-scp (1.1.2)
       net-ssh (>= 2.6.5)
     net-ssh (2.6.8)
     newrelic_rpm (3.6.5.130)
-    nokogiri (1.5.10)
+    nokogiri (1.6.0)
+      mini_portile (~> 0.5.0)
     oj (2.1.2)
     orm_adapter (0.4.0)
-=======
-    multi_json (1.7.2)
-    multi_xml (0.5.3)
-    nested_set (1.7.0)
-      activerecord (>= 3.0.0)
-      railties (>= 3.0.0)
-    net-scp (1.0.4)
-      net-ssh (>= 1.99.1)
-    net-ssh (2.5.2)
-    newrelic_rpm (3.6.0.83)
-    nokogiri (1.5.9)
-    orm_adapter (0.0.7)
->>>>>>> bc913fd3
     paperclip (2.8.0)
       activerecord (>= 2.3.0)
       activesupport (>= 2.3.2)
@@ -418,13 +335,8 @@
       rdoc (~> 3.4)
       thor (>= 0.14.6, < 2.0)
     raindrops (0.9.0)
-<<<<<<< HEAD
     rake (10.1.0)
     ransack (0.7.2)
-=======
-    rake (10.0.4)
-    ransack (0.6.0)
->>>>>>> bc913fd3
       actionpack (~> 3.0)
       activerecord (~> 3.0)
       polyamorous (~> 0.5.0)
@@ -458,13 +370,9 @@
       railties (~> 3.2.0)
       sass (>= 3.1.10)
       tilt (~> 1.3)
-<<<<<<< HEAD
     select2-rails (3.2.1)
       thor (~> 0.14)
     selenium-webdriver (2.31.0)
-=======
-    selenium-webdriver (2.32.1)
->>>>>>> bc913fd3
       childprocess (>= 0.2.5)
       multi_json (~> 1.0)
       rubyzip
@@ -475,11 +383,7 @@
       multi_json (~> 1.0)
       simplecov-html (~> 0.7.1)
     simplecov-html (0.7.1)
-<<<<<<< HEAD
     slop (3.4.5)
-=======
-    slop (3.3.3)
->>>>>>> bc913fd3
     sprockets (2.2.2)
       hike (~> 1.2)
       multi_json (~> 1.0)
@@ -490,14 +394,9 @@
     therubyracer (0.10.1)
       libv8 (~> 3.3.10)
     thor (0.18.1)
-<<<<<<< HEAD
     tilt (1.4.1)
+    timecop (0.6.2.2)
     treetop (1.4.14)
-=======
-    tilt (1.3.7)
-    timecop (0.3.5)
-    treetop (1.4.12)
->>>>>>> bc913fd3
       polyglot
       polyglot (>= 0.3.1)
     truncate_html (0.5.5)
@@ -540,12 +439,9 @@
   database_cleaner (= 0.7.1)
   db2fog
   debugger-linecache
-<<<<<<< HEAD
-=======
   deface!
   eaterprises_feature!
   enterprises_distributor_info_rich_text_feature!
->>>>>>> bc913fd3
   factory_girl_rails
   faker
   haml
@@ -566,11 +462,7 @@
   simple_form!
   simplecov
   spree!
-<<<<<<< HEAD
   spree_auth_devise!
-  spree_heroku!
-=======
->>>>>>> bc913fd3
   spree_i18n!
   spree_last_address!
   spree_paypal_express!
