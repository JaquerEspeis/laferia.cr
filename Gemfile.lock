GIT
  remote: https://github.com/jeremydurham/custom-err-msg.git
  revision: 3a8ec9dddc7a5b0aab7c69a6060596de300c68f4
  specs:
    custom_error_message (1.1.1)

GIT
  remote: https://github.com/openfoodfoundation/better_spree_paypal_express.git
  revision: e28e4a8c5cedba504eea9cdad4be440d277d7e68
  branch: 2-1-0-stable
  specs:
    spree_paypal_express (2.0.3)
      paypal-sdk-merchant (= 1.106.1)
      spree_core (~> 2.1.0)

GIT
  remote: https://github.com/openfoodfoundation/ofn-qz.git
  revision: 467f6ea1c44529c7c91cac4c8211bbd863588c0b
  branch: ofn-rails-4
  specs:
    ofn-qz (0.1.0)

GIT
  remote: https://github.com/openfoodfoundation/spree.git
  revision: f9264ebca0d8dd932a7dbee471514a3b85774c8f
  branch: 2-1-0-stable
  specs:
    spree_core (2.1.0)
      activemerchant (= 1.78.0)
      acts_as_list (= 0.2.0)
      awesome_nested_set (~> 3.0.0.rc.1)
      aws-sdk (= 1.11.1)
      cancan (~> 1.6.10)
      ffaker (~> 1.16)
      highline (= 1.6.18)
      httparty (~> 0.11)
      json (>= 1.7.7)
      kaminari (~> 0.14.1)
      money (= 5.1.1)
      paperclip (~> 3.4.1)
      paranoia (~> 2.0)
      rails (~> 4.0.0)
      ransack (= 1.0.0)
      state_machine (= 1.2.0)
      stringex (~> 1.5.1)
      truncate_html (= 0.9.2)

GIT
  remote: https://github.com/spree/spree_i18n.git
  revision: 752eb67204e9c5a4e22b62591a8fd55fe2285e43
  branch: 1-3-stable
  specs:
    spree_i18n (1.0.0)
      i18n (~> 0.5)
      rails-i18n
      spree_core (>= 1.1)

PATH
  remote: engines/catalog
  specs:
    catalog (0.0.1)

PATH
  remote: engines/dfc_provider
  specs:
    dfc_provider (0.0.1)
      jwt (~> 2.2)
      rspec (~> 3.9)

PATH
  remote: engines/order_management
  specs:
    order_management (0.0.1)

PATH
  remote: engines/web
  specs:
    web (0.0.1)

GEM
  remote: https://rubygems.org/
  specs:
    CFPropertyList (2.3.6)
    actionmailer (4.0.13)
      actionpack (= 4.0.13)
      mail (~> 2.5, >= 2.5.4)
    actionpack (4.0.13)
      activesupport (= 4.0.13)
      builder (~> 3.1.0)
      erubis (~> 2.7.0)
      rack (~> 1.5.2)
      rack-test (~> 0.6.2)
    actionpack-action_caching (1.2.1)
      actionpack (>= 4.0.0)
    active_model_serializers (0.8.4)
      activemodel (>= 3.0)
    activemerchant (1.78.0)
      activesupport (>= 3.2.14, < 6.x)
      builder (>= 2.1.2, < 4.0.0)
      i18n (>= 0.6.9)
      nokogiri (~> 1.4)
    activemodel (4.0.13)
      activesupport (= 4.0.13)
      builder (~> 3.1.0)
    activerecord (4.0.13)
      activemodel (= 4.0.13)
      activerecord-deprecated_finders (~> 1.0.2)
      activesupport (= 4.0.13)
      arel (~> 4.0.0)
    activerecord-deprecated_finders (1.0.4)
    activerecord-import (1.0.5)
      activerecord (>= 3.2)
    activerecord-postgresql-adapter (0.0.1)
      pg
    activerecord-session_store (1.1.3)
      actionpack (>= 4.0)
      activerecord (>= 4.0)
      multi_json (~> 1.11, >= 1.11.2)
      rack (>= 1.5.2, < 3)
      railties (>= 4.0)
    activesupport (4.0.13)
      i18n (~> 0.6, >= 0.6.9)
      minitest (~> 4.2)
      multi_json (~> 1.3)
      thread_safe (~> 0.1)
      tzinfo (~> 0.3.37)
    acts-as-taggable-on (3.5.0)
      activerecord (>= 3.2, < 5)
    acts_as_list (0.2.0)
      activerecord (>= 3.0)
    addressable (2.7.0)
      public_suffix (>= 2.0.2, < 5.0)
    andand (1.3.3)
    angular-rails-templates (0.3.0)
      railties (>= 3.1)
      sprockets (~> 2.0)
      tilt
    angularjs-file-upload-rails (2.4.1)
    angularjs-rails (1.5.5)
    arel (4.0.2)
    ast (2.4.0)
    atomic (1.1.101)
    awesome_nested_set (3.0.3)
      activerecord (>= 4.0.0, < 5)
    awesome_print (1.8.0)
    aws-sdk (1.11.1)
      json (~> 1.4)
      nokogiri (>= 1.4.4)
      uuidtools (~> 2.1)
    bcrypt (3.1.13)
    bcrypt-ruby (3.1.5)
      bcrypt (>= 3.1.3)
    blockenspiel (0.5.0)
    bugsnag (6.13.1)
      concurrent-ruby (~> 1.0)
    builder (3.1.4)
    byebug (11.0.1)
    cancan (1.6.10)
    capybara (2.18.0)
      addressable
      mini_mime (>= 0.1.3)
      nokogiri (>= 1.3.3)
      rack (>= 1.0.0)
      rack-test (>= 0.5.4)
      xpath (>= 2.0, < 4.0)
    childprocess (3.0.0)
    chronic (0.10.2)
    chunky_png (1.3.11)
    climate_control (0.2.0)
    cocaine (0.5.8)
      climate_control (>= 0.0.3, < 1.0)
    coderay (1.1.2)
    coffee-rails (4.0.1)
      coffee-script (>= 2.2.0)
      railties (>= 4.0.0, < 5.0)
    coffee-script (2.4.1)
      coffee-script-source
      execjs
    coffee-script-source (1.12.2)
    combine_pdf (1.0.16)
      ruby-rc4 (>= 0.1.5)
    compass (1.0.3)
      chunky_png (~> 1.2)
      compass-core (~> 1.0.2)
      compass-import-once (~> 1.0.5)
      rb-fsevent (>= 0.9.3)
      rb-inotify (>= 0.9)
      sass (>= 3.3.13, < 3.5)
    compass-core (1.0.3)
      multi_json (~> 1.0)
      sass (>= 3.3.0, < 3.5)
    compass-import-once (1.0.5)
      sass (>= 3.2, < 3.5)
    compass-rails (4.0.0)
      compass (~> 1.0.0)
      sass-rails (< 5.1)
      sprockets (< 4.0)
    concurrent-ruby (1.1.6)
    crack (0.4.3)
      safe_yaml (~> 1.0.0)
    css_parser (1.7.1)
      addressable
    daemons (1.3.1)
    dalli (2.7.10)
    database_cleaner (1.7.0)
    db2fog (0.9.0)
      activerecord (>= 3.2.0, < 5.0)
      fog (~> 1.0)
      rails (>= 3.2.0, < 5.0)
    ddtrace (0.36.0)
      msgpack
    debugger-linecache (1.2.0)
    delayed_job (4.1.8)
      activesupport (>= 3.0, < 6.1)
    delayed_job_active_record (4.1.4)
      activerecord (>= 3.0, < 6.1)
      delayed_job (>= 3.0, < 5)
    delayed_job_web (1.4.3)
      activerecord (> 3.0.0)
      delayed_job (> 2.0.3)
      rack-protection (>= 1.5.5)
      sinatra (>= 1.4.4)
    devise (3.0.4)
      bcrypt-ruby (~> 3.0)
      orm_adapter (~> 0.1)
      railties (>= 3.2.6, < 5)
      warden (~> 1.2.3)
    devise-encryptable (0.2.0)
      devise (>= 2.1.0)
    diff-lcs (1.3)
    diffy (3.3.0)
    docile (1.3.2)
    dry-inflector (0.1.2)
    erubis (2.7.0)
    eventmachine (1.2.7)
    excon (0.71.1)
    execjs (2.7.0)
    factory_bot (4.10.0)
      activesupport (>= 3.0.0)
    factory_bot_rails (4.10.0)
      factory_bot (~> 4.10.0)
      railties (>= 3.0.0)
    faraday (1.0.0)
      multipart-post (>= 1.2, < 3)
    ffaker (1.32.1)
    ffi (1.12.2)
    figaro (1.1.1)
      thor (~> 0.14)
    fission (0.5.0)
      CFPropertyList (~> 2.2)
    fog (1.41.0)
      fog-aliyun (>= 0.1.0)
      fog-atmos
      fog-aws (>= 0.6.0)
      fog-brightbox (~> 0.4)
      fog-cloudatcost (~> 0.1.0)
      fog-core (~> 1.45)
      fog-digitalocean (>= 0.3.0)
      fog-dnsimple (~> 1.0)
      fog-dynect (~> 0.0.2)
      fog-ecloud (~> 0.1)
      fog-google (<= 0.1.0)
      fog-internet-archive
      fog-joyent
      fog-json
      fog-local
      fog-openstack
      fog-powerdns (>= 0.1.1)
      fog-profitbricks
      fog-rackspace
      fog-radosgw (>= 0.0.2)
      fog-riakcs
      fog-sakuracloud (>= 0.0.4)
      fog-serverlove
      fog-softlayer
      fog-storm_on_demand
      fog-terremark
      fog-vmfusion
      fog-voxel
      fog-vsphere (>= 0.4.0)
      fog-xenserver
      fog-xml (~> 0.1.1)
      ipaddress (~> 0.5)
      json (>= 1.8, < 2.0)
    fog-aliyun (0.3.5)
      fog-core
      fog-json
      ipaddress (~> 0.8)
      xml-simple (~> 1.1)
    fog-atmos (0.1.0)
      fog-core
      fog-xml
    fog-aws (2.0.1)
      fog-core (~> 1.38)
      fog-json (~> 1.0)
      fog-xml (~> 0.1)
      ipaddress (~> 0.8)
    fog-brightbox (0.16.1)
      dry-inflector
      fog-core
      fog-json
      mime-types
    fog-cloudatcost (0.1.2)
      fog-core (~> 1.36)
      fog-json (~> 1.0)
      fog-xml (~> 0.1)
      ipaddress (~> 0.8)
    fog-core (1.45.0)
      builder
      excon (~> 0.58)
      formatador (~> 0.2)
    fog-digitalocean (0.4.0)
      fog-core
      fog-json
      fog-xml
      ipaddress (>= 0.5)
    fog-dnsimple (1.0.0)
      fog-core (~> 1.38)
      fog-json (~> 1.0)
    fog-dynect (0.0.3)
      fog-core
      fog-json
      fog-xml
    fog-ecloud (0.3.0)
      fog-core
      fog-xml
    fog-google (0.1.0)
      fog-core
      fog-json
      fog-xml
    fog-internet-archive (0.0.1)
      fog-core
      fog-json
      fog-xml
    fog-joyent (0.0.1)
      fog-core (~> 1.42)
      fog-json (>= 1.0)
    fog-json (1.2.0)
      fog-core
      multi_json (~> 1.10)
    fog-local (0.6.0)
      fog-core (>= 1.27, < 3.0)
    fog-openstack (0.3.10)
      fog-core (>= 1.45, <= 2.1.0)
      fog-json (>= 1.0)
      ipaddress (>= 0.8)
    fog-powerdns (0.2.0)
      fog-core
      fog-json
      fog-xml
    fog-profitbricks (4.1.1)
      fog-core (~> 1.42)
      fog-json (~> 1.0)
    fog-rackspace (0.1.6)
      fog-core (>= 1.35)
      fog-json (>= 1.0)
      fog-xml (>= 0.1)
      ipaddress (>= 0.8)
    fog-radosgw (0.0.5)
      fog-core (>= 1.21.0)
      fog-json
      fog-xml (>= 0.0.1)
    fog-riakcs (0.1.0)
      fog-core
      fog-json
      fog-xml
    fog-sakuracloud (1.7.5)
      fog-core
      fog-json
    fog-serverlove (0.1.2)
      fog-core
      fog-json
    fog-softlayer (1.1.4)
      fog-core
      fog-json
    fog-storm_on_demand (0.1.1)
      fog-core
      fog-json
    fog-terremark (0.1.0)
      fog-core
      fog-xml
    fog-vmfusion (0.1.0)
      fission
      fog-core
    fog-voxel (0.1.0)
      fog-core
      fog-xml
    fog-vsphere (3.2.1)
      fog-core
      rbvmomi (>= 1.9, < 3)
    fog-xenserver (1.0.0)
      fog-core
      fog-xml
      xmlrpc
    fog-xml (0.1.3)
      fog-core
      nokogiri (>= 1.5.11, < 2.0.0)
    foreigner (1.7.4)
      activerecord (>= 3.0.0)
    formatador (0.2.5)
    foundation-icons-sass-rails (3.0.0)
      railties (>= 3.1.1)
      sass-rails (>= 3.1.1)
    foundation-rails (5.5.2.1)
      railties (>= 3.1.0)
      sass (>= 3.3.0, < 3.5)
    fuubar (2.5.0)
      rspec-core (~> 3.0)
      ruby-progressbar (~> 1.4)
    geocoder (1.5.2)
    get_process_mem (0.2.5)
      ffi (~> 1.0)
    gmaps4rails (2.1.2)
    haml (5.1.2)
      temple (>= 0.8.0)
      tilt
    hashdiff (1.0.1)
    highline (1.6.18)
    hike (1.2.3)
    httparty (0.17.3)
      mime-types (~> 3.0)
      multi_xml (>= 0.5.2)
    i18n (0.6.11)
    i18n-js (3.7.0)
      i18n (>= 0.6.6)
    immigrant (0.3.6)
      activerecord (>= 3.0)
    ipaddress (0.8.3)
    jaro_winkler (1.5.4)
    jquery-migrate-rails (1.2.1)
    jquery-rails (3.1.5)
      railties (>= 3.0, < 5.0)
      thor (>= 0.14, < 2.0)
    jquery-ui-rails (4.2.1)
      railties (>= 3.2.16)
    json (1.8.6)
    json_spec (1.1.5)
      multi_json (~> 1.0)
      rspec (>= 2.0, < 4.0)
    jwt (2.2.1)
    kaminari (0.14.1)
      actionpack (>= 3.0.0)
      activesupport (>= 3.0.0)
    kgio (2.11.3)
    knapsack (1.18.0)
      rake
    launchy (2.4.3)
      addressable (~> 2.3)
    letter_opener (1.7.0)
      launchy (~> 2.2)
    libv8 (7.3.492.27.1)
    mail (2.7.1)
      mini_mime (>= 0.1.1)
    method_source (0.9.2)
    mime-types (3.3)
      mime-types-data (~> 3.2015)
    mime-types-data (3.2019.1009)
    mini_mime (1.0.2)
    mini_portile2 (2.4.0)
    mini_racer (0.2.14)
      libv8 (> 7.3)
    minitest (4.7.5)
    momentjs-rails (2.20.1)
      railties (>= 3.1)
    money (5.1.1)
      i18n (~> 0.6.0)
    msgpack (1.3.3)
    multi_json (1.14.1)
    multi_xml (0.6.0)
    multipart-post (2.1.1)
    newrelic_rpm (3.18.1.330)
    nokogiri (1.10.9)
      mini_portile2 (~> 2.4.0)
    oauth2 (1.4.4)
      faraday (>= 0.8, < 2.0)
      jwt (>= 1.0, < 3.0)
      multi_json (~> 1.3)
      multi_xml (~> 0.5)
      rack (>= 1.2, < 3)
    oj (3.10.6)
    optimist (3.0.0)
    orm_adapter (0.5.0)
    paper_trail (5.2.3)
      activerecord (>= 3.0, < 6.0)
      request_store (~> 1.1)
    paperclip (3.4.2)
      activemodel (>= 3.0.0)
      activerecord (>= 3.0.0)
      activesupport (>= 3.0.0)
      cocaine (~> 0.5.0)
      mime-types
    parallel (1.19.1)
    paranoia (2.4.2)
      activerecord (>= 4.0, < 6.1)
    parser (2.7.1.0)
      ast (~> 2.4.0)
    paypal-sdk-core (0.2.10)
      multi_json (~> 1.0)
      xml-simple
    paypal-sdk-merchant (1.106.1)
      paypal-sdk-core (~> 0.2.3)
    pg (0.21.0)
<<<<<<< HEAD
    polyamorous (0.6.4)
      activerecord (>= 3.0)
=======
    polyamorous (0.5.0)
      activerecord (~> 3.0)
    polyglot (0.3.5)
    power_assert (1.2.0)
>>>>>>> 5cca8693
    pry (0.12.2)
      coderay (~> 1.1.0)
      method_source (~> 0.9.0)
    pry-byebug (3.7.0)
      byebug (~> 11.0)
      pry (~> 0.10)
    public_suffix (4.0.3)
    rack (1.5.5)
    rack-mini-profiler (2.0.2)
      rack (>= 1.2.0)
    rack-protection (1.5.5)
      rack
    rack-rewrite (1.5.1)
    rack-ssl (1.4.1)
      rack
    rack-test (0.6.3)
      rack (>= 1.0)
    rails (4.0.13)
      actionmailer (= 4.0.13)
      actionpack (= 4.0.13)
      activerecord (= 4.0.13)
      activesupport (= 4.0.13)
      bundler (>= 1.3.0, < 2.0)
      railties (= 4.0.13)
      sprockets-rails (~> 2.0)
    rails-i18n (4.0.5)
      i18n (~> 0.6)
      railties (~> 4.0)
    rails_safe_tasks (1.0.0)
    railties (4.0.13)
      actionpack (= 4.0.13)
      activesupport (= 4.0.13)
      rake (>= 0.8.7)
      thor (>= 0.18.1, < 2.0)
    rainbow (3.0.0)
    raindrops (0.19.1)
    rake (13.0.1)
    ransack (1.0.0)
      actionpack (>= 3.0)
      activerecord (>= 3.0)
      polyamorous (~> 0.6.0)
    rb-fsevent (0.10.3)
    rb-inotify (0.10.1)
      ffi (~> 1.0)
    rbvmomi (2.2.0)
      builder (~> 3.0)
      json (>= 1.8)
      nokogiri (~> 1.5)
      optimist (~> 3.0)
    redcarpet (3.5.0)
    request_store (1.4.1)
      rack (>= 1.4)
    rexml (3.2.4)
    roadie (3.4.0)
      css_parser (~> 1.4)
      nokogiri (~> 1.5)
    roadie-rails (1.3.0)
      railties (>= 3.0, < 5.3)
      roadie (~> 3.1)
    roo (2.8.3)
      nokogiri (~> 1)
      rubyzip (>= 1.3.0, < 3.0.0)
    rspec (3.9.0)
      rspec-core (~> 3.9.0)
      rspec-expectations (~> 3.9.0)
      rspec-mocks (~> 3.9.0)
    rspec-core (3.9.1)
      rspec-support (~> 3.9.1)
    rspec-expectations (3.9.0)
      diff-lcs (>= 1.2.0, < 2.0)
      rspec-support (~> 3.9.0)
    rspec-mocks (3.9.1)
      diff-lcs (>= 1.2.0, < 2.0)
      rspec-support (~> 3.9.0)
    rspec-rails (3.9.1)
      actionpack (>= 3.0)
      activesupport (>= 3.0)
      railties (>= 3.0)
      rspec-core (~> 3.9.0)
      rspec-expectations (~> 3.9.0)
      rspec-mocks (~> 3.9.0)
      rspec-support (~> 3.9.0)
    rspec-retry (0.6.2)
      rspec-core (> 3.3)
    rspec-support (3.9.2)
    rubocop (0.81.0)
      jaro_winkler (~> 1.5.1)
      parallel (~> 1.10)
      parser (>= 2.7.0.1)
      rainbow (>= 2.2.2, < 4.0)
      rexml
      ruby-progressbar (~> 1.7)
      unicode-display_width (>= 1.4.0, < 2.0)
    rubocop-rails (2.5.2)
      activesupport
      rack (>= 1.1)
      rubocop (>= 0.72.0)
    ruby-progressbar (1.10.1)
    ruby-rc4 (0.1.5)
    rubyzip (1.3.0)
    safe_yaml (1.0.5)
    sass (3.4.25)
    sass-rails (5.0.7)
      railties (>= 4.0.0, < 6)
      sass (~> 3.1)
      sprockets (>= 2.8, < 4.0)
      sprockets-rails (>= 2.0, < 4.0)
      tilt (>= 1.1, < 3)
    select2-rails (3.4.9)
      sass-rails
      thor (~> 0.14)
    selenium-webdriver (3.142.7)
      childprocess (>= 0.5, < 4.0)
      rubyzip (>= 1.2.2)
    shoulda-matchers (3.1.3)
      activesupport (>= 4.0.0)
    simplecov (0.17.1)
      docile (~> 1.1)
      json (>= 1.8, < 3)
      simplecov-html (~> 0.10.0)
    simplecov-html (0.10.2)
    sinatra (1.4.8)
      rack (~> 1.5)
      rack-protection (~> 1.4)
      tilt (>= 1.3, < 3)
    spinjs-rails (1.4)
      rails (>= 3.1)
    spring (1.7.2)
    spring-commands-rspec (1.0.4)
      spring (>= 0.9.1)
    sprockets (2.12.5)
      hike (~> 1.2)
      multi_json (~> 1.0)
      rack (~> 1.0)
      tilt (~> 1.1, != 1.3.0)
    sprockets-rails (2.3.3)
      actionpack (>= 3.0)
      activesupport (>= 3.0)
      sprockets (>= 2.8, < 4.0)
    state_machine (1.2.0)
    stringex (1.5.1)
<<<<<<< HEAD
    stripe (5.15.0)
    temple (0.8.2)
    test-unit (3.3.5)
=======
    stripe (5.22.0)
    test-unit (3.3.6)
      power_assert
>>>>>>> 5cca8693
    thor (0.20.3)
    thread_safe (0.3.6)
    tilt (1.4.1)
    timecop (0.9.1)
    truncate_html (0.9.2)
    tzinfo (0.3.57)
    uglifier (4.2.0)
      execjs (>= 0.3.0, < 3)
    unicode-display_width (1.7.0)
    unicorn (5.5.5)
      kgio (~> 2.6)
      raindrops (~> 0.7)
    unicorn-rails (2.2.1)
      rack
      unicorn
    unicorn-worker-killer (0.4.4)
      get_process_mem (~> 0)
      unicorn (>= 4, < 6)
    uuidtools (2.1.5)
    warden (1.2.7)
      rack (>= 1.0)
    webdrivers (4.2.0)
      nokogiri (~> 1.6)
      rubyzip (>= 1.3.0)
      selenium-webdriver (>= 3.0, < 4.0)
    webmock (3.8.3)
      addressable (>= 2.3.6)
      crack (>= 0.3.2)
      hashdiff (>= 0.4.0, < 2.0.0)
    whenever (1.0.0)
      chronic (>= 0.6.3)
    wicked_pdf (1.4.0)
      activesupport
    wkhtmltopdf-binary (0.12.5)
    xml-simple (1.1.5)
    xmlrpc (0.3.0)
    xpath (2.1.0)
      nokogiri (~> 1.3)

PLATFORMS
  ruby

DEPENDENCIES
  actionpack-action_caching
  active_model_serializers (= 0.8.4)
  activemerchant (~> 1.78.0)
  activerecord-import
  activerecord-postgresql-adapter
  activerecord-session_store
  acts-as-taggable-on (~> 3.4)
  acts_as_list (= 0.2.0)
  andand
  angular-rails-templates (~> 0.3.0)
  angularjs-file-upload-rails (~> 2.4.1)
  angularjs-rails (= 1.5.5)
  atomic
  awesome_nested_set (~> 3.0.0.rc.1)
  awesome_print
  aws-sdk (= 1.11.1)
  blockenspiel
  bugsnag
  byebug (~> 11.0.0)
  cancan (~> 1.6.10)
  capybara (>= 2.18.0)
  catalog!
  coffee-rails (~> 4.0.0)
  combine_pdf
  compass-rails
  custom_error_message!
  daemons
  dalli
  database_cleaner
  db2fog
  ddtrace
  debugger-linecache
  delayed_job_active_record
  delayed_job_web
  devise (~> 3.0.1)
  devise-encryptable
  dfc_provider!
  diffy
  eventmachine (>= 1.2.3)
  factory_bot_rails (= 4.10.0)
  ffaker (~> 1.16)
  figaro
  foreigner
  foundation-icons-sass-rails
  foundation-rails (= 5.5.2.1)
  fuubar (~> 2.5.0)
  geocoder
  gmaps4rails
  haml
  highline (= 1.6.18)
  httparty (~> 0.11)
  i18n (~> 0.6.11)
  i18n-js (~> 3.7.0)
  immigrant
  jquery-migrate-rails
  jquery-rails (= 3.1.5)
  jquery-ui-rails (~> 4.2)
  json (>= 1.7.7)
  json_spec (~> 1.1.4)
  jwt (~> 2.2)
  kaminari (~> 0.14.1)
  knapsack
  letter_opener (>= 1.4.1)
  mini_racer (= 0.2.14)
  momentjs-rails
  money (= 5.1.1)
  newrelic_rpm (~> 3.0)
  oauth2 (~> 1.4.4)
  ofn-qz!
  oj
  order_management!
  paper_trail (~> 5.2.3)
  paperclip (~> 3.4.1)
  paranoia (~> 2.0)
  pg (~> 0.21.0)
  pry (~> 0.12.0)
  pry-byebug (~> 3.7.0)
  rack-mini-profiler (< 3.0.0)
  rack-rewrite
  rack-ssl
  rails (~> 4.0.13)
  rails-i18n (~> 4.0)
  rails_safe_tasks (~> 1.0)
  ransack (= 1.0.0)
  redcarpet
  roadie-rails (~> 1.3.0)
  roo (~> 2.8.3)
  rspec-rails (>= 3.5.2)
  rspec-retry
  rubocop
  rubocop-rails
  sass
  sass-rails
  select2-rails (~> 3.4.7)
  selenium-webdriver
  shoulda-matchers
  simplecov
  spinjs-rails
  spree_core!
  spree_i18n!
  spree_paypal_express!
  spring
  spring-commands-rspec
  state_machine (= 1.2.0)
  stringex (~> 1.5.1)
  stripe
  test-unit (~> 3.3)
  timecop
  truncate_html (= 0.9.2)
  uglifier (>= 1.0.3)
  unicorn
  unicorn-rails
  unicorn-worker-killer
  web!
  webdrivers
  webmock
  whenever
  wicked_pdf
  wkhtmltopdf-binary

RUBY VERSION
   ruby 2.3.7p456

BUNDLED WITH
   1.17.3<|MERGE_RESOLUTION|>--- conflicted
+++ resolved
@@ -500,15 +500,9 @@
     paypal-sdk-merchant (1.106.1)
       paypal-sdk-core (~> 0.2.3)
     pg (0.21.0)
-<<<<<<< HEAD
     polyamorous (0.6.4)
       activerecord (>= 3.0)
-=======
-    polyamorous (0.5.0)
-      activerecord (~> 3.0)
-    polyglot (0.3.5)
     power_assert (1.2.0)
->>>>>>> 5cca8693
     pry (0.12.2)
       coderay (~> 1.1.0)
       method_source (~> 0.9.0)
@@ -650,15 +644,10 @@
       sprockets (>= 2.8, < 4.0)
     state_machine (1.2.0)
     stringex (1.5.1)
-<<<<<<< HEAD
-    stripe (5.15.0)
     temple (0.8.2)
-    test-unit (3.3.5)
-=======
     stripe (5.22.0)
     test-unit (3.3.6)
       power_assert
->>>>>>> 5cca8693
     thor (0.20.3)
     thread_safe (0.3.6)
     tilt (1.4.1)
