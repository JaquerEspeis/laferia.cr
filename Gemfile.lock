GIT
  remote: https://github.com/jeremydurham/custom-err-msg.git
  revision: 3a8ec9dddc7a5b0aab7c69a6060596de300c68f4
  specs:
    custom_error_message (1.1.1)

GIT
  remote: https://github.com/openfoodfoundation/better_spree_paypal_express.git
  revision: e28e4a8c5cedba504eea9cdad4be440d277d7e68
  branch: 2-1-0-stable
  specs:
    spree_paypal_express (2.0.3)
      paypal-sdk-merchant (= 1.106.1)
      spree_core (~> 2.1.0)

GIT
  remote: https://github.com/openfoodfoundation/ofn-qz.git
  revision: 467f6ea1c44529c7c91cac4c8211bbd863588c0b
  branch: ofn-rails-4
  specs:
    ofn-qz (0.1.0)

GIT
  remote: https://github.com/openfoodfoundation/spree.git
<<<<<<< HEAD
  revision: f9264ebca0d8dd932a7dbee471514a3b85774c8f
  branch: 2-1-0-stable
=======
  revision: e10ca1f689b1658040b081939b7523f6fb68895a
  branch: 2-0-4-stable
>>>>>>> 868929ee
  specs:
    spree_core (2.1.0)
      activemerchant (= 1.78.0)
      acts_as_list (= 0.2.0)
      awesome_nested_set (~> 3.0.0.rc.1)
      aws-sdk (= 1.11.1)
      cancan (~> 1.6.10)
<<<<<<< HEAD
      deface (>= 1.0.0.rc3)
=======
>>>>>>> 868929ee
      ffaker (~> 1.16)
      highline (= 1.6.18)
      httparty (~> 0.11)
      json (>= 1.7.7)
      kaminari (~> 0.14.1)
      money (= 5.1.1)
      paperclip (~> 3.4.1)
<<<<<<< HEAD
      paranoia (~> 2.0)
      rails (~> 4.0.0)
      ransack (= 1.0.0)
=======
      paranoia (~> 1.3)
      rails (~> 3.2.14)
      ransack (= 0.7.2)
>>>>>>> 868929ee
      state_machine (= 1.2.0)
      stringex (~> 1.5.1)
      truncate_html (= 0.9.2)

GIT
  remote: https://github.com/spree/spree_i18n.git
  revision: 752eb67204e9c5a4e22b62591a8fd55fe2285e43
  branch: 1-3-stable
  specs:
    spree_i18n (1.0.0)
      i18n (~> 0.5)
      rails-i18n
      spree_core (>= 1.1)

PATH
  remote: engines/catalog
  specs:
    catalog (0.0.1)

PATH
  remote: engines/order_management
  specs:
    order_management (0.0.1)

PATH
  remote: engines/web
  specs:
    web (0.0.1)

GEM
  remote: https://rubygems.org/
  specs:
    CFPropertyList (2.3.6)
    actionmailer (4.0.13)
      actionpack (= 4.0.13)
      mail (~> 2.5, >= 2.5.4)
    actionpack (4.0.13)
      activesupport (= 4.0.13)
      builder (~> 3.1.0)
      erubis (~> 2.7.0)
      rack (~> 1.5.2)
      rack-test (~> 0.6.2)
    active_model_serializers (0.8.4)
      activemodel (>= 3.0)
    activemerchant (1.78.0)
      activesupport (>= 3.2.14, < 6.x)
      builder (>= 2.1.2, < 4.0.0)
      i18n (>= 0.6.9)
      nokogiri (~> 1.4)
    activemodel (4.0.13)
      activesupport (= 4.0.13)
      builder (~> 3.1.0)
    activerecord (4.0.13)
      activemodel (= 4.0.13)
      activerecord-deprecated_finders (~> 1.0.2)
      activesupport (= 4.0.13)
      arel (~> 4.0.0)
    activerecord-deprecated_finders (1.0.4)
    activerecord-import (1.0.3)
      activerecord (>= 3.2)
    activerecord-postgresql-adapter (0.0.1)
      pg
    activerecord-session_store (1.1.3)
      actionpack (>= 4.0)
      activerecord (>= 4.0)
      multi_json (~> 1.11, >= 1.11.2)
      rack (>= 1.5.2, < 3)
      railties (>= 4.0)
    activesupport (4.0.13)
      i18n (~> 0.6, >= 0.6.9)
      minitest (~> 4.2)
      multi_json (~> 1.3)
      thread_safe (~> 0.1)
      tzinfo (~> 0.3.37)
    acts-as-taggable-on (3.5.0)
      activerecord (>= 3.2, < 5)
    acts_as_list (0.2.0)
      activerecord (>= 3.0)
    addressable (2.7.0)
      public_suffix (>= 2.0.2, < 5.0)
    andand (1.3.3)
    angular-rails-templates (0.3.0)
      railties (>= 3.1)
      sprockets (~> 2.0)
      tilt
    angularjs-file-upload-rails (2.4.1)
    angularjs-rails (1.5.5)
    arel (4.0.2)
    ast (2.4.0)
    atomic (1.1.101)
    awesome_nested_set (3.0.3)
      activerecord (>= 4.0.0, < 5)
    awesome_print (1.8.0)
    aws-sdk (1.11.1)
      json (~> 1.4)
      nokogiri (>= 1.4.4)
      uuidtools (~> 2.1)
    bcrypt (3.1.13)
    bcrypt-ruby (3.1.5)
      bcrypt (>= 3.1.3)
    blockenspiel (0.5.0)
    bugsnag (6.13.0)
      concurrent-ruby (~> 1.0)
    builder (3.1.4)
    byebug (9.0.6)
    cancan (1.6.10)
    capybara (2.18.0)
      addressable
      mini_mime (>= 0.1.3)
      nokogiri (>= 1.3.3)
      rack (>= 1.0.0)
      rack-test (>= 0.5.4)
      xpath (>= 2.0, < 4.0)
    childprocess (3.0.0)
    chronic (0.10.2)
    chunky_png (1.3.11)
    climate_control (0.2.0)
    cocaine (0.5.8)
      climate_control (>= 0.0.3, < 1.0)
    coderay (1.1.2)
    coffee-rails (4.0.1)
      coffee-script (>= 2.2.0)
      railties (>= 4.0.0, < 5.0)
    coffee-script (2.4.1)
      coffee-script-source
      execjs
<<<<<<< HEAD
    coffee-script-source (1.12.2)
    colorize (0.8.1)
=======
    coffee-script-source (1.10.0)
>>>>>>> 868929ee
    combine_pdf (1.0.16)
      ruby-rc4 (>= 0.1.5)
    compass (1.0.3)
      chunky_png (~> 1.2)
      compass-core (~> 1.0.2)
      compass-import-once (~> 1.0.5)
      rb-fsevent (>= 0.9.3)
      rb-inotify (>= 0.9)
      sass (>= 3.3.13, < 3.5)
    compass-core (1.0.3)
      multi_json (~> 1.0)
      sass (>= 3.3.0, < 3.5)
    compass-import-once (1.0.5)
      sass (>= 3.2, < 3.5)
    compass-rails (4.0.0)
      compass (~> 1.0.0)
      sass-rails (< 5.1)
      sprockets (< 4.0)
    concurrent-ruby (1.1.5)
    crack (0.4.3)
      safe_yaml (~> 1.0.0)
    css_parser (1.7.1)
      addressable
    daemons (1.3.1)
    dalli (2.7.10)
    database_cleaner (1.7.0)
    db2fog (0.9.0)
      activerecord (>= 3.2.0, < 5.0)
      fog (~> 1.0)
      rails (>= 3.2.0, < 5.0)
    ddtrace (0.34.2)
      msgpack
    debugger-linecache (1.2.0)
    delayed_job (4.1.8)
      activesupport (>= 3.0, < 6.1)
    delayed_job_active_record (4.1.4)
      activerecord (>= 3.0, < 6.1)
      delayed_job (>= 3.0, < 5)
    delayed_job_web (1.4.3)
      activerecord (> 3.0.0)
      delayed_job (> 2.0.3)
      rack-protection (>= 1.5.5)
      sinatra (>= 1.4.4)
    devise (3.0.4)
      bcrypt-ruby (~> 3.0)
      orm_adapter (~> 0.1)
      railties (>= 3.2.6, < 5)
      warden (~> 1.2.3)
    devise-encryptable (0.2.0)
      devise (>= 2.1.0)
    diff-lcs (1.3)
    diffy (3.3.0)
    docile (1.3.2)
    dry-inflector (0.1.2)
    erubis (2.7.0)
    eventmachine (1.2.7)
    excon (0.71.1)
    execjs (2.7.0)
    factory_bot (4.10.0)
      activesupport (>= 3.0.0)
    factory_bot_rails (4.10.0)
      factory_bot (~> 4.10.0)
      railties (>= 3.0.0)
    faraday (1.0.0)
      multipart-post (>= 1.2, < 3)
    ffaker (1.32.1)
    ffi (1.12.2)
    figaro (1.1.1)
      thor (~> 0.14)
    fission (0.5.0)
      CFPropertyList (~> 2.2)
    fog (1.41.0)
      fog-aliyun (>= 0.1.0)
      fog-atmos
      fog-aws (>= 0.6.0)
      fog-brightbox (~> 0.4)
      fog-cloudatcost (~> 0.1.0)
      fog-core (~> 1.45)
      fog-digitalocean (>= 0.3.0)
      fog-dnsimple (~> 1.0)
      fog-dynect (~> 0.0.2)
      fog-ecloud (~> 0.1)
      fog-google (<= 0.1.0)
      fog-internet-archive
      fog-joyent
      fog-json
      fog-local
      fog-openstack
      fog-powerdns (>= 0.1.1)
      fog-profitbricks
      fog-rackspace
      fog-radosgw (>= 0.0.2)
      fog-riakcs
      fog-sakuracloud (>= 0.0.4)
      fog-serverlove
      fog-softlayer
      fog-storm_on_demand
      fog-terremark
      fog-vmfusion
      fog-voxel
      fog-vsphere (>= 0.4.0)
      fog-xenserver
      fog-xml (~> 0.1.1)
      ipaddress (~> 0.5)
      json (>= 1.8, < 2.0)
    fog-aliyun (0.3.5)
      fog-core
      fog-json
      ipaddress (~> 0.8)
      xml-simple (~> 1.1)
    fog-atmos (0.1.0)
      fog-core
      fog-xml
    fog-aws (2.0.1)
      fog-core (~> 1.38)
      fog-json (~> 1.0)
      fog-xml (~> 0.1)
      ipaddress (~> 0.8)
    fog-brightbox (0.16.1)
      dry-inflector
      fog-core
      fog-json
      mime-types
    fog-cloudatcost (0.1.2)
      fog-core (~> 1.36)
      fog-json (~> 1.0)
      fog-xml (~> 0.1)
      ipaddress (~> 0.8)
    fog-core (1.45.0)
      builder
      excon (~> 0.58)
      formatador (~> 0.2)
    fog-digitalocean (0.4.0)
      fog-core
      fog-json
      fog-xml
      ipaddress (>= 0.5)
    fog-dnsimple (1.0.0)
      fog-core (~> 1.38)
      fog-json (~> 1.0)
    fog-dynect (0.0.3)
      fog-core
      fog-json
      fog-xml
    fog-ecloud (0.3.0)
      fog-core
      fog-xml
    fog-google (0.1.0)
      fog-core
      fog-json
      fog-xml
    fog-internet-archive (0.0.1)
      fog-core
      fog-json
      fog-xml
    fog-joyent (0.0.1)
      fog-core (~> 1.42)
      fog-json (>= 1.0)
    fog-json (1.2.0)
      fog-core
      multi_json (~> 1.10)
    fog-local (0.6.0)
      fog-core (>= 1.27, < 3.0)
    fog-openstack (0.3.10)
      fog-core (>= 1.45, <= 2.1.0)
      fog-json (>= 1.0)
      ipaddress (>= 0.8)
    fog-powerdns (0.2.0)
      fog-core
      fog-json
      fog-xml
    fog-profitbricks (4.1.1)
      fog-core (~> 1.42)
      fog-json (~> 1.0)
    fog-rackspace (0.1.6)
      fog-core (>= 1.35)
      fog-json (>= 1.0)
      fog-xml (>= 0.1)
      ipaddress (>= 0.8)
    fog-radosgw (0.0.5)
      fog-core (>= 1.21.0)
      fog-json
      fog-xml (>= 0.0.1)
    fog-riakcs (0.1.0)
      fog-core
      fog-json
      fog-xml
    fog-sakuracloud (1.7.5)
      fog-core
      fog-json
    fog-serverlove (0.1.2)
      fog-core
      fog-json
    fog-softlayer (1.1.4)
      fog-core
      fog-json
    fog-storm_on_demand (0.1.1)
      fog-core
      fog-json
    fog-terremark (0.1.0)
      fog-core
      fog-xml
    fog-vmfusion (0.1.0)
      fission
      fog-core
    fog-voxel (0.1.0)
      fog-core
      fog-xml
    fog-vsphere (3.2.1)
      fog-core
      rbvmomi (>= 1.9, < 3)
    fog-xenserver (1.0.0)
      fog-core
      fog-xml
      xmlrpc
    fog-xml (0.1.3)
      fog-core
      nokogiri (>= 1.5.11, < 2.0.0)
    foreigner (1.7.4)
      activerecord (>= 3.0.0)
    formatador (0.2.5)
    foundation-icons-sass-rails (3.0.0)
      railties (>= 3.1.1)
      sass-rails (>= 3.1.1)
    foundation-rails (5.5.2.1)
      railties (>= 3.1.0)
      sass (>= 3.3.0, < 3.5)
    fuubar (2.4.1)
      rspec-core (~> 3.0)
      ruby-progressbar (~> 1.4)
<<<<<<< HEAD
    geocoder (1.5.2)
    gmaps4rails (2.1.2)
    haml (5.1.2)
      temple (>= 0.8.0)
=======
    geocoder (1.1.8)
    get_process_mem (0.2.5)
      ffi (~> 1.0)
    gmaps4rails (1.5.6)
    haml (4.0.7)
>>>>>>> 868929ee
      tilt
    hashdiff (1.0.1)
    highline (1.6.18)
    hike (1.2.3)
    httparty (0.17.3)
      mime-types (~> 3.0)
      multi_xml (>= 0.5.2)
    i18n (0.6.11)
    i18n-js (3.6.0)
      i18n (>= 0.6.6)
    immigrant (0.3.6)
      activerecord (>= 3.0)
    ipaddress (0.8.3)
    jaro_winkler (1.5.4)
    jquery-migrate-rails (1.2.1)
    jquery-rails (3.1.5)
      railties (>= 3.0, < 5.0)
      thor (>= 0.14, < 2.0)
    jquery-ui-rails (4.0.5)
      railties (>= 3.1.0)
    json (1.8.6)
    json_spec (1.1.5)
      multi_json (~> 1.0)
      rspec (>= 2.0, < 4.0)
    jwt (2.2.1)
    kaminari (0.14.1)
      actionpack (>= 3.0.0)
      activesupport (>= 3.0.0)
    kgio (2.11.3)
    knapsack (1.18.0)
      rake
    launchy (2.4.3)
      addressable (~> 2.3)
    letter_opener (1.7.0)
      launchy (~> 2.2)
    libv8 (7.3.492.27.1)
    mail (2.7.1)
      mini_mime (>= 0.1.1)
    method_source (0.9.2)
<<<<<<< HEAD
    mime-types (3.3)
      mime-types-data (~> 3.2015)
    mime-types-data (3.2019.1009)
    mini_mime (1.0.2)
    mini_portile2 (2.1.0)
    mini_racer (0.2.9)
      libv8 (>= 6.9.411)
    minitest (4.7.5)
=======
    mime-types (1.25.1)
    mini_mime (1.0.1)
    mini_portile2 (2.4.0)
    mini_racer (0.2.10)
      libv8 (> 7.3)
>>>>>>> 868929ee
    momentjs-rails (2.20.1)
      railties (>= 3.1)
    money (5.1.1)
      i18n (~> 0.6.0)
    msgpack (1.3.3)
    multi_json (1.14.1)
    multi_xml (0.6.0)
    multipart-post (2.1.1)
    newrelic_rpm (3.18.1.330)
    nokogiri (1.10.9)
      mini_portile2 (~> 2.4.0)
    oauth2 (1.4.4)
      faraday (>= 0.8, < 2.0)
      jwt (>= 1.0, < 3.0)
      multi_json (~> 1.3)
      multi_xml (~> 0.5)
      rack (>= 1.2, < 3)
<<<<<<< HEAD
    oj (3.10.5)
    optimist (3.0.0)
=======
    oj (3.10.6)
>>>>>>> 868929ee
    orm_adapter (0.5.0)
    paper_trail (5.2.3)
      activerecord (>= 3.0, < 6.0)
      request_store (~> 1.1)
    paperclip (3.4.2)
      activemodel (>= 3.0.0)
      activerecord (>= 3.0.0)
      activesupport (>= 3.0.0)
      cocaine (~> 0.5.0)
      mime-types
    parallel (1.19.1)
<<<<<<< HEAD
    paranoia (2.4.2)
      activerecord (>= 4.0, < 6.1)
    parser (2.7.0.5)
=======
    paranoia (1.3.4)
      activerecord (~> 3.1)
    parser (2.7.1.0)
>>>>>>> 868929ee
      ast (~> 2.4.0)
    paypal-sdk-core (0.2.10)
      multi_json (~> 1.0)
      xml-simple
    paypal-sdk-merchant (1.106.1)
      paypal-sdk-core (~> 0.2.3)
    pg (0.21.0)
    polyamorous (0.6.4)
      activerecord (>= 3.0)
    polyglot (0.3.5)
    pry (0.12.2)
      coderay (~> 1.1.0)
      method_source (~> 0.9.0)
    pry-byebug (3.4.3)
      byebug (>= 9.0, < 9.1)
      pry (~> 0.10)
    public_suffix (4.0.3)
<<<<<<< HEAD
    rabl (0.8.4)
      activesupport (>= 2.3.14)
    rack (1.5.5)
=======
    rack (1.4.7)
    rack-cache (1.11.0)
      rack (>= 0.4)
>>>>>>> 868929ee
    rack-mini-profiler (2.0.1)
      rack (>= 1.2.0)
    rack-protection (1.5.5)
      rack
    rack-rewrite (1.5.1)
    rack-ssl (1.4.1)
      rack
    rack-test (0.6.3)
      rack (>= 1.0)
    rails (4.0.13)
      actionmailer (= 4.0.13)
      actionpack (= 4.0.13)
      activerecord (= 4.0.13)
      activesupport (= 4.0.13)
      bundler (>= 1.3.0, < 2.0)
      railties (= 4.0.13)
      sprockets-rails (~> 2.0)
    rails-i18n (4.0.5)
      i18n (~> 0.6)
      railties (~> 4.0)
    rails_safe_tasks (1.0.0)
    railties (4.0.13)
      actionpack (= 4.0.13)
      activesupport (= 4.0.13)
      rake (>= 0.8.7)
      thor (>= 0.18.1, < 2.0)
    rainbow (3.0.0)
    raindrops (0.19.1)
    rake (13.0.1)
    ransack (1.0.0)
      actionpack (>= 3.0)
      activerecord (>= 3.0)
      polyamorous (~> 0.6.0)
    rb-fsevent (0.10.3)
    rb-inotify (0.10.1)
      ffi (~> 1.0)
    rbvmomi (2.2.0)
      builder (~> 3.0)
      json (>= 1.8)
      nokogiri (~> 1.5)
      optimist (~> 3.0)
    redcarpet (3.5.0)
    request_store (1.4.1)
      rack (>= 1.4)
    rexml (3.2.4)
    roadie (3.4.0)
      css_parser (~> 1.4)
      nokogiri (~> 1.5)
    roadie-rails (1.3.0)
      railties (>= 3.0, < 5.3)
      roadie (~> 3.1)
    roo (2.8.3)
      nokogiri (~> 1)
      rubyzip (>= 1.3.0, < 3.0.0)
    rspec (3.9.0)
      rspec-core (~> 3.9.0)
      rspec-expectations (~> 3.9.0)
      rspec-mocks (~> 3.9.0)
    rspec-core (3.9.1)
      rspec-support (~> 3.9.1)
    rspec-expectations (3.9.0)
      diff-lcs (>= 1.2.0, < 2.0)
      rspec-support (~> 3.9.0)
    rspec-mocks (3.9.1)
      diff-lcs (>= 1.2.0, < 2.0)
      rspec-support (~> 3.9.0)
    rspec-rails (3.9.1)
      actionpack (>= 3.0)
      activesupport (>= 3.0)
      railties (>= 3.0)
      rspec-core (~> 3.9.0)
      rspec-expectations (~> 3.9.0)
      rspec-mocks (~> 3.9.0)
      rspec-support (~> 3.9.0)
    rspec-retry (0.6.2)
      rspec-core (> 3.3)
    rspec-support (3.9.2)
    rubocop (0.81.0)
      jaro_winkler (~> 1.5.1)
      parallel (~> 1.10)
      parser (>= 2.7.0.1)
      rainbow (>= 2.2.2, < 4.0)
      rexml
      ruby-progressbar (~> 1.7)
      unicode-display_width (>= 1.4.0, < 2.0)
    rubocop-rails (2.5.2)
      activesupport
      rack (>= 1.1)
      rubocop (>= 0.72.0)
    ruby-progressbar (1.10.1)
    ruby-rc4 (0.1.5)
    rubyzip (1.3.0)
    safe_yaml (1.0.5)
    sass (3.4.25)
    sass-rails (5.0.7)
      railties (>= 4.0.0, < 6)
      sass (~> 3.1)
      sprockets (>= 2.8, < 4.0)
      sprockets-rails (>= 2.0, < 4.0)
      tilt (>= 1.1, < 3)
    select2-rails (3.4.9)
      sass-rails
      thor (~> 0.14)
    selenium-webdriver (3.142.7)
      childprocess (>= 0.5, < 4.0)
      rubyzip (>= 1.2.2)
    shoulda-matchers (3.1.3)
      activesupport (>= 4.0.0)
    simplecov (0.17.1)
      docile (~> 1.1)
      json (>= 1.8, < 3)
      simplecov-html (~> 0.10.0)
    simplecov-html (0.10.2)
    sinatra (1.4.8)
      rack (~> 1.5)
      rack-protection (~> 1.4)
      tilt (>= 1.3, < 3)
    spinjs-rails (1.4)
      rails (>= 3.1)
    spring (1.7.2)
    spring-commands-rspec (1.0.4)
      spring (>= 0.9.1)
    sprockets (2.12.5)
      hike (~> 1.2)
      multi_json (~> 1.0)
      rack (~> 1.0)
      tilt (~> 1.1, != 1.3.0)
    sprockets-rails (2.3.3)
      actionpack (>= 3.0)
      activesupport (>= 3.0)
      sprockets (>= 2.8, < 4.0)
    state_machine (1.2.0)
    stringex (1.5.1)
    stripe (5.15.0)
    temple (0.8.2)
    test-unit (3.3.5)
    thor (0.20.3)
    thread_safe (0.3.6)
    tilt (1.4.1)
    timecop (0.9.1)
    truncate_html (0.9.2)
    tzinfo (0.3.56)
    uglifier (4.2.0)
      execjs (>= 0.3.0, < 3)
    unicode-display_width (1.7.0)
    unicorn (5.5.4)
      kgio (~> 2.6)
      raindrops (~> 0.7)
    unicorn-rails (2.2.1)
      rack
      unicorn
    unicorn-worker-killer (0.4.4)
      get_process_mem (~> 0)
      unicorn (>= 4, < 6)
    uuidtools (2.1.5)
    warden (1.2.7)
      rack (>= 1.0)
    webdrivers (4.2.0)
      nokogiri (~> 1.6)
      rubyzip (>= 1.3.0)
      selenium-webdriver (>= 3.0, < 4.0)
    webmock (3.8.3)
      addressable (>= 2.3.6)
      crack (>= 0.3.2)
      hashdiff (>= 0.4.0, < 2.0.0)
    whenever (1.0.0)
      chronic (>= 0.6.3)
    wicked_pdf (1.4.0)
      activesupport
    wkhtmltopdf-binary (0.12.5)
    xml-simple (1.1.5)
    xmlrpc (0.3.0)
    xpath (2.1.0)
      nokogiri (~> 1.3)

PLATFORMS
  ruby

DEPENDENCIES
  active_model_serializers (= 0.8.4)
  activemerchant (~> 1.78.0)
  activerecord-import
  activerecord-postgresql-adapter
  activerecord-session_store
  acts-as-taggable-on (~> 3.4)
  andand
  angular-rails-templates (~> 0.3.0)
  angularjs-file-upload-rails (~> 2.4.1)
  angularjs-rails (= 1.5.5)
  atomic
  awesome_print
  aws-sdk
  blockenspiel
  bugsnag
  byebug (~> 9.0.0)
  capybara (>= 2.18.0)
  catalog!
  coffee-rails (~> 4.0.0)
  combine_pdf
  compass-rails
  custom_error_message!
  daemons
  dalli
  database_cleaner
  db2fog
  ddtrace
  debugger-linecache
  delayed_job_active_record
  delayed_job_web
  devise (~> 3.0.1)
  devise-encryptable
  diffy
  eventmachine (>= 1.2.3)
  factory_bot_rails (= 4.10.0)
  figaro
  foreigner
  foundation-icons-sass-rails
  foundation-rails (= 5.5.2.1)
  fuubar (~> 2.4.1)
  geocoder
  gmaps4rails
  haml
  i18n (~> 0.6.11)
  i18n-js (~> 3.6.0)
  immigrant
  jquery-migrate-rails
  jquery-rails (= 3.1.5)
  jquery-ui-rails (~> 4.0.0)
  json_spec (~> 1.1.4)
  jwt (~> 2.2)
  kaminari (~> 0.14.1)
  knapsack
  letter_opener (>= 1.4.1)
  mini_racer (= 0.2.10)
  momentjs-rails
  newrelic_rpm (~> 3.0)
<<<<<<< HEAD
  nokogiri (~> 1.6.8.1)
=======
>>>>>>> 868929ee
  oauth2 (~> 1.4.4)
  ofn-qz!
  oj
  order_management!
  paper_trail (~> 5.2.3)
  paperclip (~> 3.4.1)
  pg (~> 0.21.0)
  pry-byebug (>= 3.4.3)
  rack-mini-profiler (< 3.0.0)
  rack-rewrite
  rack-ssl
  rails (~> 4.0.13)
  rails-i18n (~> 4.0)
  rails_safe_tasks (~> 1.0)
  redcarpet
  roadie-rails (~> 1.3.0)
  roo (~> 2.8.3)
  rspec-rails (>= 3.5.2)
  rspec-retry
  rubocop
  rubocop-rails
  sass
  sass-rails
  select2-rails (~> 3.4.7)
  selenium-webdriver
  shoulda-matchers
  simplecov
  spinjs-rails
  spree_core!
  spree_i18n!
  spree_paypal_express!
  spring
  spring-commands-rspec
  stripe
  test-unit (~> 3.3)
  timecop
  truncate_html
  uglifier (>= 1.0.3)
  unicorn
  unicorn-rails
  unicorn-worker-killer
  web!
  webdrivers
  webmock
  whenever
  wicked_pdf
  wkhtmltopdf-binary

RUBY VERSION
   ruby 2.3.7p456

BUNDLED WITH
   1.17.2<|MERGE_RESOLUTION|>--- conflicted
+++ resolved
@@ -22,13 +22,8 @@
 
 GIT
   remote: https://github.com/openfoodfoundation/spree.git
-<<<<<<< HEAD
   revision: f9264ebca0d8dd932a7dbee471514a3b85774c8f
   branch: 2-1-0-stable
-=======
-  revision: e10ca1f689b1658040b081939b7523f6fb68895a
-  branch: 2-0-4-stable
->>>>>>> 868929ee
   specs:
     spree_core (2.1.0)
       activemerchant (= 1.78.0)
@@ -36,10 +31,6 @@
       awesome_nested_set (~> 3.0.0.rc.1)
       aws-sdk (= 1.11.1)
       cancan (~> 1.6.10)
-<<<<<<< HEAD
-      deface (>= 1.0.0.rc3)
-=======
->>>>>>> 868929ee
       ffaker (~> 1.16)
       highline (= 1.6.18)
       httparty (~> 0.11)
@@ -47,15 +38,9 @@
       kaminari (~> 0.14.1)
       money (= 5.1.1)
       paperclip (~> 3.4.1)
-<<<<<<< HEAD
       paranoia (~> 2.0)
       rails (~> 4.0.0)
       ransack (= 1.0.0)
-=======
-      paranoia (~> 1.3)
-      rails (~> 3.2.14)
-      ransack (= 0.7.2)
->>>>>>> 868929ee
       state_machine (= 1.2.0)
       stringex (~> 1.5.1)
       truncate_html (= 0.9.2)
@@ -182,12 +167,7 @@
     coffee-script (2.4.1)
       coffee-script-source
       execjs
-<<<<<<< HEAD
     coffee-script-source (1.12.2)
-    colorize (0.8.1)
-=======
-    coffee-script-source (1.10.0)
->>>>>>> 868929ee
     combine_pdf (1.0.16)
       ruby-rc4 (>= 0.1.5)
     compass (1.0.3)
@@ -418,18 +398,12 @@
     fuubar (2.4.1)
       rspec-core (~> 3.0)
       ruby-progressbar (~> 1.4)
-<<<<<<< HEAD
     geocoder (1.5.2)
+    get_process_mem (0.2.5)
+      ffi (~> 1.0)   
     gmaps4rails (2.1.2)
     haml (5.1.2)
       temple (>= 0.8.0)
-=======
-    geocoder (1.1.8)
-    get_process_mem (0.2.5)
-      ffi (~> 1.0)
-    gmaps4rails (1.5.6)
-    haml (4.0.7)
->>>>>>> 868929ee
       tilt
     hashdiff (1.0.1)
     highline (1.6.18)
@@ -469,22 +443,14 @@
     mail (2.7.1)
       mini_mime (>= 0.1.1)
     method_source (0.9.2)
-<<<<<<< HEAD
     mime-types (3.3)
       mime-types-data (~> 3.2015)
     mime-types-data (3.2019.1009)
     mini_mime (1.0.2)
-    mini_portile2 (2.1.0)
-    mini_racer (0.2.9)
-      libv8 (>= 6.9.411)
-    minitest (4.7.5)
-=======
-    mime-types (1.25.1)
-    mini_mime (1.0.1)
     mini_portile2 (2.4.0)
     mini_racer (0.2.10)
       libv8 (> 7.3)
->>>>>>> 868929ee
+    minitest (4.7.5)
     momentjs-rails (2.20.1)
       railties (>= 3.1)
     money (5.1.1)
@@ -502,12 +468,8 @@
       multi_json (~> 1.3)
       multi_xml (~> 0.5)
       rack (>= 1.2, < 3)
-<<<<<<< HEAD
-    oj (3.10.5)
+    oj (3.10.6)
     optimist (3.0.0)
-=======
-    oj (3.10.6)
->>>>>>> 868929ee
     orm_adapter (0.5.0)
     paper_trail (5.2.3)
       activerecord (>= 3.0, < 6.0)
@@ -519,15 +481,9 @@
       cocaine (~> 0.5.0)
       mime-types
     parallel (1.19.1)
-<<<<<<< HEAD
     paranoia (2.4.2)
       activerecord (>= 4.0, < 6.1)
-    parser (2.7.0.5)
-=======
-    paranoia (1.3.4)
-      activerecord (~> 3.1)
     parser (2.7.1.0)
->>>>>>> 868929ee
       ast (~> 2.4.0)
     paypal-sdk-core (0.2.10)
       multi_json (~> 1.0)
@@ -545,15 +501,9 @@
       byebug (>= 9.0, < 9.1)
       pry (~> 0.10)
     public_suffix (4.0.3)
-<<<<<<< HEAD
     rabl (0.8.4)
       activesupport (>= 2.3.14)
     rack (1.5.5)
-=======
-    rack (1.4.7)
-    rack-cache (1.11.0)
-      rack (>= 0.4)
->>>>>>> 868929ee
     rack-mini-profiler (2.0.1)
       rack (>= 1.2.0)
     rack-protection (1.5.5)
@@ -790,10 +740,6 @@
   mini_racer (= 0.2.10)
   momentjs-rails
   newrelic_rpm (~> 3.0)
-<<<<<<< HEAD
-  nokogiri (~> 1.6.8.1)
-=======
->>>>>>> 868929ee
   oauth2 (~> 1.4.4)
   ofn-qz!
   oj
