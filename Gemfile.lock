GIT
  remote: https://github.com/RohanM/simple_form.git
  revision: 45f08a213b40f3d4bda5f5398db841137587160a
  specs:
    simple_form (2.0.2)
      actionpack (~> 3.0)
      activemodel (~> 3.0)

GIT
  remote: https://github.com/jeremydurham/custom-err-msg.git
  revision: 3a8ec9dddc7a5b0aab7c69a6060596de300c68f4
  specs:
    custom_error_message (1.1.1)

GIT
  remote: https://github.com/openfoodfoundation/better_spree_paypal_express.git
  revision: 27ad7165ea4c6e8c5f120b42b676cb9c2c272100
  branch: 2-0-stable
  specs:
    spree_paypal_express (2.0.3)
      paypal-sdk-merchant (= 1.106.1)
      spree_core (~> 2.0.3)

GIT
  remote: https://github.com/openfoodfoundation/ofn-qz.git
  revision: 60da2ae4c44cbb4c8d602f59fb5fff8d0f21db3c
  ref: 60da2ae4c44cbb4c8d602f59fb5fff8d0f21db3c
  specs:
    ofn-qz (0.1.0)
      railties (~> 3.1)

GIT
  remote: https://github.com/openfoodfoundation/spree.git
  revision: f55722b38db7e706a8521c9091a0e00119bb4d20
  branch: 2-0-4-stable
  specs:
    spree (2.0.4)
      spree_api (= 2.0.4)
      spree_backend (= 2.0.4)
      spree_cmd (= 2.0.4)
      spree_core (= 2.0.4)
      spree_frontend (= 2.0.4)
      spree_sample (= 2.0.4)
    spree_api (2.0.4)
      rabl (= 0.8.4)
      spree_core (= 2.0.4)
      versioncake (= 1.0.0)
    spree_backend (2.0.4)
      deface (>= 0.9.0)
      jquery-rails (~> 3.0.0)
      jquery-ui-rails (~> 4.0.0)
      rails (~> 3.2.8)
      select2-rails (~> 3.4.7)
      spree_api (= 2.0.4)
      spree_core (= 2.0.4)
    spree_cmd (2.0.4)
      thor (>= 0.14.6)
    spree_core (2.0.4)
      activemerchant (~> 1.34)
      acts_as_list (= 0.2.0)
      awesome_nested_set (= 2.1.5)
      aws-sdk (~> 1.11.1)
      cancan (~> 1.6.10)
      deface (>= 0.9.1)
      ffaker (~> 1.16)
      highline (= 1.6.18)
      httparty (~> 0.11)
      json (>= 1.7.7)
      kaminari (~> 0.14.1)
      money (= 5.1.1)
      paperclip (~> 3.0)
      paranoia (~> 1.3)
      rails (~> 3.2.14)
      ransack (= 0.7.2)
      state_machine (= 1.2.0)
      stringex (~> 1.5.1)
      truncate_html (= 0.9.2)
    spree_frontend (2.0.4)
      canonical-rails
      deface (>= 0.9.0)
      jquery-rails (~> 3.0.0)
      rails (~> 3.2.13)
      spree_api (= 2.0.4)
      spree_core (= 2.0.4)
      stringex (~> 1.5.1)
    spree_sample (2.0.4)
      spree_core (= 2.0.4)

GIT
  remote: https://github.com/spree/spree_auth_devise.git
  revision: 0181835fb6ac77a05191d26f6f32a0f4a548d851
  branch: 2-0-stable
  specs:
    spree_auth_devise (2.0.0)
      devise (~> 2.2.5)
      devise-encryptable (= 0.1.2)
      spree_backend (~> 2.0.0)
      spree_core (~> 2.0.0)
      spree_frontend (~> 2.0.0)

GIT
  remote: https://github.com/spree/spree_i18n.git
  revision: 752eb67204e9c5a4e22b62591a8fd55fe2285e43
  branch: 1-3-stable
  specs:
    spree_i18n (1.0.0)
      i18n (~> 0.5)
      rails-i18n
      spree_core (>= 1.1)

GIT
  remote: https://github.com/willrjmarshall/foundation_rails_helper.git
  revision: 4d5d53fdc4b1fb71e66524d298c5c635de82cfbb
  branch: rails3
  specs:
    foundation_rails_helper (0.4)
      actionpack (>= 3.0)
      activemodel (>= 3.0)
      railties (>= 3.0)

PATH
  remote: engines/order_management
  specs:
    order_management (0.0.1)

PATH
  remote: engines/web
  specs:
    web (0.0.1)

GEM
  remote: https://rubygems.org/
  specs:
    CFPropertyList (2.3.6)
    actionmailer (3.2.22.5)
      actionpack (= 3.2.22.5)
      mail (~> 2.5.4)
    actionpack (3.2.22.5)
      activemodel (= 3.2.22.5)
      activesupport (= 3.2.22.5)
      builder (~> 3.0.0)
      erubis (~> 2.7.0)
      journey (~> 1.0.4)
      rack (~> 1.4.5)
      rack-cache (~> 1.2)
      rack-test (~> 0.6.1)
      sprockets (~> 2.2.1)
    active_model_serializers (0.8.4)
      activemodel (>= 3.0)
    activemerchant (1.78.0)
      activesupport (>= 3.2.14, < 6.x)
      builder (>= 2.1.2, < 4.0.0)
      i18n (>= 0.6.9)
      nokogiri (~> 1.4)
    activemodel (3.2.22.5)
      activesupport (= 3.2.22.5)
      builder (~> 3.0.0)
    activerecord (3.2.22.5)
      activemodel (= 3.2.22.5)
      activesupport (= 3.2.22.5)
      arel (~> 3.0.2)
      tzinfo (~> 0.3.29)
    activeresource (3.2.22.5)
      activemodel (= 3.2.22.5)
      activesupport (= 3.2.22.5)
    activesupport (3.2.22.5)
      i18n (~> 0.6, >= 0.6.4)
      multi_json (~> 1.0)
    acts-as-taggable-on (3.5.0)
      activerecord (>= 3.2, < 5)
    acts_as_list (0.2.0)
      activerecord (>= 3.0)
    addressable (2.5.2)
      public_suffix (>= 2.0.2, < 4.0)
    andand (1.3.3)
    angular-rails-templates (0.3.0)
      railties (>= 3.1)
      sprockets (~> 2.0)
      tilt
    angularjs-file-upload-rails (2.4.1)
    angularjs-rails (1.5.5)
    archive-zip (0.7.0)
      io-like (~> 0.3.0)
    arel (3.0.3)
    ast (2.4.0)
    atomic (1.1.101)
    awesome_nested_set (2.1.5)
      activerecord (>= 3.0.0)
    awesome_print (1.8.0)
    aws-sdk (1.11.1)
      json (~> 1.4)
      nokogiri (>= 1.4.4)
      uuidtools (~> 2.1)
    bcrypt (3.1.11)
    bcrypt-ruby (3.1.5)
      bcrypt (>= 3.1.3)
    blockenspiel (0.5.0)
    bugsnag (4.1.0)
    builder (3.0.4)
    byebug (9.0.6)
    cancan (1.6.10)
    canonical-rails (0.1.0)
      rails (>= 3.1, < 5.1)
    capybara (2.18.0)
      addressable
      mini_mime (>= 0.1.3)
      nokogiri (>= 1.3.3)
      rack (>= 1.0.0)
      rack-test (>= 0.5.4)
      xpath (>= 2.0, < 4.0)
    childprocess (0.9.0)
      ffi (~> 1.0, >= 1.0.11)
    chromedriver-helper (1.1.0)
      archive-zip (~> 0.7.0)
      nokogiri (~> 1.6)
    chronic (0.10.2)
    chunky_png (1.3.10)
    climate_control (0.2.0)
    cocaine (0.5.8)
      climate_control (>= 0.0.3, < 1.0)
    coderay (1.1.2)
    coffee-rails (3.2.2)
      coffee-script (>= 2.2.0)
      railties (~> 3.2.0)
    coffee-script (2.4.1)
      coffee-script-source
      execjs
    coffee-script-source (1.10.0)
    colorize (0.8.1)
    combine_pdf (1.0.15)
      ruby-rc4 (>= 0.1.5)
    compass (1.0.3)
      chunky_png (~> 1.2)
      compass-core (~> 1.0.2)
      compass-import-once (~> 1.0.5)
      rb-fsevent (>= 0.9.3)
      rb-inotify (>= 0.9)
      sass (>= 3.3.13, < 3.5)
    compass-core (1.0.3)
      multi_json (~> 1.0)
      sass (>= 3.3.0, < 3.5)
    compass-import-once (1.0.5)
      sass (>= 3.2, < 3.5)
    compass-rails (3.1.0)
      compass (~> 1.0.0)
      sass-rails (< 5.1)
      sprockets (< 4.0)
    connection_pool (2.2.2)
    crack (0.4.3)
      safe_yaml (~> 1.0.0)
    css_parser (1.6.0)
      addressable
    daemons (1.3.1)
    dalli (2.7.2)
    database_cleaner (0.7.1)
    db2fog (0.9.0)
      activerecord (>= 3.2.0, < 5.0)
      fog (~> 1.0)
      rails (>= 3.2.0, < 5.0)
    debugger-linecache (1.2.0)
    deface (1.0.0)
      colorize (>= 0.5.8)
      nokogiri (~> 1.6.0)
      rails (>= 3.1)
    delayed_job (4.1.5)
      activesupport (>= 3.0, < 5.3)
    delayed_job_active_record (4.1.3)
      activerecord (>= 3.0, < 5.3)
      delayed_job (>= 3.0, < 5)
    devise (2.2.8)
      bcrypt-ruby (~> 3.0)
      orm_adapter (~> 0.1)
      railties (~> 3.1)
      warden (~> 1.2.1)
    devise-encryptable (0.1.2)
      devise (>= 2.1.0)
    diff-lcs (1.3)
    diffy (3.3.0)
    docile (1.3.1)
    dry-inflector (0.1.2)
    em-websocket (0.5.1)
      eventmachine (>= 0.12.9)
      http_parser.rb (~> 0.6.0)
    erubis (2.7.0)
    eventmachine (1.2.7)
    excon (0.62.0)
    execjs (2.7.0)
    factory_bot (4.10.0)
      activesupport (>= 3.0.0)
    factory_bot_rails (4.10.0)
      factory_bot (~> 4.10.0)
      railties (>= 3.0.0)
    faraday (0.15.4)
      multipart-post (>= 1.2, < 3)
    ffaker (1.22.1)
    ffi (1.9.25)
    figaro (1.1.1)
      thor (~> 0.14)
    fission (0.5.0)
      CFPropertyList (~> 2.2)
    fog (1.41.0)
      fog-aliyun (>= 0.1.0)
      fog-atmos
      fog-aws (>= 0.6.0)
      fog-brightbox (~> 0.4)
      fog-cloudatcost (~> 0.1.0)
      fog-core (~> 1.45)
      fog-digitalocean (>= 0.3.0)
      fog-dnsimple (~> 1.0)
      fog-dynect (~> 0.0.2)
      fog-ecloud (~> 0.1)
      fog-google (<= 0.1.0)
      fog-internet-archive
      fog-joyent
      fog-json
      fog-local
      fog-openstack
      fog-powerdns (>= 0.1.1)
      fog-profitbricks
      fog-rackspace
      fog-radosgw (>= 0.0.2)
      fog-riakcs
      fog-sakuracloud (>= 0.0.4)
      fog-serverlove
      fog-softlayer
      fog-storm_on_demand
      fog-terremark
      fog-vmfusion
      fog-voxel
      fog-vsphere (>= 0.4.0)
      fog-xenserver
      fog-xml (~> 0.1.1)
      ipaddress (~> 0.5)
      json (>= 1.8, < 2.0)
    fog-aliyun (0.3.2)
      fog-core
      fog-json
      ipaddress (~> 0.8)
      xml-simple (~> 1.1)
    fog-atmos (0.1.0)
      fog-core
      fog-xml
    fog-aws (2.0.1)
      fog-core (~> 1.38)
      fog-json (~> 1.0)
      fog-xml (~> 0.1)
      ipaddress (~> 0.8)
    fog-brightbox (0.16.1)
      dry-inflector
      fog-core
      fog-json
      mime-types
    fog-cloudatcost (0.1.2)
      fog-core (~> 1.36)
      fog-json (~> 1.0)
      fog-xml (~> 0.1)
      ipaddress (~> 0.8)
    fog-core (1.45.0)
      builder
      excon (~> 0.58)
      formatador (~> 0.2)
    fog-digitalocean (0.4.0)
      fog-core
      fog-json
      fog-xml
      ipaddress (>= 0.5)
    fog-dnsimple (1.0.0)
      fog-core (~> 1.38)
      fog-json (~> 1.0)
    fog-dynect (0.0.3)
      fog-core
      fog-json
      fog-xml
    fog-ecloud (0.3.0)
      fog-core
      fog-xml
    fog-google (0.1.0)
      fog-core
      fog-json
      fog-xml
    fog-internet-archive (0.0.1)
      fog-core
      fog-json
      fog-xml
    fog-joyent (0.0.1)
      fog-core (~> 1.42)
      fog-json (>= 1.0)
    fog-json (1.2.0)
      fog-core
      multi_json (~> 1.10)
    fog-local (0.6.0)
      fog-core (>= 1.27, < 3.0)
    fog-openstack (0.1.25)
      fog-core (~> 1.40)
      fog-json (>= 1.0)
      ipaddress (>= 0.8)
    fog-powerdns (0.2.0)
      fog-core
      fog-json
      fog-xml
    fog-profitbricks (4.1.1)
      fog-core (~> 1.42)
      fog-json (~> 1.0)
    fog-rackspace (0.1.6)
      fog-core (>= 1.35)
      fog-json (>= 1.0)
      fog-xml (>= 0.1)
      ipaddress (>= 0.8)
    fog-radosgw (0.0.5)
      fog-core (>= 1.21.0)
      fog-json
      fog-xml (>= 0.0.1)
    fog-riakcs (0.1.0)
      fog-core
      fog-json
      fog-xml
    fog-sakuracloud (1.7.5)
      fog-core
      fog-json
    fog-serverlove (0.1.2)
      fog-core
      fog-json
    fog-softlayer (1.1.4)
      fog-core
      fog-json
    fog-storm_on_demand (0.1.1)
      fog-core
      fog-json
    fog-terremark (0.1.0)
      fog-core
      fog-xml
    fog-vmfusion (0.1.0)
      fission
      fog-core
    fog-voxel (0.1.0)
      fog-core
      fog-xml
    fog-vsphere (2.3.0)
      fog-core
      rbvmomi (~> 1.9)
    fog-xenserver (0.3.0)
      fog-core
      fog-xml
    fog-xml (0.1.3)
      fog-core
      nokogiri (>= 1.5.11, < 2.0.0)
    foreigner (1.7.4)
      activerecord (>= 3.0.0)
    formatador (0.2.5)
    foundation-icons-sass-rails (3.0.0)
      railties (>= 3.1.1)
      sass-rails (>= 3.1.1)
    foundation-rails (5.5.2.1)
      railties (>= 3.1.0)
      sass (>= 3.3.0, < 3.5)
    fuubar (2.3.2)
      rspec-core (~> 3.0)
      ruby-progressbar (~> 1.4)
    geocoder (1.1.8)
    gmaps4rails (1.5.6)
    guard (2.15.0)
      formatador (>= 0.2.4)
      listen (>= 2.7, < 4.0)
      lumberjack (>= 1.0.12, < 2.0)
      nenv (~> 0.1)
      notiffany (~> 0.0)
      pry (>= 0.9.12)
      shellany (~> 0.0)
      thor (>= 0.18.1)
    guard-compat (1.2.1)
    guard-livereload (2.5.2)
      em-websocket (~> 0.5)
      guard (~> 2.8)
      guard-compat (~> 1.0)
      multi_json (~> 1.8)
    guard-rails (0.7.2)
      guard (~> 2.11)
      guard-compat (~> 1.0)
    guard-rspec (4.7.3)
      guard (~> 2.1)
      guard-compat (~> 1.1)
      rspec (>= 2.99.0, < 4.0)
    haml (4.0.7)
      tilt
    hashdiff (0.3.7)
    highline (1.6.18)
    hike (1.2.3)
    http_parser.rb (0.6.0)
    httparty (0.16.2)
      multi_xml (>= 0.5.2)
    i18n (0.6.11)
    i18n-js (3.1.0)
      i18n (>= 0.6.6, < 2)
    immigrant (0.3.6)
      activerecord (>= 3.0)
    io-like (0.3.0)
    ipaddress (0.8.3)
    jaro_winkler (1.5.1)
    journey (1.0.4)
    jquery-migrate-rails (1.2.1)
    jquery-rails (3.0.0)
      railties (>= 3.0, < 5.0)
      thor (>= 0.14, < 2.0)
    jquery-ui-rails (4.0.5)
      railties (>= 3.1.0)
    json (1.8.6)
    json_spec (1.1.5)
      multi_json (~> 1.0)
      rspec (>= 2.0, < 4.0)
<<<<<<< HEAD
    jwt (1.5.6)
    kaminari (0.14.1)
=======
    jwt (2.1.0)
    kaminari (0.13.0)
>>>>>>> 1f72eb9f
      actionpack (>= 3.0.0)
      activesupport (>= 3.0.0)
    kgio (2.11.2)
    knapsack (1.17.1)
      rake
    launchy (2.4.3)
      addressable (~> 2.3)
    letter_opener (1.7.0)
      launchy (~> 2.2)
    libv8 (3.16.14.19)
    listen (3.0.8)
      rb-fsevent (~> 0.9, >= 0.9.4)
      rb-inotify (~> 0.9, >= 0.9.7)
    lumberjack (1.0.13)
    mail (2.5.5)
      mime-types (~> 1.16)
      treetop (~> 1.4.8)
    method_source (0.9.2)
    mime-types (1.25.1)
    mini_mime (1.0.1)
    mini_portile2 (2.1.0)
    momentjs-rails (2.20.1)
      railties (>= 3.1)
    money (5.1.1)
      i18n (~> 0.6.0)
    multi_json (1.13.1)
    multi_xml (0.6.0)
    multipart-post (2.0.0)
    nenv (0.3.0)
    net-http-persistent (3.0.0)
      connection_pool (~> 2.2)
    nokogiri (1.6.8.1)
      mini_portile2 (~> 2.1.0)
    notiffany (0.1.1)
      nenv (~> 0.1)
      shellany (~> 0.0)
    oauth2 (1.4.1)
      faraday (>= 0.8, < 0.16.0)
      jwt (>= 1.0, < 3.0)
      multi_json (~> 1.3)
      multi_xml (~> 0.5)
      rack (>= 1.2, < 3)
    oj (3.7.8)
    orm_adapter (0.5.0)
    paper_trail (5.2.3)
      activerecord (>= 3.0, < 6.0)
      request_store (~> 1.1)
    paperclip (3.4.2)
      activemodel (>= 3.0.0)
      activerecord (>= 3.0.0)
      activesupport (>= 3.0.0)
      cocaine (~> 0.5.0)
      mime-types
    parallel (1.11.2)
    paranoia (1.3.4)
      activerecord (~> 3.1)
    parser (2.5.1.0)
      ast (~> 2.4.0)
    paypal-sdk-core (0.2.10)
      multi_json (~> 1.0)
      xml-simple
    paypal-sdk-merchant (1.106.1)
      paypal-sdk-core (~> 0.2.3)
    pg (0.21.0)
    polyamorous (0.5.0)
      activerecord (~> 3.0)
    polyglot (0.3.5)
    powerpack (0.1.1)
    pry (0.12.2)
      coderay (~> 1.1.0)
      method_source (~> 0.9.0)
    pry-byebug (3.4.3)
      byebug (>= 9.0, < 9.1)
      pry (~> 0.10)
    public_suffix (3.0.3)
    rabl (0.8.4)
      activesupport (>= 2.3.14)
    rack (1.4.7)
    rack-cache (1.8.0)
      rack (>= 0.4)
    rack-mini-profiler (0.10.7)
      rack (>= 1.2.0)
    rack-rewrite (1.5.1)
    rack-ssl (1.3.4)
      rack
    rack-test (0.6.3)
      rack (>= 1.0)
    rails (3.2.22.5)
      actionmailer (= 3.2.22.5)
      actionpack (= 3.2.22.5)
      activerecord (= 3.2.22.5)
      activeresource (= 3.2.22.5)
      activesupport (= 3.2.22.5)
      bundler (~> 1.0)
      railties (= 3.2.22.5)
    rails-i18n (3.0.1)
      i18n (~> 0.5)
      rails (>= 3.0.0, < 4.0.0)
    railties (3.2.22.5)
      actionpack (= 3.2.22.5)
      activesupport (= 3.2.22.5)
      rack-ssl (~> 1.3.2)
      rake (>= 0.8.7)
      rdoc (~> 3.4)
      thor (>= 0.14.6, < 2.0)
    rainbow (3.0.0)
    raindrops (0.19.0)
    rake (12.3.2)
    ransack (0.7.2)
      actionpack (~> 3.0)
      activerecord (~> 3.0)
      polyamorous (~> 0.5.0)
    rb-fsevent (0.10.3)
    rb-inotify (0.9.10)
      ffi (>= 0.5.0, < 2)
    rbvmomi (1.13.0)
      builder (~> 3.0)
      json (>= 1.8)
      nokogiri (~> 1.5)
      trollop (~> 2.1)
    rdoc (3.12.2)
      json (~> 1.4)
    redcarpet (3.4.0)
    ref (2.0.0)
    request_store (1.4.1)
      rack (>= 1.4)
    roadie (3.4.0)
      css_parser (~> 1.4)
      nokogiri (~> 1.5)
    roadie-rails (1.1.1)
      railties (>= 3.0, < 5.1)
      roadie (~> 3.1)
    roo (2.7.1)
      nokogiri (~> 1)
      rubyzip (~> 1.1, < 2.0.0)
    roo-xls (1.1.0)
      nokogiri
      roo (>= 2.0.0beta1, < 3)
      spreadsheet (> 0.9.0)
    rspec (3.8.0)
      rspec-core (~> 3.8.0)
      rspec-expectations (~> 3.8.0)
      rspec-mocks (~> 3.8.0)
    rspec-core (3.8.0)
      rspec-support (~> 3.8.0)
    rspec-expectations (3.8.2)
      diff-lcs (>= 1.2.0, < 2.0)
      rspec-support (~> 3.8.0)
    rspec-mocks (3.8.0)
      diff-lcs (>= 1.2.0, < 2.0)
      rspec-support (~> 3.8.0)
    rspec-rails (3.8.1)
      actionpack (>= 3.0)
      activesupport (>= 3.0)
      railties (>= 3.0)
      rspec-core (~> 3.8.0)
      rspec-expectations (~> 3.8.0)
      rspec-mocks (~> 3.8.0)
      rspec-support (~> 3.8.0)
    rspec-retry (0.6.1)
      rspec-core (> 3.3)
    rspec-support (3.8.0)
    rubocop (0.57.2)
      jaro_winkler (~> 1.5.1)
      parallel (~> 1.10)
      parser (>= 2.5)
      powerpack (~> 0.1)
      rainbow (>= 2.2.2, < 4.0)
      ruby-progressbar (~> 1.7)
      unicode-display_width (~> 1.0, >= 1.0.1)
    ruby-ole (1.2.12.1)
    ruby-progressbar (1.10.0)
    ruby-rc4 (0.1.5)
    rubyzip (1.2.2)
    safe_yaml (1.0.4)
    sass (3.3.14)
    sass-rails (3.2.6)
      railties (~> 3.2.0)
      sass (>= 3.1.10)
      tilt (~> 1.3)
    select2-rails (3.4.9)
      sass-rails
      thor (~> 0.14)
    selenium-webdriver (3.12.0)
      childprocess (~> 0.5)
      rubyzip (~> 1.2)
    shellany (0.0.1)
    shoulda-matchers (2.8.0)
      activesupport (>= 3.0.0)
    simplecov (0.16.1)
      docile (~> 1.1)
      json (>= 1.8, < 3)
      simplecov-html (~> 0.10.0)
    simplecov-html (0.10.2)
    skylight (1.7.2)
      activesupport (>= 3.0.0)
    spinjs-rails (1.3)
      rails (>= 3.1)
    spreadsheet (1.1.7)
      ruby-ole (>= 1.0)
    spring (1.7.2)
    spring-commands-rspec (1.0.4)
      spring (>= 0.9.1)
    sprockets (2.2.3)
      hike (~> 1.2)
      multi_json (~> 1.0)
      rack (~> 1.0)
      tilt (~> 1.1, != 1.3.0)
    state_machine (1.2.0)
<<<<<<< HEAD
    stringex (1.5.1)
    stripe (3.3.2)
      faraday (~> 0.9)
=======
    stringex (1.3.3)
    stripe (4.5.0)
      faraday (~> 0.13)
      net-http-persistent (~> 3.0)
>>>>>>> 1f72eb9f
    therubyracer (0.12.0)
      libv8 (~> 3.16.14.0)
      ref
    thor (0.20.3)
    tilt (1.4.1)
    timecop (0.9.1)
    treetop (1.4.15)
      polyglot
      polyglot (>= 0.3.1)
    trollop (2.9.9)
    truncate_html (0.9.2)
    turbo-sprockets-rails3 (0.3.14)
      railties (> 3.2.8, < 4.0.0)
      sprockets (>= 2.2.0)
    tzinfo (0.3.55)
    uglifier (4.1.20)
      execjs (>= 0.3.0, < 3)
    unicode-display_width (1.3.2)
    unicorn (5.4.1)
      kgio (~> 2.6)
      raindrops (~> 0.7)
    unicorn-rails (2.2.1)
      rack
      unicorn
    uuidtools (2.1.5)
    versioncake (1.0.0)
      actionpack (>= 3.0)
      activesupport (>= 3.0)
      railties (>= 3.0)
    warden (1.2.7)
      rack (>= 1.0)
    webmock (3.5.1)
      addressable (>= 2.3.6)
      crack (>= 0.3.2)
      hashdiff
    whenever (0.10.0)
      chronic (>= 0.6.3)
    wicked_pdf (1.1.0)
    wkhtmltopdf-binary (0.12.4)
    xml-simple (1.1.5)
    xpath (2.1.0)
      nokogiri (~> 1.3)

PLATFORMS
  ruby

DEPENDENCIES
  active_model_serializers (= 0.8.4)
  activemerchant (~> 1.78)
  acts-as-taggable-on (~> 3.4)
  andand
  angular-rails-templates (~> 0.3.0)
  angularjs-file-upload-rails (~> 2.4.1)
  angularjs-rails (= 1.5.5)
  atomic
  awesome_print
  aws-sdk
  blockenspiel
  bugsnag
  byebug (~> 9.0.0)
  capybara (>= 2.15.4)
  chromedriver-helper
  coffee-rails (~> 3.2.1)
  combine_pdf
  compass-rails
  custom_error_message!
  daemons
  dalli
  database_cleaner (= 0.7.1)
  db2fog
  debugger-linecache
  deface (= 1.0.0)
  delayed_job_active_record
  diffy
  eventmachine (>= 1.2.3)
  factory_bot_rails
  figaro
  foreigner
  foundation-icons-sass-rails
  foundation-rails
  foundation_rails_helper!
  fuubar (~> 2.3.2)
  geocoder
  gmaps4rails
  guard
  guard-livereload
  guard-rails
  guard-rspec (~> 4.7.3)
  haml
  i18n (~> 0.6.11)
  i18n-js (~> 3.1.0)
  immigrant
  jquery-migrate-rails
  jquery-rails (= 3.0.0)
  json_spec (~> 1.1.4)
  jwt (~> 2.1)
  knapsack
  letter_opener (>= 1.4.1)
  listen (= 3.0.8)
  momentjs-rails
  nokogiri (>= 1.6.7.1)
  oauth2 (~> 1.4.1)
  ofn-qz!
  oj
  order_management!
  paper_trail (~> 5.2.3)
  paperclip (~> 3.4.1)
  pg
  pry-byebug (>= 3.4.3)
  rabl
  rack-mini-profiler (< 1.0.0)
  rack-rewrite
  rack-ssl
  rails (~> 3.2.22)
  rails-i18n (~> 3.0.0)
  redcarpet
  roadie-rails (~> 1.1.1)
  roo (~> 2.7.0)
  roo-xls (~> 1.1.0)
  rspec-rails (>= 3.5.2)
  rspec-retry
  rubocop (>= 0.49.1)
  sass (~> 3.3)
  sass-rails (~> 3.2.3)
  selenium-webdriver
  shoulda-matchers
  simple_form!
  simplecov
  skylight (< 2.0)
  spinjs-rails
  spree!
  spree_auth_devise!
  spree_i18n!
  spree_paypal_express!
  spring (= 1.7.2)
  spring-commands-rspec
  stripe (~> 4.5.0)
  therubyracer (= 0.12.0)
  timecop
  truncate_html
  turbo-sprockets-rails3
  uglifier (>= 1.0.3)
  unicorn
  unicorn-rails
  web!
  webmock
  whenever
  wicked_pdf
  wkhtmltopdf-binary

RUBY VERSION
   ruby 2.1.5p273

BUNDLED WITH
   1.17.2<|MERGE_RESOLUTION|>--- conflicted
+++ resolved
@@ -507,13 +507,8 @@
     json_spec (1.1.5)
       multi_json (~> 1.0)
       rspec (>= 2.0, < 4.0)
-<<<<<<< HEAD
-    jwt (1.5.6)
+    jwt (2.1.0)
     kaminari (0.14.1)
-=======
-    jwt (2.1.0)
-    kaminari (0.13.0)
->>>>>>> 1f72eb9f
       actionpack (>= 3.0.0)
       activesupport (>= 3.0.0)
     kgio (2.11.2)
@@ -723,16 +718,10 @@
       rack (~> 1.0)
       tilt (~> 1.1, != 1.3.0)
     state_machine (1.2.0)
-<<<<<<< HEAD
     stringex (1.5.1)
-    stripe (3.3.2)
-      faraday (~> 0.9)
-=======
-    stringex (1.3.3)
     stripe (4.5.0)
       faraday (~> 0.13)
       net-http-persistent (~> 3.0)
->>>>>>> 1f72eb9f
     therubyracer (0.12.0)
       libv8 (~> 3.16.14.0)
       ref
