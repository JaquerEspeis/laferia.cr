GIT
  remote: https://github.com/jeremydurham/custom-err-msg.git
  revision: 3a8ec9dddc7a5b0aab7c69a6060596de300c68f4
  specs:
    custom_error_message (1.1.1)

GIT
  remote: https://github.com/openfoodfoundation/better_spree_paypal_express.git
  revision: e28e4a8c5cedba504eea9cdad4be440d277d7e68
  branch: 2-1-0-stable
  specs:
    spree_paypal_express (2.0.3)
      paypal-sdk-merchant (= 1.106.1)
      spree_core (~> 2.1.0)

GIT
  remote: https://github.com/openfoodfoundation/ofn-qz.git
  revision: 467f6ea1c44529c7c91cac4c8211bbd863588c0b
  branch: ofn-rails-4
  specs:
    ofn-qz (0.1.0)

GIT
  remote: https://github.com/openfoodfoundation/spree.git
  revision: 95d3ccb32f2e4016d0fc73f39446d1739da56c50
  branch: 2-1-0-stable
  specs:
    spree_core (2.1.0)
      activemerchant (= 1.78.0)
      acts_as_list (= 0.2.0)
      awesome_nested_set (~> 3.0.0.rc.1)
      aws-sdk (= 1.11.1)
      cancan (~> 1.6.10)
      deface (>= 1.0.0.rc3)
      ffaker (~> 1.16)
      highline (= 1.6.18)
      httparty (~> 0.11)
      json (>= 1.7.7)
      kaminari (~> 0.14.1)
      money (= 5.1.1)
      paperclip (~> 3.4.1)
      paranoia (~> 2.0)
      rails (~> 4.0.0)
      ransack (= 1.0.0)
      state_machine (= 1.2.0)
      stringex (~> 1.5.1)
      truncate_html (= 0.9.2)

GIT
  remote: https://github.com/spree/spree_i18n.git
  revision: 752eb67204e9c5a4e22b62591a8fd55fe2285e43
  branch: 1-3-stable
  specs:
    spree_i18n (1.0.0)
      i18n (~> 0.5)
      rails-i18n
      spree_core (>= 1.1)

GIT
  remote: https://github.com/willrjmarshall/foundation_rails_helper.git
  revision: 4d5d53fdc4b1fb71e66524d298c5c635de82cfbb
  branch: rails3
  specs:
    foundation_rails_helper (0.4)
      actionpack (>= 3.0)
      activemodel (>= 3.0)
      railties (>= 3.0)

PATH
  remote: engines/order_management
  specs:
    order_management (0.0.1)

PATH
  remote: engines/web
  specs:
    web (0.0.1)

GEM
  remote: https://rubygems.org/
  specs:
    CFPropertyList (2.3.6)
    actionmailer (4.0.13)
      actionpack (= 4.0.13)
      mail (~> 2.5, >= 2.5.4)
    actionpack (4.0.13)
      activesupport (= 4.0.13)
      builder (~> 3.1.0)
      erubis (~> 2.7.0)
      rack (~> 1.5.2)
      rack-test (~> 0.6.2)
    active_model_serializers (0.8.4)
      activemodel (>= 3.0)
    activemerchant (1.78.0)
      activesupport (>= 3.2.14, < 6.x)
      builder (>= 2.1.2, < 4.0.0)
      i18n (>= 0.6.9)
      nokogiri (~> 1.4)
    activemodel (4.0.13)
      activesupport (= 4.0.13)
      builder (~> 3.1.0)
    activerecord (4.0.13)
      activemodel (= 4.0.13)
      activerecord-deprecated_finders (~> 1.0.2)
      activesupport (= 4.0.13)
      arel (~> 4.0.0)
    activerecord-deprecated_finders (1.0.4)
    activerecord-import (1.0.3)
      activerecord (>= 3.2)
    activerecord-postgresql-adapter (0.0.1)
      pg
    activerecord-session_store (1.1.3)
      actionpack (>= 4.0)
      activerecord (>= 4.0)
      multi_json (~> 1.11, >= 1.11.2)
      rack (>= 1.5.2, < 3)
      railties (>= 4.0)
    activesupport (4.0.13)
      i18n (~> 0.6, >= 0.6.9)
      minitest (~> 4.2)
      multi_json (~> 1.3)
      thread_safe (~> 0.1)
      tzinfo (~> 0.3.37)
    acts-as-taggable-on (3.5.0)
      activerecord (>= 3.2, < 5)
    acts_as_list (0.2.0)
      activerecord (>= 3.0)
    addressable (2.7.0)
      public_suffix (>= 2.0.2, < 5.0)
    andand (1.3.3)
    angular-rails-templates (0.3.0)
      railties (>= 3.1)
      sprockets (~> 2.0)
      tilt
    angularjs-file-upload-rails (2.4.1)
    angularjs-rails (1.5.5)
    arel (4.0.2)
    ast (2.4.0)
    atomic (1.1.101)
    awesome_nested_set (3.0.3)
      activerecord (>= 4.0.0, < 5)
    awesome_print (1.8.0)
    aws-sdk (1.11.1)
      json (~> 1.4)
      nokogiri (>= 1.4.4)
      uuidtools (~> 2.1)
    bcrypt (3.1.13)
    bcrypt-ruby (3.1.5)
      bcrypt (>= 3.1.3)
    blockenspiel (0.5.0)
    bugsnag (6.13.0)
      concurrent-ruby (~> 1.0)
    builder (3.1.4)
    byebug (9.0.6)
    cancan (1.6.10)
    capybara (2.18.0)
      addressable
      mini_mime (>= 0.1.3)
      nokogiri (>= 1.3.3)
      rack (>= 1.0.0)
      rack-test (>= 0.5.4)
      xpath (>= 2.0, < 4.0)
    childprocess (3.0.0)
    chronic (0.10.2)
    chunky_png (1.3.11)
    climate_control (0.2.0)
    cocaine (0.5.8)
      climate_control (>= 0.0.3, < 1.0)
    coderay (1.1.2)
    coffee-rails (4.0.1)
      coffee-script (>= 2.2.0)
      railties (>= 4.0.0, < 5.0)
    coffee-script (2.4.1)
      coffee-script-source
      execjs
    coffee-script-source (1.12.2)
    colorize (0.8.1)
    combine_pdf (1.0.16)
      ruby-rc4 (>= 0.1.5)
    compass (1.0.3)
      chunky_png (~> 1.2)
      compass-core (~> 1.0.2)
      compass-import-once (~> 1.0.5)
      rb-fsevent (>= 0.9.3)
      rb-inotify (>= 0.9)
      sass (>= 3.3.13, < 3.5)
    compass-core (1.0.3)
      multi_json (~> 1.0)
      sass (>= 3.3.0, < 3.5)
    compass-import-once (1.0.5)
      sass (>= 3.2, < 3.5)
    compass-rails (3.1.0)
      compass (~> 1.0.0)
      sass-rails (< 5.1)
      sprockets (< 4.0)
    concurrent-ruby (1.1.5)
    crack (0.4.3)
      safe_yaml (~> 1.0.0)
    css_parser (1.7.1)
      addressable
    daemons (1.3.1)
    dalli (2.7.10)
    database_cleaner (1.7.0)
    db2fog (0.9.0)
      activerecord (>= 3.2.0, < 5.0)
      fog (~> 1.0)
      rails (>= 3.2.0, < 5.0)
    ddtrace (0.33.1)
      msgpack
    debugger-linecache (1.2.0)
    deface (1.0.2)
      colorize (>= 0.5.8)
      nokogiri (~> 1.6.0)
      polyglot
      rails (>= 3.1)
    delayed_job (4.1.8)
      activesupport (>= 3.0, < 6.1)
    delayed_job_active_record (4.1.4)
      activerecord (>= 3.0, < 6.1)
      delayed_job (>= 3.0, < 5)
    delayed_job_web (1.4.3)
      activerecord (> 3.0.0)
      delayed_job (> 2.0.3)
      rack-protection (>= 1.5.5)
      sinatra (>= 1.4.4)
    devise (3.0.4)
      bcrypt-ruby (~> 3.0)
      orm_adapter (~> 0.1)
      railties (>= 3.2.6, < 5)
      warden (~> 1.2.3)
    devise-encryptable (0.1.2)
      devise (>= 2.1.0)
    diff-lcs (1.3)
    diffy (3.3.0)
    docile (1.3.2)
    dry-inflector (0.1.2)
    erubis (2.7.0)
    eventmachine (1.2.7)
    excon (0.71.1)
    execjs (2.7.0)
    factory_bot (4.8.2)
      activesupport (>= 3.0.0)
    factory_bot_rails (4.8.2)
      factory_bot (~> 4.8.2)
      railties (>= 3.0.0)
    faraday (1.0.0)
      multipart-post (>= 1.2, < 3)
    ffaker (1.32.1)
    ffi (1.11.3)
    figaro (1.1.1)
      thor (~> 0.14)
    fission (0.5.0)
      CFPropertyList (~> 2.2)
    fog (1.41.0)
      fog-aliyun (>= 0.1.0)
      fog-atmos
      fog-aws (>= 0.6.0)
      fog-brightbox (~> 0.4)
      fog-cloudatcost (~> 0.1.0)
      fog-core (~> 1.45)
      fog-digitalocean (>= 0.3.0)
      fog-dnsimple (~> 1.0)
      fog-dynect (~> 0.0.2)
      fog-ecloud (~> 0.1)
      fog-google (<= 0.1.0)
      fog-internet-archive
      fog-joyent
      fog-json
      fog-local
      fog-openstack
      fog-powerdns (>= 0.1.1)
      fog-profitbricks
      fog-rackspace
      fog-radosgw (>= 0.0.2)
      fog-riakcs
      fog-sakuracloud (>= 0.0.4)
      fog-serverlove
      fog-softlayer
      fog-storm_on_demand
      fog-terremark
      fog-vmfusion
      fog-voxel
      fog-vsphere (>= 0.4.0)
      fog-xenserver
      fog-xml (~> 0.1.1)
      ipaddress (~> 0.5)
      json (>= 1.8, < 2.0)
    fog-aliyun (0.3.5)
      fog-core
      fog-json
      ipaddress (~> 0.8)
      xml-simple (~> 1.1)
    fog-atmos (0.1.0)
      fog-core
      fog-xml
    fog-aws (2.0.1)
      fog-core (~> 1.38)
      fog-json (~> 1.0)
      fog-xml (~> 0.1)
      ipaddress (~> 0.8)
    fog-brightbox (0.16.1)
      dry-inflector
      fog-core
      fog-json
      mime-types
    fog-cloudatcost (0.1.2)
      fog-core (~> 1.36)
      fog-json (~> 1.0)
      fog-xml (~> 0.1)
      ipaddress (~> 0.8)
    fog-core (1.45.0)
      builder
      excon (~> 0.58)
      formatador (~> 0.2)
    fog-digitalocean (0.4.0)
      fog-core
      fog-json
      fog-xml
      ipaddress (>= 0.5)
    fog-dnsimple (1.0.0)
      fog-core (~> 1.38)
      fog-json (~> 1.0)
    fog-dynect (0.0.3)
      fog-core
      fog-json
      fog-xml
    fog-ecloud (0.3.0)
      fog-core
      fog-xml
    fog-google (0.1.0)
      fog-core
      fog-json
      fog-xml
    fog-internet-archive (0.0.1)
      fog-core
      fog-json
      fog-xml
    fog-joyent (0.0.1)
      fog-core (~> 1.42)
      fog-json (>= 1.0)
    fog-json (1.2.0)
      fog-core
      multi_json (~> 1.10)
    fog-local (0.6.0)
      fog-core (>= 1.27, < 3.0)
    fog-openstack (0.3.10)
      fog-core (>= 1.45, <= 2.1.0)
      fog-json (>= 1.0)
      ipaddress (>= 0.8)
    fog-powerdns (0.2.0)
      fog-core
      fog-json
      fog-xml
    fog-profitbricks (4.1.1)
      fog-core (~> 1.42)
      fog-json (~> 1.0)
    fog-rackspace (0.1.6)
      fog-core (>= 1.35)
      fog-json (>= 1.0)
      fog-xml (>= 0.1)
      ipaddress (>= 0.8)
    fog-radosgw (0.0.5)
      fog-core (>= 1.21.0)
      fog-json
      fog-xml (>= 0.0.1)
    fog-riakcs (0.1.0)
      fog-core
      fog-json
      fog-xml
    fog-sakuracloud (1.7.5)
      fog-core
      fog-json
    fog-serverlove (0.1.2)
      fog-core
      fog-json
    fog-softlayer (1.1.4)
      fog-core
      fog-json
    fog-storm_on_demand (0.1.1)
      fog-core
      fog-json
    fog-terremark (0.1.0)
      fog-core
      fog-xml
    fog-vmfusion (0.1.0)
      fission
      fog-core
    fog-voxel (0.1.0)
      fog-core
      fog-xml
    fog-vsphere (3.2.1)
      fog-core
      rbvmomi (>= 1.9, < 3)
    fog-xenserver (1.0.0)
      fog-core
      fog-xml
      xmlrpc
    fog-xml (0.1.3)
      fog-core
      nokogiri (>= 1.5.11, < 2.0.0)
    foreigner (1.7.4)
      activerecord (>= 3.0.0)
    formatador (0.2.5)
    foundation-icons-sass-rails (3.0.0)
      railties (>= 3.1.1)
      sass-rails (>= 3.1.1)
    foundation-rails (5.5.2.1)
      railties (>= 3.1.0)
      sass (>= 3.3.0, < 3.5)
    fuubar (2.4.1)
      rspec-core (~> 3.0)
      ruby-progressbar (~> 1.4)
    geocoder (1.5.2)
    gmaps4rails (2.1.2)
    haml (5.1.2)
      temple (>= 0.8.0)
      tilt
    hashdiff (1.0.0)
    highline (1.6.18)
    hike (1.2.3)
    httparty (0.17.3)
      mime-types (~> 3.0)
      multi_xml (>= 0.5.2)
    i18n (0.6.11)
    i18n-js (3.6.0)
      i18n (>= 0.6.6)
    immigrant (0.3.6)
      activerecord (>= 3.0)
    ipaddress (0.8.3)
    jaro_winkler (1.5.4)
    jquery-migrate-rails (1.2.1)
    jquery-rails (3.0.4)
      railties (>= 3.0, < 5.0)
      thor (>= 0.14, < 2.0)
    jquery-ui-rails (4.0.5)
      railties (>= 3.1.0)
    json (1.8.6)
    json_spec (1.1.5)
      multi_json (~> 1.0)
      rspec (>= 2.0, < 4.0)
    jwt (2.2.1)
    kaminari (0.14.1)
      actionpack (>= 3.0.0)
      activesupport (>= 3.0.0)
    kgio (2.11.3)
    knapsack (1.18.0)
      rake
    launchy (2.4.3)
      addressable (~> 2.3)
    letter_opener (1.7.0)
      launchy (~> 2.2)
    libv8 (7.3.492.27.1)
    mail (2.7.1)
      mini_mime (>= 0.1.1)
    method_source (0.9.2)
    mime-types (3.3)
      mime-types-data (~> 3.2015)
    mime-types-data (3.2019.1009)
    mini_mime (1.0.2)
    mini_portile2 (2.1.0)
    mini_racer (0.2.9)
      libv8 (>= 6.9.411)
    minitest (4.7.5)
    momentjs-rails (2.20.1)
      railties (>= 3.1)
    money (5.1.1)
      i18n (~> 0.6.0)
    msgpack (1.3.3)
    multi_json (1.14.1)
    multi_xml (0.6.0)
    multipart-post (2.1.1)
    nokogiri (1.6.8.1)
      mini_portile2 (~> 2.1.0)
    oauth2 (1.4.4)
      faraday (>= 0.8, < 2.0)
      jwt (>= 1.0, < 3.0)
      multi_json (~> 1.3)
      multi_xml (~> 0.5)
      rack (>= 1.2, < 3)
    oj (3.10.5)
    optimist (3.0.0)
    orm_adapter (0.5.0)
    paper_trail (5.2.3)
      activerecord (>= 3.0, < 6.0)
      request_store (~> 1.1)
    paperclip (3.4.2)
      activemodel (>= 3.0.0)
      activerecord (>= 3.0.0)
      activesupport (>= 3.0.0)
      cocaine (~> 0.5.0)
      mime-types
    parallel (1.19.1)
    paranoia (2.4.2)
      activerecord (>= 4.0, < 6.1)
    parser (2.7.0.4)
      ast (~> 2.4.0)
    paypal-sdk-core (0.2.10)
      multi_json (~> 1.0)
      xml-simple
    paypal-sdk-merchant (1.106.1)
      paypal-sdk-core (~> 0.2.3)
    pg (0.21.0)
    polyamorous (0.6.4)
      activerecord (>= 3.0)
    polyglot (0.3.5)
    pry (0.12.2)
      coderay (~> 1.1.0)
      method_source (~> 0.9.0)
    pry-byebug (3.4.3)
      byebug (>= 9.0, < 9.1)
      pry (~> 0.10)
    public_suffix (4.0.3)
    rabl (0.8.4)
      activesupport (>= 2.3.14)
<<<<<<< HEAD
    rack (1.5.5)
    rack-mini-profiler (1.1.6)
=======
    rack (1.4.7)
    rack-cache (1.11.0)
      rack (>= 0.4)
    rack-mini-profiler (2.0.0)
>>>>>>> 46e23b28
      rack (>= 1.2.0)
    rack-protection (1.5.5)
      rack
    rack-rewrite (1.5.1)
    rack-ssl (1.4.1)
      rack
    rack-test (0.6.3)
      rack (>= 1.0)
    rails (4.0.13)
      actionmailer (= 4.0.13)
      actionpack (= 4.0.13)
      activerecord (= 4.0.13)
      activesupport (= 4.0.13)
      bundler (>= 1.3.0, < 2.0)
      railties (= 4.0.13)
      sprockets-rails (~> 2.0)
    rails-i18n (4.0.5)
      i18n (~> 0.6)
      railties (~> 4.0)
    rails_safe_tasks (1.0.0)
    railties (4.0.13)
      actionpack (= 4.0.13)
      activesupport (= 4.0.13)
      rake (>= 0.8.7)
      thor (>= 0.18.1, < 2.0)
    rainbow (3.0.0)
    raindrops (0.19.1)
    rake (13.0.1)
<<<<<<< HEAD
    ransack (1.0.0)
      actionpack (>= 3.0)
      activerecord (>= 3.0)
      polyamorous (~> 0.6.0)
=======
    ransack (0.7.2)
      actionpack (~> 3.0)
      activerecord (~> 3.0)
      polyamorous (~> 0.5.0)
>>>>>>> 46e23b28
    rb-fsevent (0.10.3)
    rb-inotify (0.10.0)
      ffi (~> 1.0)
    rbvmomi (2.2.0)
      builder (~> 3.0)
      json (>= 1.8)
      nokogiri (~> 1.5)
      optimist (~> 3.0)
    redcarpet (3.5.0)
    request_store (1.4.1)
      rack (>= 1.4)
    rexml (3.2.4)
    roadie (3.4.0)
      css_parser (~> 1.4)
      nokogiri (~> 1.5)
    roadie-rails (1.3.0)
      railties (>= 3.0, < 5.3)
      roadie (~> 3.1)
    roo (2.8.3)
      nokogiri (~> 1)
      rubyzip (>= 1.3.0, < 3.0.0)
    rspec (3.9.0)
      rspec-core (~> 3.9.0)
      rspec-expectations (~> 3.9.0)
      rspec-mocks (~> 3.9.0)
    rspec-core (3.9.1)
      rspec-support (~> 3.9.1)
    rspec-expectations (3.9.0)
      diff-lcs (>= 1.2.0, < 2.0)
      rspec-support (~> 3.9.0)
    rspec-mocks (3.9.1)
      diff-lcs (>= 1.2.0, < 2.0)
      rspec-support (~> 3.9.0)
    rspec-rails (3.9.1)
      actionpack (>= 3.0)
      activesupport (>= 3.0)
      railties (>= 3.0)
      rspec-core (~> 3.9.0)
      rspec-expectations (~> 3.9.0)
      rspec-mocks (~> 3.9.0)
      rspec-support (~> 3.9.0)
    rspec-retry (0.6.2)
      rspec-core (> 3.3)
    rspec-support (3.9.2)
    rubocop (0.80.1)
      jaro_winkler (~> 1.5.1)
      parallel (~> 1.10)
      parser (>= 2.7.0.1)
      rainbow (>= 2.2.2, < 4.0)
      rexml
      ruby-progressbar (~> 1.7)
      unicode-display_width (>= 1.4.0, < 1.7)
    rubocop-rails (2.4.2)
      rack (>= 1.1)
      rubocop (>= 0.72.0)
    ruby-progressbar (1.10.1)
    ruby-rc4 (0.1.5)
    rubyzip (1.3.0)
    safe_yaml (1.0.5)
    sass (3.4.25)
    sass-rails (5.0.7)
      railties (>= 4.0.0, < 6)
      sass (~> 3.1)
      sprockets (>= 2.8, < 4.0)
      sprockets-rails (>= 2.0, < 4.0)
      tilt (>= 1.1, < 3)
    select2-rails (3.4.9)
      sass-rails
      thor (~> 0.14)
    selenium-webdriver (3.142.7)
      childprocess (>= 0.5, < 4.0)
      rubyzip (>= 1.2.2)
    shoulda-matchers (3.1.3)
      activesupport (>= 4.0.0)
    simplecov (0.17.1)
      docile (~> 1.1)
      json (>= 1.8, < 3)
      simplecov-html (~> 0.10.0)
    simplecov-html (0.10.2)
    sinatra (1.4.8)
      rack (~> 1.5)
      rack-protection (~> 1.4)
      tilt (>= 1.3, < 3)
    spinjs-rails (1.4)
      rails (>= 3.1)
    sprockets (2.12.5)
      hike (~> 1.2)
      multi_json (~> 1.0)
      rack (~> 1.0)
      tilt (~> 1.1, != 1.3.0)
    sprockets-rails (2.3.3)
      actionpack (>= 3.0)
      activesupport (>= 3.0)
      sprockets (>= 2.8, < 4.0)
    state_machine (1.2.0)
    stringex (1.5.1)
    stripe (5.15.0)
    temple (0.8.2)
    test-unit (3.3.5)
    thor (0.20.3)
    thread_safe (0.3.6)
    tilt (1.4.1)
    timecop (0.9.1)
    truncate_html (0.9.2)
    tzinfo (0.3.56)
    uglifier (4.2.0)
      execjs (>= 0.3.0, < 3)
    unicode-display_width (1.6.1)
    unicorn (5.5.3)
      kgio (~> 2.6)
      raindrops (~> 0.7)
    unicorn-rails (2.2.1)
      rack
      unicorn
    uuidtools (2.1.5)
    warden (1.2.7)
      rack (>= 1.0)
    webdrivers (4.2.0)
      nokogiri (~> 1.6)
      rubyzip (>= 1.3.0)
      selenium-webdriver (>= 3.0, < 4.0)
    webmock (3.8.2)
      addressable (>= 2.3.6)
      crack (>= 0.3.2)
      hashdiff (>= 0.4.0, < 2.0.0)
    whenever (1.0.0)
      chronic (>= 0.6.3)
    wicked_pdf (1.4.0)
      activesupport
    wkhtmltopdf-binary (0.12.5)
    xml-simple (1.1.5)
    xmlrpc (0.3.0)
    xpath (2.1.0)
      nokogiri (~> 1.3)

PLATFORMS
  ruby

DEPENDENCIES
  active_model_serializers (= 0.8.4)
  activemerchant (~> 1.78.0)
  activerecord-import
  activerecord-postgresql-adapter
  activerecord-session_store
  acts-as-taggable-on (~> 3.4)
  andand
  angular-rails-templates (~> 0.3.0)
  angularjs-file-upload-rails (~> 2.4.1)
  angularjs-rails (= 1.5.5)
  atomic
  awesome_print
  aws-sdk
  blockenspiel
  bugsnag
  byebug (~> 9.0.0)
  capybara (>= 2.18.0)
  coffee-rails (~> 4.0.0)
  combine_pdf
  compass-rails
  custom_error_message!
  daemons
  dalli
  database_cleaner
  db2fog
  ddtrace
  debugger-linecache
  deface
  delayed_job_active_record
  delayed_job_web
  devise (~> 3.0.1)
  devise-encryptable
  diffy
  eventmachine (>= 1.2.3)
  factory_bot_rails (= 4.8.2)
  figaro
  foreigner
  foundation-icons-sass-rails
  foundation-rails (= 5.5.2.1)
  foundation_rails_helper!
  fuubar (~> 2.4.1)
  geocoder
  gmaps4rails
  haml
  i18n (~> 0.6.11)
  i18n-js (~> 3.6.0)
  immigrant
  jquery-migrate-rails
  jquery-rails (= 3.0.4)
  jquery-ui-rails (~> 4.0.0)
  json_spec (~> 1.1.4)
  jwt (~> 2.2)
  kaminari (~> 0.14.1)
  knapsack
  letter_opener (>= 1.4.1)
  mini_racer (= 0.2.9)
  momentjs-rails
  nokogiri (~> 1.6.8.1)
  oauth2 (~> 1.4.4)
  ofn-qz!
  oj
  order_management!
  paper_trail (~> 5.2.3)
  paperclip (~> 3.4.1)
  pg (~> 0.21.0)
  pry-byebug (>= 3.4.3)
  rabl
  rack-mini-profiler (< 3.0.0)
  rack-rewrite
  rack-ssl
  rails (~> 4.0.0)
  rails-i18n (~> 4.0)
  rails_safe_tasks (~> 1.0)
  redcarpet
  roadie-rails (~> 1.3.0)
  roo (~> 2.8.3)
  rspec-rails (>= 3.5.2)
  rspec-retry
  rubocop
  rubocop-rails
  sass
  sass-rails
  select2-rails (~> 3.4.7)
  selenium-webdriver
  shoulda-matchers
  simplecov
  spinjs-rails
  spree_core!
  spree_i18n!
  spree_paypal_express!
  stripe
  test-unit (~> 3.3)
  timecop
  truncate_html
  uglifier (>= 1.0.3)
  unicorn
  unicorn-rails
  web!
  webdrivers
  webmock
  whenever
  wicked_pdf
  wkhtmltopdf-binary

RUBY VERSION
   ruby 2.3.7p456

BUNDLED WITH
   1.17.2<|MERGE_RESOLUTION|>--- conflicted
+++ resolved
@@ -512,15 +512,8 @@
     public_suffix (4.0.3)
     rabl (0.8.4)
       activesupport (>= 2.3.14)
-<<<<<<< HEAD
     rack (1.5.5)
-    rack-mini-profiler (1.1.6)
-=======
-    rack (1.4.7)
-    rack-cache (1.11.0)
-      rack (>= 0.4)
     rack-mini-profiler (2.0.0)
->>>>>>> 46e23b28
       rack (>= 1.2.0)
     rack-protection (1.5.5)
       rack
@@ -549,17 +542,10 @@
     rainbow (3.0.0)
     raindrops (0.19.1)
     rake (13.0.1)
-<<<<<<< HEAD
     ransack (1.0.0)
       actionpack (>= 3.0)
       activerecord (>= 3.0)
       polyamorous (~> 0.6.0)
-=======
-    ransack (0.7.2)
-      actionpack (~> 3.0)
-      activerecord (~> 3.0)
-      polyamorous (~> 0.5.0)
->>>>>>> 46e23b28
     rb-fsevent (0.10.3)
     rb-inotify (0.10.0)
       ffi (~> 1.0)
