--- conflicted
+++ resolved
@@ -22,14 +22,8 @@
 
 GIT
   remote: https://github.com/openfoodfoundation/spree.git
-<<<<<<< HEAD
   revision: f55722b38db7e706a8521c9091a0e00119bb4d20
   branch: 2-0-4-stable
-=======
-  revision: 41906362d931695e0616194341a68d2c4c85aaaf
-  ref: 41906362d931695e0616194341a68d2c4c85aaaf
-  branch: step-6a
->>>>>>> be7fea9d
   specs:
     spree (2.0.4)
       spree_api (= 2.0.4)
@@ -502,12 +496,7 @@
     kaminari (0.14.1)
       actionpack (>= 3.0.0)
       activesupport (>= 3.0.0)
-<<<<<<< HEAD
-    kgio (2.9.3)
-=======
-      railties (>= 3.0.0)
     kgio (2.11.2)
->>>>>>> be7fea9d
     knapsack (1.16.0)
       rake
     launchy (2.4.3)
@@ -612,14 +601,8 @@
       rake (>= 0.8.7)
       rdoc (~> 3.4)
       thor (>= 0.14.6, < 2.0)
-<<<<<<< HEAD
-    rainbow (2.2.2)
-      rake
-    raindrops (0.13.0)
-=======
     rainbow (3.0.0)
     raindrops (0.19.0)
->>>>>>> be7fea9d
     rake (12.3.1)
     ransack (0.7.2)
       actionpack (~> 3.0)
