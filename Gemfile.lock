--- conflicted
+++ resolved
@@ -240,13 +240,8 @@
       railties (>= 3.0.0)
     faraday (1.0.0)
       multipart-post (>= 1.2, < 3)
-<<<<<<< HEAD
     ffaker (1.32.1)
-    ffi (1.11.3)
-=======
-    ffaker (1.22.1)
     ffi (1.12.2)
->>>>>>> e64d5733
     figaro (1.1.1)
       thor (~> 0.14)
     fission (0.5.0)
@@ -491,15 +486,9 @@
       cocaine (~> 0.5.0)
       mime-types
     parallel (1.19.1)
-<<<<<<< HEAD
     paranoia (2.4.2)
       activerecord (>= 4.0, < 6.1)
-    parser (2.7.0.4)
-=======
-    paranoia (1.3.4)
-      activerecord (~> 3.1)
     parser (2.7.0.5)
->>>>>>> e64d5733
       ast (~> 2.4.0)
     paypal-sdk-core (0.2.10)
       multi_json (~> 1.0)
@@ -519,15 +508,8 @@
     public_suffix (4.0.3)
     rabl (0.8.4)
       activesupport (>= 2.3.14)
-<<<<<<< HEAD
     rack (1.5.5)
-    rack-mini-profiler (2.0.0)
-=======
-    rack (1.4.7)
-    rack-cache (1.11.0)
-      rack (>= 0.4)
     rack-mini-profiler (2.0.1)
->>>>>>> e64d5733
       rack (>= 1.2.0)
     rack-protection (1.5.5)
       rack
@@ -561,15 +543,9 @@
       activerecord (>= 3.0)
       polyamorous (~> 0.6.0)
     rb-fsevent (0.10.3)
-<<<<<<< HEAD
-    rb-inotify (0.10.0)
+    rb-inotify (0.10.1)
       ffi (~> 1.0)
     rbvmomi (2.2.0)
-=======
-    rb-inotify (0.10.1)
-      ffi (~> 1.0)
-    rbvmomi (1.13.0)
->>>>>>> e64d5733
       builder (~> 3.0)
       json (>= 1.8)
       nokogiri (~> 1.5)
@@ -747,14 +723,8 @@
   figaro
   foreigner
   foundation-icons-sass-rails
-<<<<<<< HEAD
   foundation-rails (= 5.5.2.1)
-  foundation_rails_helper!
   fuubar (~> 2.4.1)
-=======
-  foundation-rails
-  fuubar (~> 2.5.0)
->>>>>>> e64d5733
   geocoder
   gmaps4rails
   haml
