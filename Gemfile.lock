--- conflicted
+++ resolved
@@ -99,7 +99,6 @@
       builder (>= 2.1.2, < 4.0.0)
       i18n (>= 0.6.9)
       nokogiri (~> 1.4)
-<<<<<<< HEAD
     activemodel (4.0.13)
       activesupport (= 4.0.13)
       builder (~> 3.1.0)
@@ -109,18 +108,7 @@
       activesupport (= 4.0.13)
       arel (~> 4.0.0)
     activerecord-deprecated_finders (1.0.4)
-    activerecord-import (1.0.3)
-=======
-    activemodel (3.2.22.5)
-      activesupport (= 3.2.22.5)
-      builder (~> 3.0.0)
-    activerecord (3.2.22.5)
-      activemodel (= 3.2.22.5)
-      activesupport (= 3.2.22.5)
-      arel (~> 3.0.2)
-      tzinfo (~> 0.3.29)
     activerecord-import (1.0.5)
->>>>>>> cf534237
       activerecord (>= 3.2)
     activerecord-postgresql-adapter (0.0.1)
       pg
@@ -165,13 +153,8 @@
     blockenspiel (0.5.0)
     bugsnag (6.13.1)
       concurrent-ruby (~> 1.0)
-<<<<<<< HEAD
     builder (3.1.4)
-    byebug (9.0.6)
-=======
-    builder (3.0.4)
     byebug (11.0.1)
->>>>>>> cf534237
     cancan (1.6.10)
     capybara (2.18.0)
       addressable
@@ -668,14 +651,7 @@
     tilt (1.4.1)
     timecop (0.9.1)
     truncate_html (0.9.2)
-<<<<<<< HEAD
-    tzinfo (0.3.56)
-=======
-    turbo-sprockets-rails3 (0.3.14)
-      railties (> 3.2.8, < 4.0.0)
-      sprockets (>= 2.2.0)
     tzinfo (0.3.57)
->>>>>>> cf534237
     uglifier (4.2.0)
       execjs (>= 0.3.0, < 3)
     unicode-display_width (1.7.0)
