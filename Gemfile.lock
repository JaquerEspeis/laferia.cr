--- conflicted
+++ resolved
@@ -622,13 +622,8 @@
       sprockets (>= 2.8, < 4.0)
     state_machine (1.2.0)
     stringex (1.5.1)
-<<<<<<< HEAD
-    stripe (5.11.0)
-    temple (0.8.2)
-=======
     stripe (5.15.0)
     test-unit (3.3.5)
->>>>>>> b661b3ee
       power_assert
     test-unit (3.3.5)
     thor (0.20.3)
