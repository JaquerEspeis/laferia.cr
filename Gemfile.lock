GIT
  remote: https://github.com/jeremydurham/custom-err-msg.git
  revision: 3a8ec9dddc7a5b0aab7c69a6060596de300c68f4
  specs:
    custom_error_message (1.1.1)

GIT
  remote: https://github.com/openfoodfoundation/better_spree_paypal_express.git
  revision: e28e4a8c5cedba504eea9cdad4be440d277d7e68
  branch: 2-1-0-stable
  specs:
    spree_paypal_express (2.0.3)
      paypal-sdk-merchant (= 1.106.1)
      spree_core (~> 2.1.0)

GIT
  remote: https://github.com/openfoodfoundation/ofn-qz.git
  revision: 467f6ea1c44529c7c91cac4c8211bbd863588c0b
  branch: ofn-rails-4
  specs:
    ofn-qz (0.1.0)

GIT
  remote: https://github.com/openfoodfoundation/spree.git
  revision: b7ad5b473f9e38c5a1882550b2b4e348f4824f1f
  branch: 2-1-0-stable
  specs:
    spree_core (2.1.0)
      activemerchant (= 1.78.0)
      acts_as_list (= 0.2.0)
      awesome_nested_set (~> 3.0.0.rc.1)
      aws-sdk (= 1.11.1)
      cancan (~> 1.6.10)
      deface (>= 1.0.0.rc3)
      ffaker (~> 1.16)
      highline (= 1.6.18)
      httparty (~> 0.11)
      json (>= 1.7.7)
      kaminari (~> 0.14.1)
      money (= 5.1.1)
      paperclip (~> 3.4.1)
      paranoia (~> 2.0)
      rails (~> 4.0.0)
      ransack (= 1.0.0)
      state_machine (= 1.2.0)
      stringex (~> 1.5.1)
      truncate_html (= 0.9.2)

GIT
  remote: https://github.com/spree/spree_i18n.git
  revision: 752eb67204e9c5a4e22b62591a8fd55fe2285e43
  branch: 1-3-stable
  specs:
    spree_i18n (1.0.0)
      i18n (~> 0.5)
      rails-i18n
      spree_core (>= 1.1)

GIT
  remote: https://github.com/willrjmarshall/foundation_rails_helper.git
  revision: 4d5d53fdc4b1fb71e66524d298c5c635de82cfbb
  branch: rails3
  specs:
    foundation_rails_helper (0.4)
      actionpack (>= 3.0)
      activemodel (>= 3.0)
      railties (>= 3.0)

PATH
  remote: engines/catalog
  specs:
    catalog (0.0.1)

PATH
  remote: engines/order_management
  specs:
    order_management (0.0.1)

PATH
  remote: engines/web
  specs:
    web (0.0.1)

GEM
  remote: https://rubygems.org/
  specs:
    CFPropertyList (2.3.6)
    actionmailer (4.0.13)
      actionpack (= 4.0.13)
      mail (~> 2.5, >= 2.5.4)
    actionpack (4.0.13)
      activesupport (= 4.0.13)
      builder (~> 3.1.0)
      erubis (~> 2.7.0)
      rack (~> 1.5.2)
      rack-test (~> 0.6.2)
    active_model_serializers (0.8.4)
      activemodel (>= 3.0)
    activemerchant (1.78.0)
      activesupport (>= 3.2.14, < 6.x)
      builder (>= 2.1.2, < 4.0.0)
      i18n (>= 0.6.9)
      nokogiri (~> 1.4)
    activemodel (4.0.13)
      activesupport (= 4.0.13)
      builder (~> 3.1.0)
    activerecord (4.0.13)
      activemodel (= 4.0.13)
      activerecord-deprecated_finders (~> 1.0.2)
      activesupport (= 4.0.13)
      arel (~> 4.0.0)
    activerecord-deprecated_finders (1.0.4)
    activerecord-import (1.0.3)
      activerecord (>= 3.2)
    activerecord-postgresql-adapter (0.0.1)
      pg
    activerecord-session_store (1.1.3)
      actionpack (>= 4.0)
      activerecord (>= 4.0)
      multi_json (~> 1.11, >= 1.11.2)
      rack (>= 1.5.2, < 3)
      railties (>= 4.0)
    activesupport (4.0.13)
      i18n (~> 0.6, >= 0.6.9)
      minitest (~> 4.2)
      multi_json (~> 1.3)
      thread_safe (~> 0.1)
      tzinfo (~> 0.3.37)
    acts-as-taggable-on (3.5.0)
      activerecord (>= 3.2, < 5)
    acts_as_list (0.2.0)
      activerecord (>= 3.0)
    addressable (2.7.0)
      public_suffix (>= 2.0.2, < 5.0)
    andand (1.3.3)
    angular-rails-templates (0.3.0)
      railties (>= 3.1)
      sprockets (~> 2.0)
      tilt
    angularjs-file-upload-rails (2.4.1)
    angularjs-rails (1.5.5)
    arel (4.0.2)
    ast (2.4.0)
    atomic (1.1.101)
    awesome_nested_set (3.0.3)
      activerecord (>= 4.0.0, < 5)
    awesome_print (1.8.0)
    aws-sdk (1.11.1)
      json (~> 1.4)
      nokogiri (>= 1.4.4)
      uuidtools (~> 2.1)
    bcrypt (3.1.13)
    bcrypt-ruby (3.1.5)
      bcrypt (>= 3.1.3)
    blockenspiel (0.5.0)
    bugsnag (6.13.0)
      concurrent-ruby (~> 1.0)
    builder (3.1.4)
    byebug (9.0.6)
    cancan (1.6.10)
    capybara (2.18.0)
      addressable
      mini_mime (>= 0.1.3)
      nokogiri (>= 1.3.3)
      rack (>= 1.0.0)
      rack-test (>= 0.5.4)
      xpath (>= 2.0, < 4.0)
    childprocess (3.0.0)
    chronic (0.10.2)
    chunky_png (1.3.11)
    climate_control (0.2.0)
    cocaine (0.5.8)
      climate_control (>= 0.0.3, < 1.0)
    coderay (1.1.2)
    coffee-rails (4.0.1)
      coffee-script (>= 2.2.0)
      railties (>= 4.0.0, < 5.0)
    coffee-script (2.4.1)
      coffee-script-source
      execjs
    coffee-script-source (1.12.2)
    colorize (0.8.1)
    combine_pdf (1.0.16)
      ruby-rc4 (>= 0.1.5)
    compass (1.0.3)
      chunky_png (~> 1.2)
      compass-core (~> 1.0.2)
      compass-import-once (~> 1.0.5)
      rb-fsevent (>= 0.9.3)
      rb-inotify (>= 0.9)
      sass (>= 3.3.13, < 3.5)
    compass-core (1.0.3)
      multi_json (~> 1.0)
      sass (>= 3.3.0, < 3.5)
    compass-import-once (1.0.5)
      sass (>= 3.2, < 3.5)
    compass-rails (3.1.0)
      compass (~> 1.0.0)
      sass-rails (< 5.1)
      sprockets (< 4.0)
    concurrent-ruby (1.1.5)
    crack (0.4.3)
      safe_yaml (~> 1.0.0)
    css_parser (1.7.1)
      addressable
    daemons (1.3.1)
    dalli (2.7.10)
    database_cleaner (1.7.0)
    db2fog (0.9.0)
      activerecord (>= 3.2.0, < 5.0)
      fog (~> 1.0)
      rails (>= 3.2.0, < 5.0)
    ddtrace (0.33.1)
      msgpack
    debugger-linecache (1.2.0)
    deface (1.0.2)
      colorize (>= 0.5.8)
      nokogiri (~> 1.6.0)
      polyglot
      rails (>= 3.1)
    delayed_job (4.1.8)
      activesupport (>= 3.0, < 6.1)
    delayed_job_active_record (4.1.4)
      activerecord (>= 3.0, < 6.1)
      delayed_job (>= 3.0, < 5)
    delayed_job_web (1.4.3)
      activerecord (> 3.0.0)
      delayed_job (> 2.0.3)
      rack-protection (>= 1.5.5)
      sinatra (>= 1.4.4)
    devise (3.0.4)
      bcrypt-ruby (~> 3.0)
      orm_adapter (~> 0.1)
      railties (>= 3.2.6, < 5)
      warden (~> 1.2.3)
    devise-encryptable (0.1.2)
      devise (>= 2.1.0)
    diff-lcs (1.3)
    diffy (3.3.0)
    docile (1.3.2)
    dry-inflector (0.1.2)
    erubis (2.7.0)
    eventmachine (1.2.7)
    excon (0.71.1)
    execjs (2.7.0)
    factory_bot (4.8.2)
      activesupport (>= 3.0.0)
    factory_bot_rails (4.8.2)
      factory_bot (~> 4.8.2)
      railties (>= 3.0.0)
    faraday (1.0.0)
      multipart-post (>= 1.2, < 3)
    ffaker (1.32.1)
    ffi (1.11.3)
    figaro (1.1.1)
      thor (~> 0.14)
    fission (0.5.0)
      CFPropertyList (~> 2.2)
    fog (1.41.0)
      fog-aliyun (>= 0.1.0)
      fog-atmos
      fog-aws (>= 0.6.0)
      fog-brightbox (~> 0.4)
      fog-cloudatcost (~> 0.1.0)
      fog-core (~> 1.45)
      fog-digitalocean (>= 0.3.0)
      fog-dnsimple (~> 1.0)
      fog-dynect (~> 0.0.2)
      fog-ecloud (~> 0.1)
      fog-google (<= 0.1.0)
      fog-internet-archive
      fog-joyent
      fog-json
      fog-local
      fog-openstack
      fog-powerdns (>= 0.1.1)
      fog-profitbricks
      fog-rackspace
      fog-radosgw (>= 0.0.2)
      fog-riakcs
      fog-sakuracloud (>= 0.0.4)
      fog-serverlove
      fog-softlayer
      fog-storm_on_demand
      fog-terremark
      fog-vmfusion
      fog-voxel
      fog-vsphere (>= 0.4.0)
      fog-xenserver
      fog-xml (~> 0.1.1)
      ipaddress (~> 0.5)
      json (>= 1.8, < 2.0)
    fog-aliyun (0.3.5)
      fog-core
      fog-json
      ipaddress (~> 0.8)
      xml-simple (~> 1.1)
    fog-atmos (0.1.0)
      fog-core
      fog-xml
    fog-aws (2.0.1)
      fog-core (~> 1.38)
      fog-json (~> 1.0)
      fog-xml (~> 0.1)
      ipaddress (~> 0.8)
    fog-brightbox (0.16.1)
      dry-inflector
      fog-core
      fog-json
      mime-types
    fog-cloudatcost (0.1.2)
      fog-core (~> 1.36)
      fog-json (~> 1.0)
      fog-xml (~> 0.1)
      ipaddress (~> 0.8)
    fog-core (1.45.0)
      builder
      excon (~> 0.58)
      formatador (~> 0.2)
    fog-digitalocean (0.4.0)
      fog-core
      fog-json
      fog-xml
      ipaddress (>= 0.5)
    fog-dnsimple (1.0.0)
      fog-core (~> 1.38)
      fog-json (~> 1.0)
    fog-dynect (0.0.3)
      fog-core
      fog-json
      fog-xml
    fog-ecloud (0.3.0)
      fog-core
      fog-xml
    fog-google (0.1.0)
      fog-core
      fog-json
      fog-xml
    fog-internet-archive (0.0.1)
      fog-core
      fog-json
      fog-xml
    fog-joyent (0.0.1)
      fog-core (~> 1.42)
      fog-json (>= 1.0)
    fog-json (1.2.0)
      fog-core
      multi_json (~> 1.10)
    fog-local (0.6.0)
      fog-core (>= 1.27, < 3.0)
    fog-openstack (0.3.10)
      fog-core (>= 1.45, <= 2.1.0)
      fog-json (>= 1.0)
      ipaddress (>= 0.8)
    fog-powerdns (0.2.0)
      fog-core
      fog-json
      fog-xml
    fog-profitbricks (4.1.1)
      fog-core (~> 1.42)
      fog-json (~> 1.0)
    fog-rackspace (0.1.6)
      fog-core (>= 1.35)
      fog-json (>= 1.0)
      fog-xml (>= 0.1)
      ipaddress (>= 0.8)
    fog-radosgw (0.0.5)
      fog-core (>= 1.21.0)
      fog-json
      fog-xml (>= 0.0.1)
    fog-riakcs (0.1.0)
      fog-core
      fog-json
      fog-xml
    fog-sakuracloud (1.7.5)
      fog-core
      fog-json
    fog-serverlove (0.1.2)
      fog-core
      fog-json
    fog-softlayer (1.1.4)
      fog-core
      fog-json
    fog-storm_on_demand (0.1.1)
      fog-core
      fog-json
    fog-terremark (0.1.0)
      fog-core
      fog-xml
    fog-vmfusion (0.1.0)
      fission
      fog-core
    fog-voxel (0.1.0)
      fog-core
      fog-xml
    fog-vsphere (3.2.1)
      fog-core
      rbvmomi (>= 1.9, < 3)
    fog-xenserver (1.0.0)
      fog-core
      fog-xml
      xmlrpc
    fog-xml (0.1.3)
      fog-core
      nokogiri (>= 1.5.11, < 2.0.0)
    foreigner (1.7.4)
      activerecord (>= 3.0.0)
    formatador (0.2.5)
    foundation-icons-sass-rails (3.0.0)
      railties (>= 3.1.1)
      sass-rails (>= 3.1.1)
    foundation-rails (5.5.2.1)
      railties (>= 3.1.0)
      sass (>= 3.3.0, < 3.5)
    fuubar (2.4.1)
      rspec-core (~> 3.0)
      ruby-progressbar (~> 1.4)
    geocoder (1.5.2)
    gmaps4rails (2.1.2)
    haml (5.1.2)
      temple (>= 0.8.0)
      tilt
    hashdiff (1.0.1)
    highline (1.6.18)
    hike (1.2.3)
    httparty (0.17.3)
      mime-types (~> 3.0)
      multi_xml (>= 0.5.2)
    i18n (0.6.11)
    i18n-js (3.6.0)
      i18n (>= 0.6.6)
    immigrant (0.3.6)
      activerecord (>= 3.0)
    ipaddress (0.8.3)
    jaro_winkler (1.5.4)
    jquery-migrate-rails (1.2.1)
    jquery-rails (3.0.4)
      railties (>= 3.0, < 5.0)
      thor (>= 0.14, < 2.0)
    jquery-ui-rails (4.0.5)
      railties (>= 3.1.0)
    json (1.8.6)
    json_spec (1.1.5)
      multi_json (~> 1.0)
      rspec (>= 2.0, < 4.0)
    jwt (2.2.1)
    kaminari (0.14.1)
      actionpack (>= 3.0.0)
      activesupport (>= 3.0.0)
    kgio (2.11.3)
    knapsack (1.18.0)
      rake
    launchy (2.4.3)
      addressable (~> 2.3)
    letter_opener (1.7.0)
      launchy (~> 2.2)
    libv8 (7.3.492.27.1)
    mail (2.7.1)
      mini_mime (>= 0.1.1)
    method_source (0.9.2)
    mime-types (3.3)
      mime-types-data (~> 3.2015)
    mime-types-data (3.2019.1009)
    mini_mime (1.0.2)
    mini_portile2 (2.1.0)
    mini_racer (0.2.9)
      libv8 (>= 6.9.411)
    minitest (4.7.5)
    momentjs-rails (2.20.1)
      railties (>= 3.1)
    money (5.1.1)
      i18n (~> 0.6.0)
    msgpack (1.3.3)
    multi_json (1.14.1)
    multi_xml (0.6.0)
    multipart-post (2.1.1)
    nokogiri (1.6.8.1)
      mini_portile2 (~> 2.1.0)
    oauth2 (1.4.4)
      faraday (>= 0.8, < 2.0)
      jwt (>= 1.0, < 3.0)
      multi_json (~> 1.3)
      multi_xml (~> 0.5)
      rack (>= 1.2, < 3)
    oj (3.10.5)
    optimist (3.0.0)
    orm_adapter (0.5.0)
    paper_trail (5.2.3)
      activerecord (>= 3.0, < 6.0)
      request_store (~> 1.1)
    paperclip (3.4.2)
      activemodel (>= 3.0.0)
      activerecord (>= 3.0.0)
      activesupport (>= 3.0.0)
      cocaine (~> 0.5.0)
      mime-types
    parallel (1.19.1)
    paranoia (2.4.2)
      activerecord (>= 4.0, < 6.1)
    parser (2.7.0.4)
      ast (~> 2.4.0)
    paypal-sdk-core (0.2.10)
      multi_json (~> 1.0)
      xml-simple
    paypal-sdk-merchant (1.106.1)
      paypal-sdk-core (~> 0.2.3)
    pg (0.21.0)
    polyamorous (0.6.4)
      activerecord (>= 3.0)
    polyglot (0.3.5)
    pry (0.12.2)
      coderay (~> 1.1.0)
      method_source (~> 0.9.0)
    pry-byebug (3.4.3)
      byebug (>= 9.0, < 9.1)
      pry (~> 0.10)
    public_suffix (4.0.3)
    rabl (0.8.4)
      activesupport (>= 2.3.14)
    rack (1.5.5)
    rack-mini-profiler (2.0.0)
      rack (>= 1.2.0)
    rack-protection (1.5.5)
      rack
    rack-rewrite (1.5.1)
    rack-ssl (1.4.1)
      rack
    rack-test (0.6.3)
      rack (>= 1.0)
    rails (4.0.13)
      actionmailer (= 4.0.13)
      actionpack (= 4.0.13)
      activerecord (= 4.0.13)
      activesupport (= 4.0.13)
      bundler (>= 1.3.0, < 2.0)
      railties (= 4.0.13)
      sprockets-rails (~> 2.0)
    rails-i18n (4.0.5)
      i18n (~> 0.6)
      railties (~> 4.0)
    rails_safe_tasks (1.0.0)
    railties (4.0.13)
      actionpack (= 4.0.13)
      activesupport (= 4.0.13)
      rake (>= 0.8.7)
      thor (>= 0.18.1, < 2.0)
    rainbow (3.0.0)
    raindrops (0.19.1)
    rake (13.0.1)
    ransack (1.0.0)
      actionpack (>= 3.0)
      activerecord (>= 3.0)
      polyamorous (~> 0.6.0)
    rb-fsevent (0.10.3)
    rb-inotify (0.10.0)
      ffi (~> 1.0)
    rbvmomi (2.2.0)
      builder (~> 3.0)
      json (>= 1.8)
      nokogiri (~> 1.5)
      optimist (~> 3.0)
    redcarpet (3.5.0)
    request_store (1.4.1)
      rack (>= 1.4)
    rexml (3.2.4)
    roadie (3.4.0)
      css_parser (~> 1.4)
      nokogiri (~> 1.5)
    roadie-rails (1.3.0)
      railties (>= 3.0, < 5.3)
      roadie (~> 3.1)
    roo (2.8.3)
      nokogiri (~> 1)
      rubyzip (>= 1.3.0, < 3.0.0)
    rspec (3.9.0)
      rspec-core (~> 3.9.0)
      rspec-expectations (~> 3.9.0)
      rspec-mocks (~> 3.9.0)
    rspec-core (3.9.1)
      rspec-support (~> 3.9.1)
    rspec-expectations (3.9.0)
      diff-lcs (>= 1.2.0, < 2.0)
      rspec-support (~> 3.9.0)
    rspec-mocks (3.9.1)
      diff-lcs (>= 1.2.0, < 2.0)
      rspec-support (~> 3.9.0)
    rspec-rails (3.9.1)
      actionpack (>= 3.0)
      activesupport (>= 3.0)
      railties (>= 3.0)
      rspec-core (~> 3.9.0)
      rspec-expectations (~> 3.9.0)
      rspec-mocks (~> 3.9.0)
      rspec-support (~> 3.9.0)
    rspec-retry (0.6.2)
      rspec-core (> 3.3)
    rspec-support (3.9.2)
    rubocop (0.80.1)
      jaro_winkler (~> 1.5.1)
      parallel (~> 1.10)
      parser (>= 2.7.0.1)
      rainbow (>= 2.2.2, < 4.0)
      rexml
      ruby-progressbar (~> 1.7)
      unicode-display_width (>= 1.4.0, < 1.7)
    rubocop-rails (2.4.2)
      rack (>= 1.1)
      rubocop (>= 0.72.0)
    ruby-progressbar (1.10.1)
    ruby-rc4 (0.1.5)
    rubyzip (1.3.0)
    safe_yaml (1.0.5)
    sass (3.4.25)
    sass-rails (5.0.7)
      railties (>= 4.0.0, < 6)
      sass (~> 3.1)
      sprockets (>= 2.8, < 4.0)
      sprockets-rails (>= 2.0, < 4.0)
      tilt (>= 1.1, < 3)
    select2-rails (3.4.9)
      sass-rails
      thor (~> 0.14)
    selenium-webdriver (3.142.7)
      childprocess (>= 0.5, < 4.0)
      rubyzip (>= 1.2.2)
    shoulda-matchers (3.1.3)
      activesupport (>= 4.0.0)
    simplecov (0.17.1)
      docile (~> 1.1)
      json (>= 1.8, < 3)
      simplecov-html (~> 0.10.0)
    simplecov-html (0.10.2)
    sinatra (1.4.8)
      rack (~> 1.5)
      rack-protection (~> 1.4)
      tilt (>= 1.3, < 3)
    spinjs-rails (1.4)
      rails (>= 3.1)
    sprockets (2.12.5)
      hike (~> 1.2)
      multi_json (~> 1.0)
      rack (~> 1.0)
      tilt (~> 1.1, != 1.3.0)
    sprockets-rails (2.3.3)
      actionpack (>= 3.0)
      activesupport (>= 3.0)
      sprockets (>= 2.8, < 4.0)
    state_machine (1.2.0)
    stringex (1.5.1)
    stripe (5.15.0)
    temple (0.8.2)
    test-unit (3.3.5)
    thor (0.20.3)
    thread_safe (0.3.6)
    tilt (1.4.1)
    timecop (0.9.1)
    truncate_html (0.9.2)
    tzinfo (0.3.56)
    uglifier (4.2.0)
      execjs (>= 0.3.0, < 3)
    unicode-display_width (1.6.1)
    unicorn (5.5.3)
      kgio (~> 2.6)
      raindrops (~> 0.7)
    unicorn-rails (2.2.1)
      rack
      unicorn
    uuidtools (2.1.5)
    warden (1.2.7)
      rack (>= 1.0)
    webdrivers (4.2.0)
      nokogiri (~> 1.6)
      rubyzip (>= 1.3.0)
      selenium-webdriver (>= 3.0, < 4.0)
    webmock (3.8.3)
      addressable (>= 2.3.6)
      crack (>= 0.3.2)
      hashdiff (>= 0.4.0, < 2.0.0)
    whenever (1.0.0)
      chronic (>= 0.6.3)
    wicked_pdf (1.4.0)
      activesupport
    wkhtmltopdf-binary (0.12.5)
    xml-simple (1.1.5)
    xmlrpc (0.3.0)
    xpath (2.1.0)
      nokogiri (~> 1.3)

PLATFORMS
  ruby

DEPENDENCIES
  active_model_serializers (= 0.8.4)
  activemerchant (~> 1.78.0)
  activerecord-import
  activerecord-postgresql-adapter
  activerecord-session_store
  acts-as-taggable-on (~> 3.4)
  andand
  angular-rails-templates (~> 0.3.0)
  angularjs-file-upload-rails (~> 2.4.1)
  angularjs-rails (= 1.5.5)
  atomic
  awesome_print
  aws-sdk
  blockenspiel
  bugsnag
  byebug (~> 9.0.0)
  capybara (>= 2.18.0)
<<<<<<< HEAD
  coffee-rails (~> 4.0.0)
=======
  catalog!
  coffee-rails (~> 3.2.1)
>>>>>>> b1a274ea
  combine_pdf
  compass-rails
  custom_error_message!
  daemons
  dalli
  database_cleaner
  db2fog
  ddtrace
  debugger-linecache
  deface
  delayed_job_active_record
  delayed_job_web
  devise (~> 3.0.1)
  devise-encryptable
  diffy
  eventmachine (>= 1.2.3)
  factory_bot_rails (= 4.8.2)
  figaro
  foreigner
  foundation-icons-sass-rails
  foundation-rails (= 5.5.2.1)
  foundation_rails_helper!
  fuubar (~> 2.4.1)
  geocoder
  gmaps4rails
  haml
  i18n (~> 0.6.11)
  i18n-js (~> 3.6.0)
  immigrant
  jquery-migrate-rails
  jquery-rails (= 3.0.4)
  jquery-ui-rails (~> 4.0.0)
  json_spec (~> 1.1.4)
  jwt (~> 2.2)
  kaminari (~> 0.14.1)
  knapsack
  letter_opener (>= 1.4.1)
  mini_racer (= 0.2.9)
  momentjs-rails
  nokogiri (~> 1.6.8.1)
  oauth2 (~> 1.4.4)
  ofn-qz!
  oj
  order_management!
  paper_trail (~> 5.2.3)
  paperclip (~> 3.4.1)
  pg (~> 0.21.0)
  pry-byebug (>= 3.4.3)
  rabl
  rack-mini-profiler (< 3.0.0)
  rack-rewrite
  rack-ssl
  rails (~> 4.0.0)
  rails-i18n (~> 4.0)
  rails_safe_tasks (~> 1.0)
  redcarpet
  roadie-rails (~> 1.3.0)
  roo (~> 2.8.3)
  rspec-rails (>= 3.5.2)
  rspec-retry
  rubocop
  rubocop-rails
  sass
  sass-rails
  select2-rails (~> 3.4.7)
  selenium-webdriver
  shoulda-matchers
  simplecov
  spinjs-rails
  spree_core!
  spree_i18n!
  spree_paypal_express!
  stripe
  test-unit (~> 3.3)
  timecop
  truncate_html
  uglifier (>= 1.0.3)
  unicorn
  unicorn-rails
  web!
  webdrivers
  webmock
  whenever
  wicked_pdf
  wkhtmltopdf-binary

RUBY VERSION
   ruby 2.3.7p456

BUNDLED WITH
   1.17.2<|MERGE_RESOLUTION|>--- conflicted
+++ resolved
@@ -707,12 +707,8 @@
   bugsnag
   byebug (~> 9.0.0)
   capybara (>= 2.18.0)
-<<<<<<< HEAD
+  catalog!
   coffee-rails (~> 4.0.0)
-=======
-  catalog!
-  coffee-rails (~> 3.2.1)
->>>>>>> b1a274ea
   combine_pdf
   compass-rails
   custom_error_message!
