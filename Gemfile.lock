GIT
  remote: https://github.com/RohanM/simple_form.git
  revision: 45f08a213b40f3d4bda5f5398db841137587160a
  specs:
    simple_form (2.0.2)
      actionpack (~> 3.0)
      activemodel (~> 3.0)

GIT
  remote: https://github.com/jeremydurham/custom-err-msg.git
  revision: 3a8ec9dddc7a5b0aab7c69a6060596de300c68f4
  specs:
    custom_error_message (1.1.1)

GIT
  remote: https://github.com/openfoodfoundation/better_spree_paypal_express.git
  revision: 27ad7165ea4c6e8c5f120b42b676cb9c2c272100
  branch: 2-0-stable
  specs:
    spree_paypal_express (2.0.3)
      paypal-sdk-merchant (= 1.106.1)
      spree_core (~> 2.0.3)

GIT
  remote: https://github.com/openfoodfoundation/ofn-qz.git
  revision: 60da2ae4c44cbb4c8d602f59fb5fff8d0f21db3c
  ref: 60da2ae4c44cbb4c8d602f59fb5fff8d0f21db3c
  specs:
    ofn-qz (0.1.0)
      railties (~> 3.1)

GIT
  remote: https://github.com/openfoodfoundation/spree.git
  revision: f55722b38db7e706a8521c9091a0e00119bb4d20
  branch: 2-0-4-stable
  specs:
    spree (2.0.4)
      spree_api (= 2.0.4)
      spree_backend (= 2.0.4)
      spree_cmd (= 2.0.4)
      spree_core (= 2.0.4)
      spree_frontend (= 2.0.4)
      spree_sample (= 2.0.4)
    spree_api (2.0.4)
      rabl (= 0.8.4)
      spree_core (= 2.0.4)
      versioncake (= 1.0.0)
    spree_backend (2.0.4)
      deface (>= 0.9.0)
      jquery-rails (~> 3.0.0)
      jquery-ui-rails (~> 4.0.0)
      rails (~> 3.2.8)
      select2-rails (~> 3.4.7)
      spree_api (= 2.0.4)
      spree_core (= 2.0.4)
    spree_cmd (2.0.4)
      thor (>= 0.14.6)
    spree_core (2.0.4)
      activemerchant (~> 1.34)
      acts_as_list (= 0.2.0)
      awesome_nested_set (= 2.1.5)
      aws-sdk (~> 1.11.1)
      cancan (~> 1.6.10)
      deface (>= 0.9.1)
      ffaker (~> 1.16)
      highline (= 1.6.18)
      httparty (~> 0.11)
      json (>= 1.7.7)
      kaminari (~> 0.14.1)
      money (= 5.1.1)
      paperclip (~> 3.0)
      paranoia (~> 1.3)
      rails (~> 3.2.14)
      ransack (= 0.7.2)
      state_machine (= 1.2.0)
      stringex (~> 1.5.1)
      truncate_html (= 0.9.2)
    spree_frontend (2.0.4)
      canonical-rails
      deface (>= 0.9.0)
      jquery-rails (~> 3.0.0)
      rails (~> 3.2.13)
      spree_api (= 2.0.4)
      spree_core (= 2.0.4)
      stringex (~> 1.5.1)
    spree_sample (2.0.4)
      spree_core (= 2.0.4)

GIT
  remote: https://github.com/spree/spree_auth_devise.git
  revision: 0181835fb6ac77a05191d26f6f32a0f4a548d851
  branch: 2-0-stable
  specs:
    spree_auth_devise (2.0.0)
      devise (~> 2.2.5)
      devise-encryptable (= 0.1.2)
      spree_backend (~> 2.0.0)
      spree_core (~> 2.0.0)
      spree_frontend (~> 2.0.0)

GIT
  remote: https://github.com/spree/spree_i18n.git
  revision: 752eb67204e9c5a4e22b62591a8fd55fe2285e43
  branch: 1-3-stable
  specs:
    spree_i18n (1.0.0)
      i18n (~> 0.5)
      rails-i18n
      spree_core (>= 1.1)

GIT
  remote: https://github.com/willrjmarshall/foundation_rails_helper.git
  revision: 4d5d53fdc4b1fb71e66524d298c5c635de82cfbb
  branch: rails3
  specs:
    foundation_rails_helper (0.4)
      actionpack (>= 3.0)
      activemodel (>= 3.0)
      railties (>= 3.0)

PATH
  remote: engines/order_management
  specs:
    order_management (0.0.1)

PATH
  remote: engines/web
  specs:
    web (0.0.1)

GEM
  remote: https://rubygems.org/
  specs:
    CFPropertyList (2.3.6)
    actionmailer (3.2.22.5)
      actionpack (= 3.2.22.5)
      mail (~> 2.5.4)
    actionpack (3.2.22.5)
      activemodel (= 3.2.22.5)
      activesupport (= 3.2.22.5)
      builder (~> 3.0.0)
      erubis (~> 2.7.0)
      journey (~> 1.0.4)
      rack (~> 1.4.5)
      rack-cache (~> 1.2)
      rack-test (~> 0.6.1)
      sprockets (~> 2.2.1)
    active_model_serializers (0.8.4)
      activemodel (>= 3.0)
    activemerchant (1.78.0)
      activesupport (>= 3.2.14, < 6.x)
      builder (>= 2.1.2, < 4.0.0)
      i18n (>= 0.6.9)
      nokogiri (~> 1.4)
    activemodel (3.2.22.5)
      activesupport (= 3.2.22.5)
      builder (~> 3.0.0)
    activerecord (3.2.22.5)
      activemodel (= 3.2.22.5)
      activesupport (= 3.2.22.5)
      arel (~> 3.0.2)
      tzinfo (~> 0.3.29)
    activeresource (3.2.22.5)
      activemodel (= 3.2.22.5)
      activesupport (= 3.2.22.5)
    activesupport (3.2.22.5)
      i18n (~> 0.6, >= 0.6.4)
      multi_json (~> 1.0)
    acts-as-taggable-on (3.5.0)
      activerecord (>= 3.2, < 5)
    acts_as_list (0.2.0)
      activerecord (>= 3.0)
    addressable (2.5.2)
      public_suffix (>= 2.0.2, < 4.0)
    andand (1.3.3)
    angular-rails-templates (0.3.0)
      railties (>= 3.1)
      sprockets (~> 2.0)
      tilt
    angularjs-file-upload-rails (2.4.1)
    angularjs-rails (1.5.5)
    archive-zip (0.7.0)
      io-like (~> 0.3.0)
    arel (3.0.3)
    ast (2.4.0)
    atomic (1.1.101)
    awesome_nested_set (2.1.5)
      activerecord (>= 3.0.0)
    awesome_print (1.8.0)
    aws-sdk (1.11.1)
      json (~> 1.4)
      nokogiri (>= 1.4.4)
      uuidtools (~> 2.1)
    bcrypt (3.1.11)
    bcrypt-ruby (3.1.5)
      bcrypt (>= 3.1.3)
    blockenspiel (0.5.0)
    bugsnag (6.11.1)
      concurrent-ruby (~> 1.0)
    builder (3.0.4)
    byebug (9.0.6)
    cancan (1.6.10)
    canonical-rails (0.1.0)
      rails (>= 3.1, < 5.1)
    capybara (2.18.0)
      addressable
      mini_mime (>= 0.1.3)
      nokogiri (>= 1.3.3)
      rack (>= 1.0.0)
      rack-test (>= 0.5.4)
      xpath (>= 2.0, < 4.0)
    childprocess (0.9.0)
      ffi (~> 1.0, >= 1.0.11)
    chromedriver-helper (1.1.0)
      archive-zip (~> 0.7.0)
      nokogiri (~> 1.6)
    chronic (0.10.2)
    chunky_png (1.3.10)
    climate_control (0.2.0)
    cocaine (0.5.8)
      climate_control (>= 0.0.3, < 1.0)
    coderay (1.1.2)
    coffee-rails (3.2.2)
      coffee-script (>= 2.2.0)
      railties (~> 3.2.0)
    coffee-script (2.4.1)
      coffee-script-source
      execjs
    coffee-script-source (1.10.0)
    colorize (0.8.1)
    combine_pdf (1.0.16)
      ruby-rc4 (>= 0.1.5)
    compass (1.0.3)
      chunky_png (~> 1.2)
      compass-core (~> 1.0.2)
      compass-import-once (~> 1.0.5)
      rb-fsevent (>= 0.9.3)
      rb-inotify (>= 0.9)
      sass (>= 3.3.13, < 3.5)
    compass-core (1.0.3)
      multi_json (~> 1.0)
      sass (>= 3.3.0, < 3.5)
    compass-import-once (1.0.5)
      sass (>= 3.2, < 3.5)
    compass-rails (3.1.0)
      compass (~> 1.0.0)
      sass-rails (< 5.1)
      sprockets (< 4.0)
    concurrent-ruby (1.1.4)
    connection_pool (2.2.2)
    crack (0.4.3)
      safe_yaml (~> 1.0.0)
    css_parser (1.6.0)
      addressable
    daemons (1.3.1)
    dalli (2.7.10)
    database_cleaner (0.7.1)
    db2fog (0.9.0)
      activerecord (>= 3.2.0, < 5.0)
      fog (~> 1.0)
      rails (>= 3.2.0, < 5.0)
    debugger-linecache (1.2.0)
    deface (1.0.0)
      colorize (>= 0.5.8)
      nokogiri (~> 1.6.0)
      rails (>= 3.1)
    delayed_job (4.1.5)
      activesupport (>= 3.0, < 5.3)
    delayed_job_active_record (4.1.3)
      activerecord (>= 3.0, < 5.3)
      delayed_job (>= 3.0, < 5)
    devise (2.2.8)
      bcrypt-ruby (~> 3.0)
      orm_adapter (~> 0.1)
      railties (~> 3.1)
      warden (~> 1.2.1)
    devise-encryptable (0.1.2)
      devise (>= 2.1.0)
    diff-lcs (1.3)
    diffy (3.3.0)
    docile (1.3.1)
    dry-inflector (0.1.2)
    em-websocket (0.5.1)
      eventmachine (>= 0.12.9)
      http_parser.rb (~> 0.6.0)
    erubis (2.7.0)
    eventmachine (1.2.7)
    excon (0.62.0)
    execjs (2.7.0)
    factory_bot (4.10.0)
      activesupport (>= 3.0.0)
    factory_bot_rails (4.10.0)
      factory_bot (~> 4.10.0)
      railties (>= 3.0.0)
    faraday (0.15.4)
      multipart-post (>= 1.2, < 3)
    ffaker (1.22.1)
    ffi (1.10.0)
    figaro (1.1.1)
      thor (~> 0.14)
    fission (0.5.0)
      CFPropertyList (~> 2.2)
    fog (1.41.0)
      fog-aliyun (>= 0.1.0)
      fog-atmos
      fog-aws (>= 0.6.0)
      fog-brightbox (~> 0.4)
      fog-cloudatcost (~> 0.1.0)
      fog-core (~> 1.45)
      fog-digitalocean (>= 0.3.0)
      fog-dnsimple (~> 1.0)
      fog-dynect (~> 0.0.2)
      fog-ecloud (~> 0.1)
      fog-google (<= 0.1.0)
      fog-internet-archive
      fog-joyent
      fog-json
      fog-local
      fog-openstack
      fog-powerdns (>= 0.1.1)
      fog-profitbricks
      fog-rackspace
      fog-radosgw (>= 0.0.2)
      fog-riakcs
      fog-sakuracloud (>= 0.0.4)
      fog-serverlove
      fog-softlayer
      fog-storm_on_demand
      fog-terremark
      fog-vmfusion
      fog-voxel
      fog-vsphere (>= 0.4.0)
      fog-xenserver
      fog-xml (~> 0.1.1)
      ipaddress (~> 0.5)
      json (>= 1.8, < 2.0)
    fog-aliyun (0.3.2)
      fog-core
      fog-json
      ipaddress (~> 0.8)
      xml-simple (~> 1.1)
    fog-atmos (0.1.0)
      fog-core
      fog-xml
    fog-aws (2.0.1)
      fog-core (~> 1.38)
      fog-json (~> 1.0)
      fog-xml (~> 0.1)
      ipaddress (~> 0.8)
    fog-brightbox (0.16.1)
      dry-inflector
      fog-core
      fog-json
      mime-types
    fog-cloudatcost (0.1.2)
      fog-core (~> 1.36)
      fog-json (~> 1.0)
      fog-xml (~> 0.1)
      ipaddress (~> 0.8)
    fog-core (1.45.0)
      builder
      excon (~> 0.58)
      formatador (~> 0.2)
    fog-digitalocean (0.4.0)
      fog-core
      fog-json
      fog-xml
      ipaddress (>= 0.5)
    fog-dnsimple (1.0.0)
      fog-core (~> 1.38)
      fog-json (~> 1.0)
    fog-dynect (0.0.3)
      fog-core
      fog-json
      fog-xml
    fog-ecloud (0.3.0)
      fog-core
      fog-xml
    fog-google (0.1.0)
      fog-core
      fog-json
      fog-xml
    fog-internet-archive (0.0.1)
      fog-core
      fog-json
      fog-xml
    fog-joyent (0.0.1)
      fog-core (~> 1.42)
      fog-json (>= 1.0)
    fog-json (1.2.0)
      fog-core
      multi_json (~> 1.10)
    fog-local (0.6.0)
      fog-core (>= 1.27, < 3.0)
    fog-openstack (0.1.25)
      fog-core (~> 1.40)
      fog-json (>= 1.0)
      ipaddress (>= 0.8)
    fog-powerdns (0.2.0)
      fog-core
      fog-json
      fog-xml
    fog-profitbricks (4.1.1)
      fog-core (~> 1.42)
      fog-json (~> 1.0)
    fog-rackspace (0.1.6)
      fog-core (>= 1.35)
      fog-json (>= 1.0)
      fog-xml (>= 0.1)
      ipaddress (>= 0.8)
    fog-radosgw (0.0.5)
      fog-core (>= 1.21.0)
      fog-json
      fog-xml (>= 0.0.1)
    fog-riakcs (0.1.0)
      fog-core
      fog-json
      fog-xml
    fog-sakuracloud (1.7.5)
      fog-core
      fog-json
    fog-serverlove (0.1.2)
      fog-core
      fog-json
    fog-softlayer (1.1.4)
      fog-core
      fog-json
    fog-storm_on_demand (0.1.1)
      fog-core
      fog-json
    fog-terremark (0.1.0)
      fog-core
      fog-xml
    fog-vmfusion (0.1.0)
      fission
      fog-core
    fog-voxel (0.1.0)
      fog-core
      fog-xml
    fog-vsphere (2.3.0)
      fog-core
      rbvmomi (~> 1.9)
    fog-xenserver (0.3.0)
      fog-core
      fog-xml
    fog-xml (0.1.3)
      fog-core
      nokogiri (>= 1.5.11, < 2.0.0)
    foreigner (1.7.4)
      activerecord (>= 3.0.0)
    formatador (0.2.5)
    foundation-icons-sass-rails (3.0.0)
      railties (>= 3.1.1)
      sass-rails (>= 3.1.1)
    foundation-rails (5.5.2.1)
      railties (>= 3.1.0)
      sass (>= 3.3.0, < 3.5)
    fuubar (2.3.2)
      rspec-core (~> 3.0)
      ruby-progressbar (~> 1.4)
    geocoder (1.1.8)
    gmaps4rails (1.5.6)
    guard (2.15.0)
      formatador (>= 0.2.4)
      listen (>= 2.7, < 4.0)
      lumberjack (>= 1.0.12, < 2.0)
      nenv (~> 0.1)
      notiffany (~> 0.0)
      pry (>= 0.9.12)
      shellany (~> 0.0)
      thor (>= 0.18.1)
    guard-compat (1.2.1)
    guard-livereload (2.5.2)
      em-websocket (~> 0.5)
      guard (~> 2.8)
      guard-compat (~> 1.0)
      multi_json (~> 1.8)
    guard-rails (0.7.2)
      guard (~> 2.11)
      guard-compat (~> 1.0)
    guard-rspec (4.7.3)
      guard (~> 2.1)
      guard-compat (~> 1.1)
      rspec (>= 2.99.0, < 4.0)
    haml (4.0.7)
      tilt
    hashdiff (0.3.7)
    highline (1.6.18)
    hike (1.2.3)
    http_parser.rb (0.6.0)
    httparty (0.16.2)
      multi_xml (>= 0.5.2)
    i18n (0.6.11)
    i18n-js (3.2.1)
      i18n (>= 0.6.6)
    immigrant (0.3.6)
      activerecord (>= 3.0)
    io-like (0.3.0)
    ipaddress (0.8.3)
    jaro_winkler (1.5.1)
    journey (1.0.4)
    jquery-migrate-rails (1.2.1)
    jquery-rails (3.0.0)
      railties (>= 3.0, < 5.0)
      thor (>= 0.14, < 2.0)
    jquery-ui-rails (4.0.5)
      railties (>= 3.1.0)
    json (1.8.6)
    json_spec (1.1.5)
      multi_json (~> 1.0)
      rspec (>= 2.0, < 4.0)
    jwt (2.1.0)
    kaminari (0.14.1)
      actionpack (>= 3.0.0)
      activesupport (>= 3.0.0)
    kgio (2.11.2)
    knapsack (1.17.1)
      rake
    launchy (2.4.3)
      addressable (~> 2.3)
    letter_opener (1.7.0)
      launchy (~> 2.2)
    libv8 (3.16.14.19)
    listen (3.0.8)
      rb-fsevent (~> 0.9, >= 0.9.4)
      rb-inotify (~> 0.9, >= 0.9.7)
    lumberjack (1.0.13)
    mail (2.5.5)
      mime-types (~> 1.16)
      treetop (~> 1.4.8)
    method_source (0.9.2)
    mime-types (1.25.1)
    mini_mime (1.0.1)
    mini_portile2 (2.1.0)
    momentjs-rails (2.20.1)
      railties (>= 3.1)
    money (5.1.1)
      i18n (~> 0.6.0)
    multi_json (1.13.1)
    multi_xml (0.6.0)
    multipart-post (2.0.0)
    nenv (0.3.0)
    net-http-persistent (3.0.0)
      connection_pool (~> 2.2)
    nokogiri (1.6.8.1)
      mini_portile2 (~> 2.1.0)
    notiffany (0.1.1)
      nenv (~> 0.1)
      shellany (~> 0.0)
    oauth2 (1.4.1)
      faraday (>= 0.8, < 0.16.0)
      jwt (>= 1.0, < 3.0)
      multi_json (~> 1.3)
      multi_xml (~> 0.5)
      rack (>= 1.2, < 3)
    oj (3.7.11)
    orm_adapter (0.5.0)
    paper_trail (5.2.3)
      activerecord (>= 3.0, < 6.0)
      request_store (~> 1.1)
    paperclip (3.4.2)
      activemodel (>= 3.0.0)
      activerecord (>= 3.0.0)
      activesupport (>= 3.0.0)
      cocaine (~> 0.5.0)
      mime-types
    parallel (1.11.2)
    paranoia (1.3.4)
      activerecord (~> 3.1)
    parser (2.5.1.0)
      ast (~> 2.4.0)
    paypal-sdk-core (0.2.10)
      multi_json (~> 1.0)
      xml-simple
    paypal-sdk-merchant (1.106.1)
      paypal-sdk-core (~> 0.2.3)
    pg (0.21.0)
    polyamorous (0.5.0)
      activerecord (~> 3.0)
    polyglot (0.3.5)
    powerpack (0.1.1)
    pry (0.12.2)
      coderay (~> 1.1.0)
      method_source (~> 0.9.0)
    pry-byebug (3.4.3)
      byebug (>= 9.0, < 9.1)
      pry (~> 0.10)
    public_suffix (3.0.3)
    rabl (0.8.4)
      activesupport (>= 2.3.14)
    rack (1.4.7)
    rack-cache (1.8.0)
      rack (>= 0.4)
    rack-mini-profiler (0.10.7)
      rack (>= 1.2.0)
    rack-rewrite (1.5.1)
    rack-ssl (1.3.4)
      rack
    rack-test (0.6.3)
      rack (>= 1.0)
    rails (3.2.22.5)
      actionmailer (= 3.2.22.5)
      actionpack (= 3.2.22.5)
      activerecord (= 3.2.22.5)
      activeresource (= 3.2.22.5)
      activesupport (= 3.2.22.5)
      bundler (~> 1.0)
      railties (= 3.2.22.5)
    rails-i18n (3.0.1)
      i18n (~> 0.5)
      rails (>= 3.0.0, < 4.0.0)
    railties (3.2.22.5)
      actionpack (= 3.2.22.5)
      activesupport (= 3.2.22.5)
      rack-ssl (~> 1.3.2)
      rake (>= 0.8.7)
      rdoc (~> 3.4)
      thor (>= 0.14.6, < 2.0)
    rainbow (3.0.0)
    raindrops (0.19.0)
    rake (12.3.2)
    ransack (0.7.2)
      actionpack (~> 3.0)
      activerecord (~> 3.0)
      polyamorous (~> 0.5.0)
    rb-fsevent (0.10.3)
    rb-inotify (0.9.10)
      ffi (>= 0.5.0, < 2)
    rbvmomi (1.13.0)
      builder (~> 3.0)
      json (>= 1.8)
      nokogiri (~> 1.5)
      trollop (~> 2.1)
    rdoc (3.12.2)
      json (~> 1.4)
    redcarpet (3.4.0)
    ref (2.0.0)
    request_store (1.4.1)
      rack (>= 1.4)
    roadie (3.4.0)
      css_parser (~> 1.4)
      nokogiri (~> 1.5)
    roadie-rails (1.1.1)
      railties (>= 3.0, < 5.1)
      roadie (~> 3.1)
    roo (2.7.1)
      nokogiri (~> 1)
      rubyzip (~> 1.1, < 2.0.0)
    roo-xls (1.1.0)
      nokogiri
      roo (>= 2.0.0beta1, < 3)
      spreadsheet (> 0.9.0)
    rspec (3.8.0)
      rspec-core (~> 3.8.0)
      rspec-expectations (~> 3.8.0)
      rspec-mocks (~> 3.8.0)
    rspec-core (3.8.0)
      rspec-support (~> 3.8.0)
    rspec-expectations (3.8.2)
      diff-lcs (>= 1.2.0, < 2.0)
      rspec-support (~> 3.8.0)
    rspec-mocks (3.8.0)
      diff-lcs (>= 1.2.0, < 2.0)
      rspec-support (~> 3.8.0)
    rspec-rails (3.8.2)
      actionpack (>= 3.0)
      activesupport (>= 3.0)
      railties (>= 3.0)
      rspec-core (~> 3.8.0)
      rspec-expectations (~> 3.8.0)
      rspec-mocks (~> 3.8.0)
      rspec-support (~> 3.8.0)
    rspec-retry (0.6.1)
      rspec-core (> 3.3)
    rspec-support (3.8.0)
    rubocop (0.57.2)
      jaro_winkler (~> 1.5.1)
      parallel (~> 1.10)
      parser (>= 2.5)
      powerpack (~> 0.1)
      rainbow (>= 2.2.2, < 4.0)
      ruby-progressbar (~> 1.7)
      unicode-display_width (~> 1.0, >= 1.0.1)
    ruby-ole (1.2.12.1)
    ruby-progressbar (1.10.0)
    ruby-rc4 (0.1.5)
    rubyzip (1.2.2)
    safe_yaml (1.0.4)
    sass (3.3.14)
    sass-rails (3.2.6)
      railties (~> 3.2.0)
      sass (>= 3.1.10)
      tilt (~> 1.3)
    select2-rails (3.4.9)
      sass-rails
      thor (~> 0.14)
    selenium-webdriver (3.141.0)
      childprocess (~> 0.5)
      rubyzip (~> 1.2, >= 1.2.2)
    shellany (0.0.1)
    shoulda-matchers (2.8.0)
      activesupport (>= 3.0.0)
    simplecov (0.16.1)
      docile (~> 1.1)
      json (>= 1.8, < 3)
      simplecov-html (~> 0.10.0)
    simplecov-html (0.10.2)
    skylight (1.7.2)
      activesupport (>= 3.0.0)
    spinjs-rails (1.4)
      rails (>= 3.1)
    spreadsheet (1.1.7)
      ruby-ole (>= 1.0)
    spring (1.7.2)
    spring-commands-rspec (1.0.4)
      spring (>= 0.9.1)
    sprockets (2.2.3)
      hike (~> 1.2)
      multi_json (~> 1.0)
      rack (~> 1.0)
      tilt (~> 1.1, != 1.3.0)
    state_machine (1.2.0)
<<<<<<< HEAD
    stringex (1.5.1)
    stripe (4.9.0)
=======
    stringex (1.3.3)
    stripe (4.11.0)
>>>>>>> 6e31f007
      faraday (~> 0.13)
      net-http-persistent (~> 3.0)
    therubyracer (0.12.0)
      libv8 (~> 3.16.14.0)
      ref
    thor (0.20.3)
    tilt (1.4.1)
    timecop (0.9.1)
    treetop (1.4.15)
      polyglot
      polyglot (>= 0.3.1)
    trollop (2.9.9)
    truncate_html (0.9.2)
    turbo-sprockets-rails3 (0.3.14)
      railties (> 3.2.8, < 4.0.0)
      sprockets (>= 2.2.0)
    tzinfo (0.3.55)
    uglifier (4.1.20)
      execjs (>= 0.3.0, < 3)
    unicode-display_width (1.3.2)
    unicorn (5.5.0)
      kgio (~> 2.6)
      raindrops (~> 0.7)
    unicorn-rails (2.2.1)
      rack
      unicorn
    uuidtools (2.1.5)
    versioncake (1.0.0)
      actionpack (>= 3.0)
      activesupport (>= 3.0)
      railties (>= 3.0)
    warden (1.2.7)
      rack (>= 1.0)
    webmock (3.5.1)
      addressable (>= 2.3.6)
      crack (>= 0.3.2)
      hashdiff
    whenever (0.10.0)
      chronic (>= 0.6.3)
    wicked_pdf (1.1.0)
    wkhtmltopdf-binary (0.12.4)
    xml-simple (1.1.5)
    xpath (2.1.0)
      nokogiri (~> 1.3)

PLATFORMS
  ruby

DEPENDENCIES
  active_model_serializers (= 0.8.4)
  activemerchant (~> 1.78)
  acts-as-taggable-on (~> 3.4)
  andand
  angular-rails-templates (~> 0.3.0)
  angularjs-file-upload-rails (~> 2.4.1)
  angularjs-rails (= 1.5.5)
  atomic
  awesome_print
  aws-sdk
  blockenspiel
  bugsnag
  byebug (~> 9.0.0)
  capybara (>= 2.15.4)
  chromedriver-helper
  coffee-rails (~> 3.2.1)
  combine_pdf
  compass-rails
  custom_error_message!
  daemons
  dalli
  database_cleaner (= 0.7.1)
  db2fog
  debugger-linecache
  deface (= 1.0.0)
  delayed_job_active_record
  diffy
  eventmachine (>= 1.2.3)
  factory_bot_rails
  figaro
  foreigner
  foundation-icons-sass-rails
  foundation-rails
  foundation_rails_helper!
  fuubar (~> 2.3.2)
  geocoder
  gmaps4rails
  guard
  guard-livereload
  guard-rails
  guard-rspec (~> 4.7.3)
  haml
  i18n (~> 0.6.11)
  i18n-js (~> 3.2.1)
  immigrant
  jquery-migrate-rails
  jquery-rails (= 3.0.0)
  json_spec (~> 1.1.4)
  jwt (~> 2.1)
  knapsack
  letter_opener (>= 1.4.1)
  listen (= 3.0.8)
  momentjs-rails
  nokogiri (>= 1.6.7.1)
  oauth2 (~> 1.4.1)
  ofn-qz!
  oj
  order_management!
  paper_trail (~> 5.2.3)
  paperclip (~> 3.4.1)
  pg
  pry-byebug (>= 3.4.3)
  rabl
  rack-mini-profiler (< 1.0.0)
  rack-rewrite
  rack-ssl
  rails (~> 3.2.22)
  rails-i18n (~> 3.0.0)
  redcarpet
  roadie-rails (~> 1.1.1)
  roo (~> 2.7.0)
  roo-xls (~> 1.1.0)
  rspec-rails (>= 3.5.2)
  rspec-retry
  rubocop (>= 0.49.1)
  sass (~> 3.3)
  sass-rails (~> 3.2.3)
  selenium-webdriver
  shoulda-matchers
  simple_form!
  simplecov
  skylight (< 2.0)
  spinjs-rails
  spree!
  spree_auth_devise!
  spree_i18n!
  spree_paypal_express!
  spring (= 1.7.2)
  spring-commands-rspec
  stripe (~> 4.11.0)
  therubyracer (= 0.12.0)
  timecop
  truncate_html
  turbo-sprockets-rails3
  uglifier (>= 1.0.3)
  unicorn
  unicorn-rails
  web!
  webmock
  whenever
  wicked_pdf
  wkhtmltopdf-binary

RUBY VERSION
   ruby 2.1.5p273

BUNDLED WITH
   1.17.2<|MERGE_RESOLUTION|>--- conflicted
+++ resolved
@@ -720,13 +720,8 @@
       rack (~> 1.0)
       tilt (~> 1.1, != 1.3.0)
     state_machine (1.2.0)
-<<<<<<< HEAD
     stringex (1.5.1)
-    stripe (4.9.0)
-=======
-    stringex (1.3.3)
     stripe (4.11.0)
->>>>>>> 6e31f007
       faraday (~> 0.13)
       net-http-persistent (~> 3.0)
     therubyracer (0.12.0)
