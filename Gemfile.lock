GIT
  remote: https://github.com/RohanM/simple_form.git
  revision: 45f08a213b40f3d4bda5f5398db841137587160a
  specs:
    simple_form (2.0.2)
      actionpack (~> 3.0)
      activemodel (~> 3.0)

GIT
  remote: https://github.com/jeremydurham/custom-err-msg.git
  revision: 3a8ec9dddc7a5b0aab7c69a6060596de300c68f4
  specs:
    custom_error_message (1.1.1)

GIT
  remote: https://github.com/openfoodfoundation/ofn-qz.git
  revision: 60da2ae4c44cbb4c8d602f59fb5fff8d0f21db3c
  ref: 60da2ae4c44cbb4c8d602f59fb5fff8d0f21db3c
  specs:
    ofn-qz (0.1.0)
      railties (~> 3.1)

GIT
  remote: https://github.com/openfoodfoundation/spree.git
  revision: f55722b38db7e706a8521c9091a0e00119bb4d20
  branch: 2-0-4-stable
  specs:
    spree (2.0.4)
      spree_api (= 2.0.4)
      spree_backend (= 2.0.4)
      spree_cmd (= 2.0.4)
      spree_core (= 2.0.4)
      spree_frontend (= 2.0.4)
      spree_sample (= 2.0.4)
    spree_api (2.0.4)
      rabl (= 0.8.4)
      spree_core (= 2.0.4)
      versioncake (= 1.0.0)
    spree_backend (2.0.4)
      deface (>= 0.9.0)
      jquery-rails (~> 3.0.0)
      jquery-ui-rails (~> 4.0.0)
      rails (~> 3.2.8)
      select2-rails (~> 3.4.7)
      spree_api (= 2.0.4)
      spree_core (= 2.0.4)
    spree_cmd (2.0.4)
      thor (>= 0.14.6)
    spree_core (2.0.4)
      activemerchant (~> 1.34)
      acts_as_list (= 0.2.0)
      awesome_nested_set (= 2.1.5)
      aws-sdk (~> 1.3.4)
      cancan (~> 1.6.10)
      deface (>= 0.9.1)
      ffaker (~> 1.16)
      highline (= 1.6.18)
      httparty (~> 0.11)
      json (>= 1.7.7)
      kaminari (~> 0.14.1)
      money (= 5.1.1)
      paperclip (~> 3.4.1)
      paranoia (~> 1.3)
      rails (~> 3.2.14)
      ransack (= 0.7.2)
      state_machine (= 1.2.0)
      stringex (~> 1.5.1)
      truncate_html (= 0.9.2)
    spree_frontend (2.0.4)
      canonical-rails
      deface (>= 0.9.0)
      jquery-rails (~> 3.0.0)
      rails (~> 3.2.13)
      spree_api (= 2.0.4)
      spree_core (= 2.0.4)
      stringex (~> 1.5.1)
    spree_sample (2.0.4)
      spree_core (= 2.0.4)

GIT
  remote: https://github.com/spree-contrib/better_spree_paypal_express.git
  revision: 1206925d1c85bdc4b68b728d6676150ab0785486
  branch: 2-0-stable
  specs:
    spree_paypal_express (2.0.3)
      paypal-sdk-merchant (= 1.106.1)
      spree_core (~> 2.0.3)

GIT
  remote: https://github.com/spree/spree_auth_devise.git
  revision: 0181835fb6ac77a05191d26f6f32a0f4a548d851
  branch: 2-0-stable
  specs:
    spree_auth_devise (2.0.0)
      devise (~> 2.2.5)
      devise-encryptable (= 0.1.2)
      spree_backend (~> 2.0.0)
      spree_core (~> 2.0.0)
      spree_frontend (~> 2.0.0)

GIT
  remote: https://github.com/spree/spree_i18n.git
  revision: 752eb67204e9c5a4e22b62591a8fd55fe2285e43
  branch: 1-3-stable
  specs:
    spree_i18n (1.0.0)
      i18n (~> 0.5)
      rails-i18n
      spree_core (>= 1.1)

GIT
  remote: https://github.com/willrjmarshall/foundation_rails_helper.git
  revision: 4d5d53fdc4b1fb71e66524d298c5c635de82cfbb
  branch: rails3
  specs:
    foundation_rails_helper (0.4)
      actionpack (>= 3.0)
      activemodel (>= 3.0)
      railties (>= 3.0)

PATH
  remote: engines/web
  specs:
    web (0.0.1)

GEM
  remote: https://rubygems.org/
  specs:
    CFPropertyList (2.3.6)
    actionmailer (3.2.22.5)
      actionpack (= 3.2.22.5)
      mail (~> 2.5.4)
    actionpack (3.2.22.5)
      activemodel (= 3.2.22.5)
      activesupport (= 3.2.22.5)
      builder (~> 3.0.0)
      erubis (~> 2.7.0)
      journey (~> 1.0.4)
      rack (~> 1.4.5)
      rack-cache (~> 1.2)
      rack-test (~> 0.6.1)
      sprockets (~> 2.2.1)
    active_model_serializers (0.8.4)
      activemodel (>= 3.0)
    activemerchant (1.78.0)
      activesupport (>= 3.2.14, < 6.x)
      builder (>= 2.1.2, < 4.0.0)
      i18n (>= 0.6.9)
      nokogiri (~> 1.4)
    activemodel (3.2.22.5)
      activesupport (= 3.2.22.5)
      builder (~> 3.0.0)
    activerecord (3.2.22.5)
      activemodel (= 3.2.22.5)
      activesupport (= 3.2.22.5)
      arel (~> 3.0.2)
      tzinfo (~> 0.3.29)
    activeresource (3.2.22.5)
      activemodel (= 3.2.22.5)
      activesupport (= 3.2.22.5)
    activesupport (3.2.22.5)
      i18n (~> 0.6, >= 0.6.4)
      multi_json (~> 1.0)
    acts-as-taggable-on (3.5.0)
      activerecord (>= 3.2, < 5)
    acts_as_list (0.2.0)
      activerecord (>= 3.0)
    addressable (2.5.2)
      public_suffix (>= 2.0.2, < 4.0)
    andand (1.3.3)
    angular-rails-templates (0.3.0)
      railties (>= 3.1)
      sprockets (~> 2.0)
      tilt
    angularjs-file-upload-rails (2.4.1)
    angularjs-rails (1.5.5)
    archive-zip (0.7.0)
      io-like (~> 0.3.0)
    arel (3.0.3)
    ast (2.4.0)
    atomic (1.1.101)
    awesome_nested_set (2.1.5)
      activerecord (>= 3.0.0)
    awesome_print (1.8.0)
    aws-sdk (1.11.1)
      json (~> 1.4)
      nokogiri (>= 1.4.4)
      uuidtools (~> 2.1)
    bcrypt (3.1.11)
    bcrypt-ruby (3.1.5)
      bcrypt (>= 3.1.3)
    blockenspiel (0.5.0)
    bugsnag (4.1.0)
    builder (3.0.4)
    byebug (9.0.6)
    cancan (1.6.10)
    canonical-rails (0.1.0)
      rails (>= 3.1, < 5.1)
    capybara (2.18.0)
      addressable
      mini_mime (>= 0.1.3)
      nokogiri (>= 1.3.3)
      rack (>= 1.0.0)
      rack-test (>= 0.5.4)
      xpath (>= 2.0, < 4.0)
    childprocess (0.9.0)
      ffi (~> 1.0, >= 1.0.11)
    chromedriver-helper (1.1.0)
      archive-zip (~> 0.7.0)
      nokogiri (~> 1.6)
    chronic (0.10.2)
    chunky_png (1.3.10)
    climate_control (0.2.0)
    cocaine (0.5.8)
      climate_control (>= 0.0.3, < 1.0)
    coderay (1.1.2)
    coffee-rails (3.2.2)
      coffee-script (>= 2.2.0)
      railties (~> 3.2.0)
    coffee-script (2.4.1)
      coffee-script-source
      execjs
    coffee-script-source (1.10.0)
    colorize (0.8.1)
    combine_pdf (1.0.15)
      ruby-rc4 (>= 0.1.5)
    compass (1.0.3)
      chunky_png (~> 1.2)
      compass-core (~> 1.0.2)
      compass-import-once (~> 1.0.5)
      rb-fsevent (>= 0.9.3)
      rb-inotify (>= 0.9)
      sass (>= 3.3.13, < 3.5)
    compass-core (1.0.3)
      multi_json (~> 1.0)
      sass (>= 3.3.0, < 3.5)
    compass-import-once (1.0.5)
      sass (>= 3.2, < 3.5)
    compass-rails (3.1.0)
      compass (~> 1.0.0)
      sass-rails (< 5.1)
      sprockets (< 4.0)
    crack (0.4.3)
      safe_yaml (~> 1.0.0)
    css_parser (1.6.0)
      addressable
<<<<<<< HEAD
    daemons (1.2.6)
=======
    daemons (1.3.1)
>>>>>>> 2b3ffd8c
    dalli (2.7.2)
    database_cleaner (0.7.1)
    db2fog (0.9.0)
      activerecord (>= 3.2.0, < 5.0)
      fog (~> 1.0)
      rails (>= 3.2.0, < 5.0)
    debugger-linecache (1.2.0)
    deface (1.0.0)
      colorize (>= 0.5.8)
      nokogiri (~> 1.6.0)
      rails (>= 3.1)
    delayed_job (4.1.5)
      activesupport (>= 3.0, < 5.3)
    delayed_job_active_record (4.1.3)
      activerecord (>= 3.0, < 5.3)
      delayed_job (>= 3.0, < 5)
    devise (2.2.8)
      bcrypt-ruby (~> 3.0)
      orm_adapter (~> 0.1)
      railties (~> 3.1)
      warden (~> 1.2.1)
    devise-encryptable (0.1.2)
      devise (>= 2.1.0)
    diff-lcs (1.3)
    diffy (3.3.0)
    docile (1.3.1)
    dry-inflector (0.1.2)
    em-websocket (0.5.1)
      eventmachine (>= 0.12.9)
      http_parser.rb (~> 0.6.0)
    erubis (2.7.0)
    eventmachine (1.2.7)
    excon (0.62.0)
    execjs (2.7.0)
    factory_bot (4.10.0)
      activesupport (>= 3.0.0)
    factory_bot_rails (4.10.0)
      factory_bot (~> 4.10.0)
      railties (>= 3.0.0)
    faraday (0.15.4)
      multipart-post (>= 1.2, < 3)
    ffaker (1.22.1)
    ffi (1.9.25)
    figaro (1.1.1)
      thor (~> 0.14)
    fission (0.5.0)
      CFPropertyList (~> 2.2)
    fog (1.41.0)
      fog-aliyun (>= 0.1.0)
      fog-atmos
      fog-aws (>= 0.6.0)
      fog-brightbox (~> 0.4)
      fog-cloudatcost (~> 0.1.0)
      fog-core (~> 1.45)
      fog-digitalocean (>= 0.3.0)
      fog-dnsimple (~> 1.0)
      fog-dynect (~> 0.0.2)
      fog-ecloud (~> 0.1)
      fog-google (<= 0.1.0)
      fog-internet-archive
      fog-joyent
      fog-json
      fog-local
      fog-openstack
      fog-powerdns (>= 0.1.1)
      fog-profitbricks
      fog-rackspace
      fog-radosgw (>= 0.0.2)
      fog-riakcs
      fog-sakuracloud (>= 0.0.4)
      fog-serverlove
      fog-softlayer
      fog-storm_on_demand
      fog-terremark
      fog-vmfusion
      fog-voxel
      fog-vsphere (>= 0.4.0)
      fog-xenserver
      fog-xml (~> 0.1.1)
      ipaddress (~> 0.5)
      json (>= 1.8, < 2.0)
    fog-aliyun (0.3.2)
      fog-core
      fog-json
      ipaddress (~> 0.8)
      xml-simple (~> 1.1)
    fog-atmos (0.1.0)
      fog-core
      fog-xml
    fog-aws (2.0.1)
      fog-core (~> 1.38)
      fog-json (~> 1.0)
      fog-xml (~> 0.1)
      ipaddress (~> 0.8)
    fog-brightbox (0.16.1)
      dry-inflector
      fog-core
      fog-json
      mime-types
    fog-cloudatcost (0.1.2)
      fog-core (~> 1.36)
      fog-json (~> 1.0)
      fog-xml (~> 0.1)
      ipaddress (~> 0.8)
    fog-core (1.45.0)
      builder
      excon (~> 0.58)
      formatador (~> 0.2)
    fog-digitalocean (0.4.0)
      fog-core
      fog-json
      fog-xml
      ipaddress (>= 0.5)
    fog-dnsimple (1.0.0)
      fog-core (~> 1.38)
      fog-json (~> 1.0)
    fog-dynect (0.0.3)
      fog-core
      fog-json
      fog-xml
    fog-ecloud (0.3.0)
      fog-core
      fog-xml
    fog-google (0.1.0)
      fog-core
      fog-json
      fog-xml
    fog-internet-archive (0.0.1)
      fog-core
      fog-json
      fog-xml
    fog-joyent (0.0.1)
      fog-core (~> 1.42)
      fog-json (>= 1.0)
    fog-json (1.2.0)
      fog-core
      multi_json (~> 1.10)
    fog-local (0.6.0)
      fog-core (>= 1.27, < 3.0)
    fog-openstack (0.1.25)
      fog-core (~> 1.40)
      fog-json (>= 1.0)
      ipaddress (>= 0.8)
    fog-powerdns (0.2.0)
      fog-core
      fog-json
      fog-xml
    fog-profitbricks (4.1.1)
      fog-core (~> 1.42)
      fog-json (~> 1.0)
    fog-rackspace (0.1.6)
      fog-core (>= 1.35)
      fog-json (>= 1.0)
      fog-xml (>= 0.1)
      ipaddress (>= 0.8)
    fog-radosgw (0.0.5)
      fog-core (>= 1.21.0)
      fog-json
      fog-xml (>= 0.0.1)
    fog-riakcs (0.1.0)
      fog-core
      fog-json
      fog-xml
    fog-sakuracloud (1.7.5)
      fog-core
      fog-json
    fog-serverlove (0.1.2)
      fog-core
      fog-json
    fog-softlayer (1.1.4)
      fog-core
      fog-json
    fog-storm_on_demand (0.1.1)
      fog-core
      fog-json
    fog-terremark (0.1.0)
      fog-core
      fog-xml
    fog-vmfusion (0.1.0)
      fission
      fog-core
    fog-voxel (0.1.0)
      fog-core
      fog-xml
    fog-vsphere (2.3.0)
      fog-core
      rbvmomi (~> 1.9)
    fog-xenserver (0.3.0)
      fog-core
      fog-xml
    fog-xml (0.1.3)
      fog-core
      nokogiri (>= 1.5.11, < 2.0.0)
    foreigner (1.7.4)
      activerecord (>= 3.0.0)
    formatador (0.2.5)
    foundation-icons-sass-rails (3.0.0)
      railties (>= 3.1.1)
      sass-rails (>= 3.1.1)
    foundation-rails (5.5.2.1)
      railties (>= 3.1.0)
      sass (>= 3.3.0, < 3.5)
    fuubar (2.3.2)
      rspec-core (~> 3.0)
      ruby-progressbar (~> 1.4)
    geocoder (1.1.8)
    gmaps4rails (1.5.6)
    guard (2.15.0)
      formatador (>= 0.2.4)
      listen (>= 2.7, < 4.0)
      lumberjack (>= 1.0.12, < 2.0)
      nenv (~> 0.1)
      notiffany (~> 0.0)
      pry (>= 0.9.12)
      shellany (~> 0.0)
      thor (>= 0.18.1)
    guard-compat (1.2.1)
    guard-livereload (2.5.2)
      em-websocket (~> 0.5)
      guard (~> 2.8)
      guard-compat (~> 1.0)
      multi_json (~> 1.8)
    guard-rails (0.7.2)
      guard (~> 2.11)
      guard-compat (~> 1.0)
    guard-rspec (4.7.3)
      guard (~> 2.1)
      guard-compat (~> 1.1)
      rspec (>= 2.99.0, < 4.0)
    haml (4.0.7)
      tilt
    hashdiff (0.3.7)
    highline (1.6.18)
    hike (1.2.3)
    http_parser.rb (0.6.0)
    httparty (0.16.2)
      multi_xml (>= 0.5.2)
    i18n (0.6.11)
    i18n-js (3.1.0)
      i18n (>= 0.6.6, < 2)
    immigrant (0.3.6)
      activerecord (>= 3.0)
    io-like (0.3.0)
    ipaddress (0.8.3)
    jaro_winkler (1.5.1)
    journey (1.0.4)
    jquery-migrate-rails (1.2.1)
    jquery-rails (3.0.0)
      railties (>= 3.0, < 5.0)
      thor (>= 0.14, < 2.0)
    jquery-ui-rails (4.0.5)
      railties (>= 3.1.0)
    json (1.8.6)
    json_spec (1.1.5)
      multi_json (~> 1.0)
      rspec (>= 2.0, < 4.0)
    jwt (1.5.6)
    kaminari (0.14.1)
      actionpack (>= 3.0.0)
      activesupport (>= 3.0.0)
    kgio (2.11.2)
    knapsack (1.17.1)
      rake
    launchy (2.4.3)
      addressable (~> 2.3)
    letter_opener (1.7.0)
      launchy (~> 2.2)
    libv8 (3.16.14.19)
    listen (3.0.8)
      rb-fsevent (~> 0.9, >= 0.9.4)
      rb-inotify (~> 0.9, >= 0.9.7)
    lumberjack (1.0.13)
    mail (2.5.5)
      mime-types (~> 1.16)
      treetop (~> 1.4.8)
    method_source (0.9.2)
    mime-types (1.25.1)
    mini_mime (1.0.1)
    mini_portile2 (2.1.0)
    momentjs-rails (2.20.1)
      railties (>= 3.1)
    money (5.1.1)
      i18n (~> 0.6.0)
    multi_json (1.13.1)
    multi_xml (0.6.0)
    multipart-post (2.0.0)
    nenv (0.3.0)
    nokogiri (1.6.8.1)
      mini_portile2 (~> 2.1.0)
    notiffany (0.1.1)
      nenv (~> 0.1)
      shellany (~> 0.0)
    oauth2 (1.4.1)
      faraday (>= 0.8, < 0.16.0)
      jwt (>= 1.0, < 3.0)
      multi_json (~> 1.3)
      multi_xml (~> 0.5)
      rack (>= 1.2, < 3)
    oj (3.7.8)
    orm_adapter (0.5.0)
<<<<<<< HEAD
    paper_trail (3.0.9)
      activerecord (>= 3.0, < 5.0)
      activesupport (>= 3.0, < 5.0)
    paperclip (3.4.2)
=======
    paper_trail (5.2.3)
      activerecord (>= 3.0, < 6.0)
      request_store (~> 1.1)
    paperclip (3.5.4)
>>>>>>> 2b3ffd8c
      activemodel (>= 3.0.0)
      activerecord (>= 3.0.0)
      activesupport (>= 3.0.0)
      cocaine (~> 0.5.0)
      mime-types
    parallel (1.11.2)
    paranoia (1.3.4)
      activerecord (~> 3.1)
    parser (2.5.1.0)
      ast (~> 2.4.0)
    paypal-sdk-core (0.2.10)
      multi_json (~> 1.0)
      xml-simple
    paypal-sdk-merchant (1.106.1)
      paypal-sdk-core (~> 0.2.3)
    pg (0.21.0)
    polyamorous (0.5.0)
      activerecord (~> 3.0)
    polyglot (0.3.5)
    powerpack (0.1.1)
    pry (0.12.2)
      coderay (~> 1.1.0)
      method_source (~> 0.9.0)
    pry-byebug (3.4.3)
      byebug (>= 9.0, < 9.1)
      pry (~> 0.10)
    public_suffix (3.0.3)
    rabl (0.8.4)
      activesupport (>= 2.3.14)
    rack (1.4.7)
    rack-cache (1.8.0)
      rack (>= 0.4)
    rack-mini-profiler (0.10.7)
      rack (>= 1.2.0)
    rack-rewrite (1.5.1)
    rack-ssl (1.3.4)
      rack
    rack-test (0.6.3)
      rack (>= 1.0)
    rails (3.2.22.5)
      actionmailer (= 3.2.22.5)
      actionpack (= 3.2.22.5)
      activerecord (= 3.2.22.5)
      activeresource (= 3.2.22.5)
      activesupport (= 3.2.22.5)
      bundler (~> 1.0)
      railties (= 3.2.22.5)
    rails-i18n (3.0.1)
      i18n (~> 0.5)
      rails (>= 3.0.0, < 4.0.0)
    railties (3.2.22.5)
      actionpack (= 3.2.22.5)
      activesupport (= 3.2.22.5)
      rack-ssl (~> 1.3.2)
      rake (>= 0.8.7)
      rdoc (~> 3.4)
      thor (>= 0.14.6, < 2.0)
    rainbow (3.0.0)
    raindrops (0.19.0)
    rake (12.3.2)
    ransack (0.7.2)
      actionpack (~> 3.0)
      activerecord (~> 3.0)
      polyamorous (~> 0.5.0)
    rb-fsevent (0.10.3)
    rb-inotify (0.9.10)
      ffi (>= 0.5.0, < 2)
    rbvmomi (1.13.0)
      builder (~> 3.0)
      json (>= 1.8)
      nokogiri (~> 1.5)
      trollop (~> 2.1)
    rdoc (3.12.2)
      json (~> 1.4)
    redcarpet (3.2.3)
    ref (2.0.0)
    request_store (1.4.1)
      rack (>= 1.4)
    roadie (3.4.0)
      css_parser (~> 1.4)
      nokogiri (~> 1.5)
    roadie-rails (1.1.1)
      railties (>= 3.0, < 5.1)
      roadie (~> 3.1)
    roo (2.7.1)
      nokogiri (~> 1)
      rubyzip (~> 1.1, < 2.0.0)
    roo-xls (1.1.0)
      nokogiri
      roo (>= 2.0.0beta1, < 3)
      spreadsheet (> 0.9.0)
    rspec (3.8.0)
      rspec-core (~> 3.8.0)
      rspec-expectations (~> 3.8.0)
      rspec-mocks (~> 3.8.0)
    rspec-core (3.8.0)
      rspec-support (~> 3.8.0)
    rspec-expectations (3.8.2)
      diff-lcs (>= 1.2.0, < 2.0)
      rspec-support (~> 3.8.0)
    rspec-mocks (3.8.0)
      diff-lcs (>= 1.2.0, < 2.0)
      rspec-support (~> 3.8.0)
    rspec-rails (3.8.1)
      actionpack (>= 3.0)
      activesupport (>= 3.0)
      railties (>= 3.0)
      rspec-core (~> 3.8.0)
      rspec-expectations (~> 3.8.0)
      rspec-mocks (~> 3.8.0)
      rspec-support (~> 3.8.0)
    rspec-retry (0.6.1)
      rspec-core (> 3.3)
    rspec-support (3.8.0)
    rubocop (0.57.2)
      jaro_winkler (~> 1.5.1)
      parallel (~> 1.10)
      parser (>= 2.3.3.1, < 3.0)
      powerpack (~> 0.1)
      rainbow (>= 1.99.1, < 3.0)
      ruby-progressbar (~> 1.7)
      unicode-display_width (~> 1.0, >= 1.0.1)
    ruby-ole (1.2.12.1)
    ruby-progressbar (1.10.0)
    ruby-rc4 (0.1.5)
    rubyzip (1.2.2)
    safe_yaml (1.0.4)
    sass (3.3.14)
    sass-rails (3.2.6)
      railties (~> 3.2.0)
      sass (>= 3.1.10)
      tilt (~> 1.3)
    select2-rails (3.4.9)
      sass-rails
      thor (~> 0.14)
    selenium-webdriver (3.12.0)
      childprocess (~> 0.5)
      rubyzip (~> 1.2)
    shellany (0.0.1)
    shoulda-matchers (2.8.0)
      activesupport (>= 3.0.0)
    simplecov (0.16.1)
      docile (~> 1.1)
      json (>= 1.8, < 3)
      simplecov-html (~> 0.10.0)
    simplecov-html (0.10.2)
    skylight (1.7.2)
      activesupport (>= 3.0.0)
    spinjs-rails (1.3)
      rails (>= 3.1)
    spreadsheet (1.1.7)
      ruby-ole (>= 1.0)
    spring (1.7.2)
    spring-commands-rspec (1.0.4)
      spring (>= 0.9.1)
    sprockets (2.2.3)
      hike (~> 1.2)
      multi_json (~> 1.0)
      rack (~> 1.0)
      tilt (~> 1.1, != 1.3.0)
    state_machine (1.2.0)
    stringex (1.5.1)
    stripe (3.3.2)
      faraday (~> 0.9)
    therubyracer (0.12.0)
      libv8 (~> 3.16.14.0)
      ref
    thor (0.20.3)
    tilt (1.4.1)
    timecop (0.9.1)
    treetop (1.4.15)
      polyglot
      polyglot (>= 0.3.1)
    trollop (2.9.9)
    truncate_html (0.9.2)
    turbo-sprockets-rails3 (0.3.14)
      railties (> 3.2.8, < 4.0.0)
      sprockets (>= 2.2.0)
    tzinfo (0.3.55)
    uglifier (4.1.20)
      execjs (>= 0.3.0, < 3)
    unicode-display_width (1.3.2)
    unicorn (5.4.1)
      kgio (~> 2.6)
      raindrops (~> 0.7)
    unicorn-rails (2.2.1)
      rack
      unicorn
    uuidtools (2.1.5)
    versioncake (1.0.0)
      actionpack (>= 3.0)
      activesupport (>= 3.0)
      railties (>= 3.0)
    warden (1.2.7)
      rack (>= 1.0)
    webmock (3.5.1)
      addressable (>= 2.3.6)
      crack (>= 0.3.2)
      hashdiff
    whenever (0.10.0)
      chronic (>= 0.6.3)
    wicked_pdf (1.1.0)
    wkhtmltopdf-binary (0.12.4)
    xml-simple (1.1.5)
    xpath (2.1.0)
      nokogiri (~> 1.3)

PLATFORMS
  ruby

DEPENDENCIES
  active_model_serializers (= 0.8.4)
  activemerchant (~> 1.78)
  acts-as-taggable-on (~> 3.4)
  andand
  angular-rails-templates (~> 0.3.0)
  angularjs-file-upload-rails (~> 2.4.1)
  angularjs-rails (= 1.5.5)
  atomic
  awesome_print
  aws-sdk
  blockenspiel
  bugsnag
  byebug (~> 9.0.0)
  capybara (>= 2.15.4)
  chromedriver-helper
  coffee-rails (~> 3.2.1)
  combine_pdf
  compass-rails
  custom_error_message!
  daemons
  dalli
  database_cleaner (= 0.7.1)
  db2fog
  debugger-linecache
  deface (= 1.0.0)
  delayed_job_active_record
  diffy
  eventmachine (>= 1.2.3)
  factory_bot_rails
  figaro
  foreigner
  foundation-icons-sass-rails
  foundation-rails
  foundation_rails_helper!
  fuubar (~> 2.3.2)
  geocoder
  gmaps4rails
  guard
  guard-livereload
  guard-rails
  guard-rspec (~> 4.7.3)
  haml
  i18n (~> 0.6.11)
  i18n-js (~> 3.1.0)
  immigrant
  jquery-migrate-rails
  jquery-rails (= 3.0.0)
  json_spec (~> 1.1.4)
  jwt (~> 1.5)
  knapsack
  letter_opener (>= 1.4.1)
  listen (= 3.0.8)
  momentjs-rails
  nokogiri (>= 1.6.7.1)
  oauth2 (~> 1.4.1)
  ofn-qz!
  oj
<<<<<<< HEAD
  paper_trail (~> 3.0.8)
  paperclip (~> 3.4.1)
=======
  paper_trail (~> 5.2.3)
  paperclip
>>>>>>> 2b3ffd8c
  pg
  pry-byebug (>= 3.4.3)
  rabl
  rack-mini-profiler (< 1.0.0)
  rack-rewrite
  rack-ssl
  rails (~> 3.2.22)
  rails-i18n (~> 3.0.0)
  redcarpet
  roadie-rails (~> 1.1.1)
  roo (~> 2.7.0)
  roo-xls (~> 1.1.0)
  rspec-rails (>= 3.5.2)
  rspec-retry
  rubocop (>= 0.49.1)
  sass (~> 3.3)
  sass-rails (~> 3.2.3)
  selenium-webdriver
  shoulda-matchers
  simple_form!
  simplecov
  skylight (< 2.0)
  spinjs-rails
  spree!
  spree_auth_devise!
  spree_i18n!
  spree_paypal_express!
  spring (= 1.7.2)
  spring-commands-rspec
  stripe (~> 3.3.2)
  therubyracer (= 0.12.0)
  timecop
  truncate_html
  turbo-sprockets-rails3
  uglifier (>= 1.0.3)
  unicorn
  unicorn-rails
  web!
  webmock
  whenever
  wicked_pdf
  wkhtmltopdf-binary

RUBY VERSION
   ruby 2.1.5p273

BUNDLED WITH
   1.17.2<|MERGE_RESOLUTION|>--- conflicted
+++ resolved
@@ -59,7 +59,7 @@
       json (>= 1.7.7)
       kaminari (~> 0.14.1)
       money (= 5.1.1)
-      paperclip (~> 3.4.1)
+      paperclip (~> 3.0)
       paranoia (~> 1.3)
       rails (~> 3.2.14)
       ransack (= 0.7.2)
@@ -244,11 +244,7 @@
       safe_yaml (~> 1.0.0)
     css_parser (1.6.0)
       addressable
-<<<<<<< HEAD
-    daemons (1.2.6)
-=======
     daemons (1.3.1)
->>>>>>> 2b3ffd8c
     dalli (2.7.2)
     database_cleaner (0.7.1)
     db2fog (0.9.0)
@@ -549,17 +545,10 @@
       rack (>= 1.2, < 3)
     oj (3.7.8)
     orm_adapter (0.5.0)
-<<<<<<< HEAD
-    paper_trail (3.0.9)
-      activerecord (>= 3.0, < 5.0)
-      activesupport (>= 3.0, < 5.0)
-    paperclip (3.4.2)
-=======
     paper_trail (5.2.3)
       activerecord (>= 3.0, < 6.0)
       request_store (~> 1.1)
-    paperclip (3.5.4)
->>>>>>> 2b3ffd8c
+    paperclip (3.4.2)
       activemodel (>= 3.0.0)
       activerecord (>= 3.0.0)
       activesupport (>= 3.0.0)
@@ -828,13 +817,8 @@
   oauth2 (~> 1.4.1)
   ofn-qz!
   oj
-<<<<<<< HEAD
-  paper_trail (~> 3.0.8)
+  paper_trail (~> 5.2.3)
   paperclip (~> 3.4.1)
-=======
-  paper_trail (~> 5.2.3)
-  paperclip
->>>>>>> 2b3ffd8c
   pg
   pry-byebug (>= 3.4.3)
   rabl
