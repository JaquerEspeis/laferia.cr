--- conflicted
+++ resolved
@@ -237,7 +237,7 @@
       safe_yaml (~> 1.0.0)
     css_parser (1.3.5)
       addressable
-    daemons (1.2.2)
+    daemons (1.2.6)
     dalli (2.7.2)
     database_cleaner (0.7.1)
     db2fog (0.9.0)
@@ -270,15 +270,9 @@
       http_parser.rb (~> 0.6.0)
     erubis (2.7.0)
     eventmachine (1.2.7)
-<<<<<<< HEAD
-    excon (0.45.4)
-    execjs (2.6.0)
-    factory_bot (4.10.0)
-=======
     excon (0.62.0)
     execjs (2.7.0)
-    factory_bot (4.8.2)
->>>>>>> f8bccda6
+    factory_bot (4.10.0)
       activesupport (>= 3.0.0)
     factory_bot_rails (4.10.0)
       factory_bot (~> 4.10.0)
@@ -500,13 +494,8 @@
     json_spec (1.1.5)
       multi_json (~> 1.0)
       rspec (>= 2.0, < 4.0)
-<<<<<<< HEAD
-    jwt (1.5.4)
+    jwt (1.5.6)
     kaminari (0.14.1)
-=======
-    jwt (1.5.6)
-    kaminari (0.13.0)
->>>>>>> f8bccda6
       actionpack (>= 3.0.0)
       activesupport (>= 3.0.0)
     kgio (2.9.3)
@@ -551,7 +540,7 @@
       rack (>= 1.2, < 3)
     oj (3.6.10)
     orm_adapter (0.5.0)
-    paper_trail (3.0.8)
+    paper_trail (3.0.9)
       activerecord (>= 3.0, < 5.0)
       activesupport (>= 3.0, < 5.0)
     paperclip (3.4.2)
@@ -561,17 +550,10 @@
       cocaine (~> 0.5.0)
       mime-types
     parallel (1.11.2)
-<<<<<<< HEAD
-    parallel_tests (2.14.1)
-      parallel
     paranoia (1.3.4)
       activerecord (~> 3.1)
-    parser (2.4.0.0)
-      ast (~> 2.2)
-=======
     parser (2.5.1.0)
       ast (~> 2.4.0)
->>>>>>> f8bccda6
     paypal-sdk-core (0.2.10)
       multi_json (~> 1.0)
       xml-simple
@@ -731,16 +713,9 @@
       railties (> 3.2.8, < 4.0.0)
       sprockets (>= 2.0.0)
     tzinfo (0.3.54)
-<<<<<<< HEAD
-    uglifier (2.7.1)
-      execjs (>= 0.3.0)
-      json (>= 1.8.0)
-    unicode-display_width (1.3.0)
-=======
     uglifier (4.1.19)
       execjs (>= 0.3.0, < 3)
     unicode-display_width (1.3.2)
->>>>>>> f8bccda6
     unicorn (4.9.0)
       kgio (~> 2.6)
       rack
@@ -834,12 +809,7 @@
   ofn-qz!
   oj
   paper_trail (~> 3.0.8)
-<<<<<<< HEAD
   paperclip (~> 3.4.1)
-  parallel_tests
-=======
-  paperclip
->>>>>>> f8bccda6
   pg
   poltergeist (>= 1.16.0)
   pry-byebug (>= 3.4.3)
