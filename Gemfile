source 'https://rubygems.org'
ruby "2.3.7"
git_source(:github) { |repo_name| "https://github.com/#{repo_name}.git" }

gem 'i18n', '~> 0.6.11'
<<<<<<< HEAD
gem 'i18n-js', '~> 3.6.0'
gem 'rails', '~> 4.0.13'
gem 'rails-i18n', '~> 4.0'
=======
gem 'i18n-js', '~> 3.7.0'
gem 'rails', '~> 3.2.22'
gem 'rails-i18n', '~> 3.0.0'
>>>>>>> ca458018
gem 'rails_safe_tasks', '~> 1.0'

gem "activerecord-import"

gem "catalog", path: "./engines/catalog"
gem 'dfc_provider', path: './engines/dfc_provider'
gem "order_management", path: "./engines/order_management"
gem 'web', path: './engines/web'

gem 'activerecord-postgresql-adapter'
gem 'pg', '~> 0.21.0'

# OFN-maintained and patched version of Spree v2.0.4. See
# https://github.com/openfoodfoundation/openfoodnetwork/wiki/Tech-Doc:-OFN's-Spree-fork%F0%9F%8D%B4
# for details.
gem 'spree_core', github: 'openfoodfoundation/spree', branch: '2-1-0-stable'

### Dependencies brought from spree core
gem 'acts_as_list', '= 0.2.0'
gem 'awesome_nested_set', '~> 3.0.0.rc.1'
gem 'cancan', '~> 1.6.10'
gem 'ffaker', '~> 1.16'
gem 'highline', '= 1.6.18' # Necessary for the install generator
gem 'httparty', '~> 0.11' # For checking alerts.
gem 'json', '>= 1.7.7'
gem 'money', '5.1.1'
gem 'paranoia', '~> 2.0'
gem 'ransack', '1.0.0'
gem 'state_machine', '1.2.0'
gem 'stringex', '~> 1.5.1'

gem 'spree_i18n', github: 'spree/spree_i18n', branch: '1-3-stable'

# Our branch contains two changes
# - Pass customer email and phone number to PayPal (merged to upstream master)
# - Change type of password from string to password to hide it in the form
gem 'spree_paypal_express', github: 'openfoodfoundation/better_spree_paypal_express', branch: '2-1-0-stable'
gem 'stripe'

# We need at least this version to have Digicert's root certificate
# which is needed for Pin Payments (and possibly others).
gem 'activemerchant', '~> 1.78.0'

gem 'devise', '~> 3.0.1'
gem 'devise-encryptable'
gem 'jwt', '~> 2.2'
gem 'oauth2', '~> 1.4.4' # Used for Stripe Connect

gem 'daemons'
gem 'delayed_job_active_record'
gem 'delayed_job_web'

# Spree's default pagination gem (locked to the current version used by Spree)
# We use it's methods in OFN code as well, so this is a direct dependency
gem 'kaminari', '~> 0.14.1'

gem 'andand'
gem 'angularjs-rails', '1.5.5'
gem 'aws-sdk', '1.11.1' # temporarily locked down due to https://github.com/aws/aws-sdk-ruby/issues/273
gem 'bugsnag'
gem 'db2fog'
gem 'haml'
gem 'redcarpet'
gem 'sass'
gem 'sass-rails'
gem 'truncate_html', '0.9.2'
gem 'unicorn'

gem 'actionpack-action_caching'
# AMS is pinned to 0.8.4 because 0.9.x is a complete re-write, as is 0.10.x
# Once Rails is updated to 5.x we should bump directly to 0.10.x
gem "active_model_serializers", "0.8.4"
gem 'activerecord-session_store'
gem 'acts-as-taggable-on', '~> 3.4'
gem 'angularjs-file-upload-rails', '~> 2.4.1'
gem 'blockenspiel'
gem 'custom_error_message', github: 'jeremydurham/custom-err-msg'
gem 'dalli'
gem 'diffy'
gem 'figaro'
gem 'geocoder'
gem 'gmaps4rails'
gem 'oj'
gem 'paper_trail', '~> 5.2.3'
gem 'paperclip', '~> 3.4.1'
gem 'rack-rewrite'
gem 'rack-ssl', require: 'rack/ssl'
gem 'roadie-rails', '~> 1.3.0'
gem 'spinjs-rails'

gem 'combine_pdf'
gem 'wicked_pdf'
gem 'wkhtmltopdf-binary'

gem 'foreigner'
gem 'immigrant'
gem 'roo', '~> 2.8.3'

gem 'whenever', require: false

gem 'test-unit', '~> 3.3'

gem 'coffee-rails', '~> 4.0.0'
gem 'compass-rails'

gem 'mini_racer', '0.2.14'

gem 'uglifier', '>= 1.0.3'

gem 'angular-rails-templates', '~> 0.3.0'
gem 'foundation-icons-sass-rails'
gem 'momentjs-rails'

gem 'foundation-rails', '= 5.5.2.1'

gem 'jquery-migrate-rails'
gem 'jquery-rails', '3.1.5'
gem 'jquery-ui-rails', '~> 4.2'
gem 'select2-rails', '~> 3.4.7'

gem 'ofn-qz', github: 'openfoodfoundation/ofn-qz', branch: 'ofn-rails-4'

group :production, :staging do
  gem 'ddtrace'
  gem 'unicorn-worker-killer'
end

group :test, :development do
  # Pretty printed test output
  gem 'atomic'
  gem 'awesome_print'
  gem 'capybara', '>= 2.18.0' # 3.0 requires rack 1.6 that only works with Rails 4.2
  gem 'database_cleaner', require: false
  gem "factory_bot_rails", '4.10.0', require: false
  gem 'fuubar', '~> 2.5.0'
  gem 'json_spec', '~> 1.1.4'
  gem 'knapsack'
  gem 'letter_opener', '>= 1.4.1'
  gem 'rspec-rails', ">= 3.5.2"
  gem 'rspec-retry'
  gem 'selenium-webdriver'
  gem 'shoulda-matchers'
  gem 'timecop'
  gem 'unicorn-rails'
  gem 'webdrivers'
end

group :test do
  gem 'simplecov', require: false
  gem 'webmock'
  # See spec/spec_helper.rb for instructions
  # gem 'perftools.rb'
end

group :development do
  gem 'byebug', '~> 11.0.0' # 11.1 requires ruby 2.4
  gem 'debugger-linecache'
  gem "newrelic_rpm", "~> 3.0"
  gem "pry", "~> 0.12.0" # pry 0.13 is not compatible with pry-byebug 3.7
  gem 'pry-byebug', '~> 3.7.0' # 3.8 requires ruby 2.4
  gem 'rubocop'
  gem 'rubocop-rails'
  gem 'spring'
  gem 'spring-commands-rspec'

  # 1.0.9 fixed openssl issues on macOS https://github.com/eventmachine/eventmachine/issues/602
  # While we don't require this gem directly, no dependents forced the upgrade to a version
  # greater than 1.0.9, so we just required the latest available version here.
  gem 'eventmachine', '>= 1.2.3'

  gem 'rack-mini-profiler', '< 3.0.0'
end<|MERGE_RESOLUTION|>--- conflicted
+++ resolved
@@ -3,15 +3,9 @@
 git_source(:github) { |repo_name| "https://github.com/#{repo_name}.git" }
 
 gem 'i18n', '~> 0.6.11'
-<<<<<<< HEAD
-gem 'i18n-js', '~> 3.6.0'
+gem 'i18n-js', '~> 3.7.0'
 gem 'rails', '~> 4.0.13'
 gem 'rails-i18n', '~> 4.0'
-=======
-gem 'i18n-js', '~> 3.7.0'
-gem 'rails', '~> 3.2.22'
-gem 'rails-i18n', '~> 3.0.0'
->>>>>>> ca458018
 gem 'rails_safe_tasks', '~> 1.0'
 
 gem "activerecord-import"
