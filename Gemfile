source 'https://rubygems.org'
ruby "1.9.3"

gem 'rails', '3.2.19'

gem 'pg'
gem 'spree', :github => 'openfoodfoundation/spree', :branch => '1-3-stable'
gem 'spree_i18n', :github => 'spree/spree_i18n'
gem 'spree_auth_devise', :github => 'spree/spree_auth_devise', :branch => '1-3-stable'

# Waiting on merge of PR #117
# https://github.com/spree-contrib/better_spree_paypal_express/pull/117
gem 'spree_paypal_express', :github => "openfoodfoundation/better_spree_paypal_express", :branch => "1-3-stable"
#gem 'spree_paypal_express', :github => "spree-contrib/better_spree_paypal_express", :branch => "1-3-stable"

gem 'comfortable_mexican_sofa'

# Fix bug in simple_form preventing collection_check_boxes usage within form_for block
# When merged, revert to upstream gem
gem 'simple_form', :github => 'RohanM/simple_form'

gem 'unicorn'
gem 'angularjs-rails'
gem 'bugsnag'
gem 'newrelic_rpm'
gem 'haml'
gem 'sass', "~> 3.2"
gem 'sass-rails', '~> 3.2.3', groups: [:default, :assets]
gem 'aws-sdk'
gem 'db2fog'
gem 'andand'
gem 'truncate_html'
gem 'representative_view'
gem 'rabl'
gem "active_model_serializers"
gem 'oj'
gem 'deface', :github => 'spree/deface', :ref => '1110a13'
gem 'paperclip'
gem 'dalli'
gem 'geocoder'
gem 'gmaps4rails'
gem 'spinjs-rails'
gem 'rack-ssl', :require => 'rack/ssl'
gem 'custom_error_message', :github => 'jeremydurham/custom-err-msg'
gem 'angularjs-file-upload-rails', '~> 1.1.0'
<<<<<<< HEAD
gem 'roadie-rails', '~> 1.0.3'
=======
gem 'figaro'
>>>>>>> 2f28312f

gem 'foreigner'
gem 'immigrant'

gem 'whenever', require: false

# Gems used only for assets and not required
# in production environments by default.
group :assets do
  gem 'compass-rails'
  gem 'coffee-rails', '~> 3.2.1'

  # See https://github.com/sstephenson/execjs#readme for more supported runtimes
  gem 'therubyracer'

  gem 'uglifier', '>= 1.0.3'

  gem 'turbo-sprockets-rails3'
  gem 'foundation-icons-sass-rails'
  gem 'momentjs-rails'
  gem 'angular-rails-templates'
end
gem "foundation-rails"
gem 'foundation_rails_helper', github: 'willrjmarshall/foundation_rails_helper', branch: "rails3"

gem 'jquery-rails'



group :test, :development do
  # Pretty printed test output
  gem 'turn', '~> 0.8.3', :require => false
  gem 'rspec-rails'
  gem 'shoulda-matchers'
  gem 'factory_girl_rails', :require => false
  gem 'capybara'
  gem 'database_cleaner', '0.7.1', :require => false
  gem 'simplecov', :require => false
  gem 'awesome_print'
  gem 'letter_opener'
  gem 'timecop'
  gem 'poltergeist'
  gem 'json_spec'
  gem 'unicorn-rails'
end

group :test do
  gem 'webmock'

  # See spec/spec_helper.rb for instructions
  #gem 'perftools.rb'
end

group :development do
  gem 'pry-debugger'
  gem 'debugger-linecache'
  gem 'guard'
  gem 'guard-livereload'
  gem 'rack-livereload'
  gem 'guard-rails'
  gem 'guard-zeus'
  gem 'guard-rspec'
end<|MERGE_RESOLUTION|>--- conflicted
+++ resolved
@@ -43,11 +43,8 @@
 gem 'rack-ssl', :require => 'rack/ssl'
 gem 'custom_error_message', :github => 'jeremydurham/custom-err-msg'
 gem 'angularjs-file-upload-rails', '~> 1.1.0'
-<<<<<<< HEAD
 gem 'roadie-rails', '~> 1.0.3'
-=======
 gem 'figaro'
->>>>>>> 2f28312f
 
 gem 'foreigner'
 gem 'immigrant'
