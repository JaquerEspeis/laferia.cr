source 'https://rubygems.org'
ruby "1.9.3"

gem 'rails', '3.2.19'

gem 'pg'
gem 'spree', :github => 'openfoodfoundation/spree', :branch => '1-3-stable'
gem 'spree_i18n', :github => 'spree/spree_i18n'
gem 'spree_auth_devise', :github => 'spree/spree_auth_devise', :branch => '1-3-stable'

# Waiting on merge of PR #117
# https://github.com/spree-contrib/better_spree_paypal_express/pull/117
gem 'spree_paypal_express', :github => "openfoodfoundation/better_spree_paypal_express", :branch => "1-3-stable"
#gem 'spree_paypal_express', :github => "spree-contrib/better_spree_paypal_express", :branch => "1-3-stable"

gem 'comfortable_mexican_sofa'

# Fix bug in simple_form preventing collection_check_boxes usage within form_for block
# When merged, revert to upstream gem
gem 'simple_form', :github => 'RohanM/simple_form'

gem 'unicorn'
gem 'angularjs-rails'
gem 'bugsnag'
gem 'newrelic_rpm'
gem 'haml'
gem 'sass', "~> 3.2"
gem 'sass-rails', '~> 3.2.3', groups: [:default, :assets]
gem 'aws-sdk'
gem 'db2fog'
gem 'andand'
gem 'truncate_html'
gem 'representative_view'
gem 'rabl'
gem "active_model_serializers"
gem 'oj'
gem 'deface', :github => 'spree/deface', :ref => '1110a13'
gem 'paperclip'
gem 'dalli'
gem 'geocoder'
gem 'gmaps4rails'
gem 'spinjs-rails'
gem 'rack-ssl', :require => 'rack/ssl'
gem 'custom_error_message', :github => 'jeremydurham/custom-err-msg'
<<<<<<< HEAD
gem 'figaro'
=======
gem 'angularjs-file-upload-rails', '~> 1.1.0'
>>>>>>> 069b9ce9

gem 'foreigner'
gem 'immigrant'

gem 'whenever', require: false

# Gems used only for assets and not required
# in production environments by default.
group :assets do
  gem 'compass-rails'
  gem 'coffee-rails', '~> 3.2.1'

  # See https://github.com/sstephenson/execjs#readme for more supported runtimes
  gem 'therubyracer'

  gem 'uglifier', '>= 1.0.3'

  gem 'turbo-sprockets-rails3'
  gem 'foundation-icons-sass-rails'
  gem 'momentjs-rails'
  gem 'angular-rails-templates'
end
gem "foundation-rails"
gem 'foundation_rails_helper', github: 'willrjmarshall/foundation_rails_helper', branch: "rails3"

gem 'jquery-rails'



group :test, :development do
  # Pretty printed test output
  gem 'turn', '~> 0.8.3', :require => false
  gem 'rspec-rails'
  gem 'shoulda-matchers'
  gem 'factory_girl_rails', :require => false
  gem 'capybara'
  gem 'database_cleaner', '0.7.1', :require => false
  gem 'simplecov', :require => false
  gem 'awesome_print'
  gem 'letter_opener'
  gem 'timecop'
  gem 'poltergeist'
  gem 'json_spec'
  gem 'unicorn-rails'
end

group :test do
  gem 'webmock'
  gem 'perftools.rb'
end

group :development do
  gem 'pry-debugger'
  gem 'debugger-linecache'
  gem 'guard'
  gem 'guard-livereload'
  gem 'rack-livereload'
  gem 'guard-rails'
  gem 'guard-zeus'
  gem 'guard-rspec'
end<|MERGE_RESOLUTION|>--- conflicted
+++ resolved
@@ -42,11 +42,8 @@
 gem 'spinjs-rails'
 gem 'rack-ssl', :require => 'rack/ssl'
 gem 'custom_error_message', :github => 'jeremydurham/custom-err-msg'
-<<<<<<< HEAD
+gem 'angularjs-file-upload-rails', '~> 1.1.0'
 gem 'figaro'
-=======
-gem 'angularjs-file-upload-rails', '~> 1.1.0'
->>>>>>> 069b9ce9
 
 gem 'foreigner'
 gem 'immigrant'
