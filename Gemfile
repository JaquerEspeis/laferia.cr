source 'https://rubygems.org'
ruby "1.9.3"

gem 'rails', '3.2.13'

gem 'pg'
gem 'spree', :git => 'git://github.com/spree/spree.git', :branch => '1-3-stable'
gem 'spree_i18n', :git => 'git://github.com/spree/spree_i18n.git'
gem 'spree_paypal_express', :git => 'git://github.com/spree/spree_paypal_express.git', :branch => '1-3-stable'
gem 'spree_last_address', :git => 'git://github.com/eaterprises/spree-last-address.git', :branch => '1-3-stable'
gem 'spree_auth_devise', :git => 'https://github.com/spree/spree_auth_devise.git', :branch => '1-3-stable'

gem 'comfortable_mexican_sofa'

# Fix bug in simple_form preventing collection_check_boxes usage within form_for block
# When merged, revert to upstream gem
gem 'simple_form', :git => 'git://github.com/RohanM/simple_form.git'

gem 'unicorn'
gem 'bugsnag'
gem 'newrelic_rpm'
gem 'haml'
gem 'sass'
gem 'aws-sdk'
gem 'db2fog'
gem 'andand'
gem 'truncate_html'
gem 'representative_view'
gem 'rabl'
gem 'oj'
gem 'chili', :github => 'eaterprises/chili'
gem 'deface', :github => 'spree/deface'

# Gems used only for assets and not required
# in production environments by default.
group :assets do
  gem 'sass-rails',   '~> 3.2.3'
  gem 'compass-rails'
  gem 'coffee-rails', '~> 3.2.1'

  # See https://github.com/sstephenson/execjs#readme for more supported runtimes
  gem 'therubyracer'

  gem 'uglifier', '>= 1.0.3'

  gem 'turbo-sprockets-rails3'
end

gem 'jquery-rails'



group :test, :development do
  # Pretty printed test output
  gem 'turn', '~> 0.8.3', :require => false
  gem 'rspec-rails'
  gem 'shoulda-matchers'
  gem 'factory_girl_rails', :require => false
  gem 'faker'
  gem 'capybara'
  gem 'database_cleaner', '0.7.1', :require => false
<<<<<<< HEAD
=======
  gem 'simplecov', :require => false
>>>>>>> f580b436
  gem 'awesome_print'
  gem 'letter_opener'
  gem 'timecop'
end

group :chili do
  gem 'enterprises_distributor_info_rich_text_feature', path: 'lib/chili/enterprises_distributor_info_rich_text_feature'
  gem 'eaterprises_feature',    path: 'lib/chili/eaterprises_feature'
  gem 'local_organics_feature', path: 'lib/chili/local_organics_feature'
end

group :development do
  gem 'pry-debugger'
  gem 'debugger-linecache'
end<|MERGE_RESOLUTION|>--- conflicted
+++ resolved
@@ -59,10 +59,7 @@
   gem 'faker'
   gem 'capybara'
   gem 'database_cleaner', '0.7.1', :require => false
-<<<<<<< HEAD
-=======
   gem 'simplecov', :require => false
->>>>>>> f580b436
   gem 'awesome_print'
   gem 'letter_opener'
   gem 'timecop'
