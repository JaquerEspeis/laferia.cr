--- conflicted
+++ resolved
@@ -47,14 +47,10 @@
 gem 'rack-ssl', :require => 'rack/ssl'
 gem 'custom_error_message', :github => 'jeremydurham/custom-err-msg'
 gem 'angularjs-file-upload-rails', '~> 1.1.0'
-<<<<<<< HEAD
 gem 'delayed_job_active_record'
 gem 'daemons'
-=======
 gem 'roadie-rails', '~> 1.0.3'
 gem 'figaro'
-
->>>>>>> 3beff771
 gem 'foreigner'
 gem 'immigrant'
 
