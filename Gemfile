--- conflicted
+++ resolved
@@ -61,19 +61,15 @@
   gem 'database_cleaner', '0.7.1', :require => false
   gem 'simplecov', :require => false
   gem 'awesome_print'
-<<<<<<< HEAD
-  gem "letter_opener"
-  gem 'poltergeist'
-=======
   gem 'letter_opener'
   gem 'timecop'
+  gem 'poltergeist'
 end
 
 group :chili do
   gem 'enterprises_distributor_info_rich_text_feature', path: 'lib/chili/enterprises_distributor_info_rich_text_feature'
   gem 'eaterprises_feature',    path: 'lib/chili/eaterprises_feature'
   gem 'local_organics_feature', path: 'lib/chili/local_organics_feature'
->>>>>>> 1d5e970b
 end
 
 group :development do
