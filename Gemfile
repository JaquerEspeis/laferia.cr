source 'https://rubygems.org'
ruby "1.9.3"

gem 'rails', '3.2.13'

gem 'pg'
gem 'spree', :git => 'git://github.com/spree/spree.git', :branch => '1-3-stable'
gem 'spree_i18n', :git => 'git://github.com/spree/spree_i18n.git'
gem 'spree_paypal_express', :git => 'git://github.com/spree/spree_paypal_express.git', :branch => '1-3-stable'
gem 'spree_last_address', :git => 'git://github.com/eaterprises/spree-last-address.git', :branch => '1-3-stable'
gem 'spree_auth_devise', :git => 'https://github.com/spree/spree_auth_devise.git', :branch => '1-3-stable'

gem 'comfortable_mexican_sofa'

# Fix bug in simple_form preventing collection_check_boxes usage within form_for block
# When merged, revert to upstream gem
gem 'simple_form', :git => 'git://github.com/RohanM/simple_form.git'

gem 'unicorn'
gem 'bugsnag'
gem 'newrelic_rpm'
gem 'haml'
gem 'sass'
gem 'aws-sdk'
gem 'db2fog'
gem 'andand'
gem 'truncate_html'
gem 'representative_view'
<<<<<<< HEAD
gem 'rabl'
gem 'oj'
=======
gem 'chili', :github => 'eaterprises/chili'
gem 'deface', :github => 'spree/deface'
>>>>>>> bc913fd3

# Gems used only for assets and not required
# in production environments by default.
group :assets do
  gem 'sass-rails',   '~> 3.2.3'
  gem 'coffee-rails', '~> 3.2.1'

  # See https://github.com/sstephenson/execjs#readme for more supported runtimes
  gem 'therubyracer'

  gem 'uglifier', '>= 1.0.3'

  gem 'turbo-sprockets-rails3'
end

gem 'jquery-rails'



group :test, :development do
  # Pretty printed test output
  gem 'turn', '~> 0.8.3', :require => false
  gem 'rspec-rails'
  gem 'shoulda-matchers'
  gem 'factory_girl_rails', :require => false
  gem 'faker'
  gem 'capybara'
  gem 'database_cleaner', '0.7.1', :require => false
  gem 'simplecov', :require => false
  gem 'awesome_print'
  gem 'letter_opener'
  gem 'timecop'
end

group :chili do
  gem 'enterprises_distributor_info_rich_text_feature', path: 'lib/chili/enterprises_distributor_info_rich_text_feature'
  gem 'eaterprises_feature',    path: 'lib/chili/eaterprises_feature'
  gem 'local_organics_feature', path: 'lib/chili/local_organics_feature'
end

group :development do
  gem 'pry-debugger'
  gem 'debugger-linecache'
end<|MERGE_RESOLUTION|>--- conflicted
+++ resolved
@@ -26,13 +26,10 @@
 gem 'andand'
 gem 'truncate_html'
 gem 'representative_view'
-<<<<<<< HEAD
 gem 'rabl'
 gem 'oj'
-=======
 gem 'chili', :github => 'eaterprises/chili'
 gem 'deface', :github => 'spree/deface'
->>>>>>> bc913fd3
 
 # Gems used only for assets and not required
 # in production environments by default.
