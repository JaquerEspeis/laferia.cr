--- conflicted
+++ resolved
@@ -11,11 +11,7 @@
 #
 # It's strongly recommended to check this file into your version control system.
 
-<<<<<<< HEAD
 ActiveRecord::Schema.define(:version => 20150202000203) do
-=======
-ActiveRecord::Schema.define(:version => 20141219034321) do
->>>>>>> 32a898b6
 
   create_table "adjustment_metadata", :force => true do |t|
     t.integer "adjustment_id"
