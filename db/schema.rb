--- conflicted
+++ resolved
@@ -11,11 +11,7 @@
 #
 # It's strongly recommended to check this file into your version control system.
 
-<<<<<<< HEAD
-ActiveRecord::Schema.define(:version => 20180426145669) do
-=======
 ActiveRecord::Schema.define(:version => 20180510083800) do
->>>>>>> 7f26b149
 
   create_table "account_invoices", :force => true do |t|
     t.integer  "user_id",    :null => false
