--- conflicted
+++ resolved
@@ -11,11 +11,7 @@
 #
 # It's strongly recommended to check this file into your version control system.
 
-<<<<<<< HEAD
-ActiveRecord::Schema.define(:version => 20180906094641) do
-=======
 ActiveRecord::Schema.define(:version => 20180910155506) do
->>>>>>> e79f7c13
 
   create_table "account_invoices", :force => true do |t|
     t.integer  "user_id",    :null => false
