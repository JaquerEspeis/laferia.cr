--- conflicted
+++ resolved
@@ -11,11 +11,7 @@
 #
 # It's strongly recommended to check this file into your version control system.
 
-<<<<<<< HEAD
-ActiveRecord::Schema.define(:version => 20180910155506) do
-=======
 ActiveRecord::Schema.define(:version => 20181010093850) do
->>>>>>> f8bccda6
 
   create_table "account_invoices", :force => true do |t|
     t.integer  "user_id",    :null => false
@@ -537,16 +533,10 @@
     t.datetime "updated_at",                                         :null => false
     t.integer  "max_quantity"
     t.string   "currency"
-<<<<<<< HEAD
     t.decimal  "distribution_fee",     :precision => 10, :scale => 2
-    t.string   "shipping_method_name"
     t.decimal  "final_weight_volume",  :precision => 10, :scale => 2
     t.decimal  "cost_price",           :precision => 8,  :scale => 2
     t.integer  "tax_category_id"
-=======
-    t.decimal  "distribution_fee",    :precision => 10, :scale => 2
-    t.decimal  "final_weight_volume", :precision => 10, :scale => 2
->>>>>>> f8bccda6
   end
 
   add_index "spree_line_items", ["order_id"], :name => "index_line_items_on_order_id"
