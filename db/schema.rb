--- conflicted
+++ resolved
@@ -11,11 +11,7 @@
 #
 # It's strongly recommended to check this file into your version control system.
 
-<<<<<<< HEAD
-ActiveRecord::Schema.define(:version => 20200404081018) do
-=======
 ActiveRecord::Schema.define(:version => 20200406085833) do
->>>>>>> 2e31f234
 
   create_table "adjustment_metadata", :force => true do |t|
     t.integer "adjustment_id"
