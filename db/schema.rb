--- conflicted
+++ resolved
@@ -11,11 +11,7 @@
 #
 # It's strongly recommended to check this file into your version control system.
 
-<<<<<<< HEAD
-ActiveRecord::Schema.define(:version => 20140612020206) do
-=======
 ActiveRecord::Schema.define(:version => 20140604051248) do
->>>>>>> 415a4eff
 
   create_table "adjustment_metadata", :force => true do |t|
     t.integer "adjustment_id"
@@ -551,9 +547,9 @@
     t.string   "email"
     t.text     "special_instructions"
     t.integer  "distributor_id"
-    t.integer  "order_cycle_id"
     t.string   "currency"
     t.string   "last_ip_address"
+    t.integer  "order_cycle_id"
     t.integer  "cart_id"
   end
 
