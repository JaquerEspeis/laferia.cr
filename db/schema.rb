# encoding: UTF-8
# This file is auto-generated from the current state of the database. Instead
# of editing this file, please use the migrations feature of Active Record to
# incrementally modify your database, and then regenerate this schema definition.
#
# Note that this schema.rb definition is the authoritative source for your
# database schema. If you need to create the application database on another
# system, you should be using db:schema:load, not running all the migrations
# from scratch. The latter is a flawed and unsustainable approach (the more migrations
# you'll amass, the slower it'll run and the greater likelihood for issues).
#
# It's strongly recommended that you check this file into your version control system.

ActiveRecord::Schema.define(:version => 20191202165700) do

  # These are extensions that must be enabled in order to support this database
  enable_extension "plpgsql"

  create_table "adjustment_metadata", force: true do |t|
    t.integer "adjustment_id"
    t.integer "enterprise_id"
    t.string  "fee_name"
    t.string  "fee_type"
    t.string  "enterprise_role"
  end

  add_index "adjustment_metadata", ["adjustment_id"], name: "index_adjustment_metadata_on_adjustment_id", using: :btree
  add_index "adjustment_metadata", ["enterprise_id"], name: "index_adjustment_metadata_on_enterprise_id", using: :btree

  create_table "column_preferences", force: true do |t|
    t.integer  "user_id",     null: false
    t.string   "action_name", null: false
    t.string   "column_name", null: false
    t.boolean  "visible",     null: false
    t.datetime "created_at"
    t.datetime "updated_at"
  end

  add_index "column_preferences", ["user_id", "action_name", "column_name"], name: "index_column_prefs_on_user_id_and_action_name_and_column_name", unique: true, using: :btree

  create_table "coordinator_fees", force: true do |t|
    t.integer "order_cycle_id"
    t.integer "enterprise_fee_id"
  end

  add_index "coordinator_fees", ["enterprise_fee_id"], name: "index_coordinator_fees_on_enterprise_fee_id", using: :btree
  add_index "coordinator_fees", ["order_cycle_id"], name: "index_coordinator_fees_on_order_cycle_id", using: :btree

  create_table "customers", force: true do |t|
    t.string   "email",                           null: false
    t.integer  "enterprise_id",                   null: false
    t.string   "code"
    t.integer  "user_id"
    t.datetime "created_at"
    t.datetime "updated_at"
    t.integer  "bill_address_id"
    t.integer  "ship_address_id"
    t.string   "name"
    t.boolean  "allow_charges",   default: false, null: false
  end

  add_index "customers", ["bill_address_id"], name: "index_customers_on_bill_address_id", using: :btree
  add_index "customers", ["email"], name: "index_customers_on_email", using: :btree
  add_index "customers", ["enterprise_id", "code"], name: "index_customers_on_enterprise_id_and_code", unique: true, using: :btree
  add_index "customers", ["ship_address_id"], name: "index_customers_on_ship_address_id", using: :btree
  add_index "customers", ["user_id"], name: "index_customers_on_user_id", using: :btree

  create_table "delayed_jobs", force: true do |t|
    t.integer  "priority",   default: 0, null: false
    t.integer  "attempts",   default: 0, null: false
    t.text     "handler",                null: false
    t.text     "last_error"
    t.datetime "run_at"
    t.datetime "locked_at"
    t.datetime "failed_at"
    t.string   "locked_by"
    t.string   "queue"
    t.datetime "created_at"
    t.datetime "updated_at"
  end

  add_index "delayed_jobs", ["priority", "run_at"], name: "delayed_jobs_priority", using: :btree

  create_table "distributors_payment_methods", id: false, force: true do |t|
    t.integer "distributor_id"
    t.integer "payment_method_id"
  end

  add_index "distributors_payment_methods", ["distributor_id"], name: "index_distributors_payment_methods_on_distributor_id", using: :btree
  add_index "distributors_payment_methods", ["payment_method_id"], name: "index_distributors_payment_methods_on_payment_method_id", using: :btree

  create_table "distributors_shipping_methods", force: true do |t|
    t.integer  "distributor_id"
    t.integer  "shipping_method_id"
    t.datetime "created_at"
    t.datetime "updated_at"
  end

  add_index "distributors_shipping_methods", ["distributor_id"], name: "index_distributors_shipping_methods_on_distributor_id", using: :btree
  add_index "distributors_shipping_methods", ["shipping_method_id"], name: "index_distributors_shipping_methods_on_shipping_method_id", using: :btree

  create_table "enterprise_fees", force: true do |t|
    t.integer  "enterprise_id"
    t.string   "fee_type"
    t.string   "name"
    t.datetime "created_at"
    t.datetime "updated_at"
    t.integer  "tax_category_id"
    t.boolean  "inherits_tax_category", default: false, null: false
  end

  add_index "enterprise_fees", ["enterprise_id"], name: "index_enterprise_fees_on_enterprise_id", using: :btree
  add_index "enterprise_fees", ["tax_category_id"], name: "index_enterprise_fees_on_tax_category_id", using: :btree

  create_table "enterprise_groups", force: true do |t|
    t.string   "name"
    t.boolean  "on_front_page"
    t.integer  "position"
    t.string   "promo_image_file_name"
    t.string   "promo_image_content_type"
    t.integer  "promo_image_file_size"
    t.datetime "promo_image_updated_at"
    t.text     "description"
    t.text     "long_description"
    t.string   "logo_file_name"
    t.string   "logo_content_type"
    t.integer  "logo_file_size"
    t.datetime "logo_updated_at"
    t.integer  "address_id"
    t.string   "email",                    default: "", null: false
    t.string   "website",                  default: "", null: false
    t.string   "facebook",                 default: "", null: false
    t.string   "instagram",                default: "", null: false
    t.string   "linkedin",                 default: "", null: false
    t.string   "twitter",                  default: "", null: false
    t.integer  "owner_id"
    t.string   "permalink",                             null: false
  end

  add_index "enterprise_groups", ["address_id"], name: "index_enterprise_groups_on_address_id", using: :btree
  add_index "enterprise_groups", ["owner_id"], name: "index_enterprise_groups_on_owner_id", using: :btree
  add_index "enterprise_groups", ["permalink"], name: "index_enterprise_groups_on_permalink", unique: true, using: :btree

  create_table "enterprise_groups_enterprises", id: false, force: true do |t|
    t.integer "enterprise_group_id"
    t.integer "enterprise_id"
  end

  add_index "enterprise_groups_enterprises", ["enterprise_group_id"], name: "index_enterprise_groups_enterprises_on_enterprise_group_id", using: :btree
  add_index "enterprise_groups_enterprises", ["enterprise_id"], name: "index_enterprise_groups_enterprises_on_enterprise_id", using: :btree

  create_table "enterprise_relationship_permissions", force: true do |t|
    t.integer "enterprise_relationship_id"
    t.string  "name",                       null: false
  end

  add_index "enterprise_relationship_permissions", ["enterprise_relationship_id"], name: "index_erp_on_erid", using: :btree

  create_table "enterprise_relationships", force: true do |t|
    t.integer "parent_id"
    t.integer "child_id"
  end

  add_index "enterprise_relationships", ["child_id"], name: "index_enterprise_relationships_on_child_id", using: :btree
  add_index "enterprise_relationships", ["parent_id", "child_id"], name: "index_enterprise_relationships_on_parent_id_and_child_id", unique: true, using: :btree
  add_index "enterprise_relationships", ["parent_id"], name: "index_enterprise_relationships_on_parent_id", using: :btree

  create_table "enterprise_roles", force: true do |t|
    t.integer "user_id"
    t.integer "enterprise_id"
    t.boolean "receives_notifications", default: false
  end

  add_index "enterprise_roles", ["enterprise_id", "user_id"], name: "index_enterprise_roles_on_enterprise_id_and_user_id", unique: true, using: :btree
  add_index "enterprise_roles", ["enterprise_id"], name: "index_enterprise_roles_on_enterprise_id", using: :btree
  add_index "enterprise_roles", ["user_id", "enterprise_id"], name: "index_enterprise_roles_on_user_id_and_enterprise_id", unique: true, using: :btree
  add_index "enterprise_roles", ["user_id"], name: "index_enterprise_roles_on_user_id", using: :btree

  create_table "enterprises", force: true do |t|
    t.string   "name"
    t.text     "description"
    t.text     "long_description"
    t.boolean  "is_primary_producer"
    t.string   "contact_name"
    t.string   "phone"
    t.string   "website"
    t.string   "twitter"
    t.string   "abn"
    t.string   "acn"
    t.integer  "address_id"
    t.text     "pickup_times"
    t.string   "next_collection_at"
    t.datetime "created_at"
    t.datetime "updated_at"
    t.text     "distributor_info"
    t.string   "logo_file_name"
    t.string   "logo_content_type"
    t.integer  "logo_file_size"
    t.datetime "logo_updated_at"
    t.string   "promo_image_file_name"
    t.string   "promo_image_content_type"
    t.integer  "promo_image_file_size"
    t.datetime "promo_image_updated_at"
    t.boolean  "visible",                  default: true
    t.string   "facebook"
    t.string   "instagram"
    t.string   "linkedin"
    t.integer  "owner_id",                                  null: false
    t.string   "sells",                    default: "none", null: false
    t.boolean  "producer_profile_only",    default: false
    t.string   "permalink",                                 null: false
    t.boolean  "charges_sales_tax",        default: false,  null: false
    t.string   "email_address"
    t.boolean  "require_login",            default: false,  null: false
    t.boolean  "allow_guest_orders",       default: true,   null: false
    t.text     "invoice_text"
    t.boolean  "display_invoice_logo",     default: false
    t.boolean  "allow_order_changes",      default: false,  null: false
    t.boolean  "enable_subscriptions",     default: false,  null: false
  end

  add_index "enterprises", ["address_id"], name: "index_enterprises_on_address_id", using: :btree
  add_index "enterprises", ["is_primary_producer", "sells"], name: "index_enterprises_on_is_primary_producer_and_sells", using: :btree
  add_index "enterprises", ["name"], name: "index_enterprises_on_name", unique: true, using: :btree
  add_index "enterprises", ["owner_id"], name: "index_enterprises_on_owner_id", using: :btree
  add_index "enterprises", ["permalink"], name: "index_enterprises_on_permalink", unique: true, using: :btree
  add_index "enterprises", ["sells"], name: "index_enterprises_on_sells", using: :btree

  create_table "exchange_fees", force: true do |t|
    t.integer  "exchange_id"
    t.integer  "enterprise_fee_id"
    t.datetime "created_at"
    t.datetime "updated_at"
  end

  add_index "exchange_fees", ["enterprise_fee_id"], name: "index_exchange_fees_on_enterprise_fee_id", using: :btree
  add_index "exchange_fees", ["exchange_id"], name: "index_exchange_fees_on_exchange_id", using: :btree

  create_table "exchange_variants", force: true do |t|
    t.integer  "exchange_id"
    t.integer  "variant_id"
    t.datetime "created_at"
    t.datetime "updated_at"
  end

  add_index "exchange_variants", ["exchange_id"], name: "index_exchange_variants_on_exchange_id", using: :btree
  add_index "exchange_variants", ["variant_id"], name: "index_exchange_variants_on_variant_id", using: :btree

  create_table "exchanges", force: true do |t|
    t.integer  "order_cycle_id"
    t.integer  "sender_id"
    t.integer  "receiver_id"
    t.text     "pickup_time"
    t.text     "pickup_instructions"
    t.datetime "created_at"
    t.datetime "updated_at"
    t.boolean  "incoming",              default: false, null: false
    t.text     "receival_instructions"
  end

  add_index "exchanges", ["order_cycle_id"], name: "index_exchanges_on_order_cycle_id", using: :btree
  add_index "exchanges", ["receiver_id"], name: "index_exchanges_on_receiver_id", using: :btree
  add_index "exchanges", ["sender_id"], name: "index_exchanges_on_sender_id", using: :btree

  create_table "inventory_items", force: true do |t|
    t.integer  "enterprise_id",                null: false
    t.integer  "variant_id",                   null: false
    t.boolean  "visible",       default: true, null: false
    t.datetime "created_at"
    t.datetime "updated_at"
  end

  add_index "inventory_items", ["enterprise_id", "variant_id"], name: "index_inventory_items_on_enterprise_id_and_variant_id", unique: true, using: :btree

  create_table "order_cycle_schedules", force: true do |t|
    t.integer "order_cycle_id", null: false
    t.integer "schedule_id",    null: false
  end

  add_index "order_cycle_schedules", ["order_cycle_id"], name: "index_order_cycle_schedules_on_order_cycle_id", using: :btree
  add_index "order_cycle_schedules", ["schedule_id"], name: "index_order_cycle_schedules_on_schedule_id", using: :btree

  create_table "order_cycles", force: true do |t|
    t.string   "name"
    t.datetime "orders_open_at"
    t.datetime "orders_close_at"
    t.integer  "coordinator_id"
    t.datetime "created_at"
    t.datetime "updated_at"
  end

  create_table "producer_properties", force: true do |t|
    t.string   "value"
    t.integer  "producer_id"
    t.integer  "property_id"
    t.integer  "position",    default: 0, null: false
    t.datetime "created_at"
    t.datetime "updated_at"
  end

  add_index "producer_properties", ["position"], name: "index_producer_properties_on_position", using: :btree
  add_index "producer_properties", ["producer_id"], name: "index_producer_properties_on_producer_id", using: :btree
  add_index "producer_properties", ["property_id"], name: "index_producer_properties_on_property_id", using: :btree

  create_table "proxy_orders", force: true do |t|
    t.integer  "subscription_id", null: false
    t.integer  "order_id"
    t.datetime "canceled_at"
    t.datetime "created_at"
    t.datetime "updated_at"
    t.integer  "order_cycle_id",  null: false
    t.datetime "placed_at"
    t.datetime "confirmed_at"
  end

  add_index "proxy_orders", ["order_cycle_id", "subscription_id"], name: "index_proxy_orders_on_order_cycle_id_and_subscription_id", unique: true, using: :btree
  add_index "proxy_orders", ["order_id"], name: "index_proxy_orders_on_order_id", unique: true, using: :btree
  add_index "proxy_orders", ["subscription_id"], name: "index_proxy_orders_on_subscription_id", using: :btree

  create_table "schedules", force: true do |t|
    t.string   "name",       null: false
    t.datetime "created_at"
    t.datetime "updated_at"
  end

  create_table "sessions", force: true do |t|
    t.string   "session_id", null: false
    t.text     "data"
    t.datetime "created_at"
    t.datetime "updated_at"
  end

  add_index "sessions", ["session_id"], name: "index_sessions_on_session_id", using: :btree
  add_index "sessions", ["updated_at"], name: "index_sessions_on_updated_at", using: :btree

  create_table "spree_activators", force: true do |t|
    t.string   "description"
    t.datetime "expires_at"
    t.datetime "created_at"
    t.datetime "updated_at"
    t.datetime "starts_at"
    t.string   "name"
    t.string   "event_name"
    t.string   "type"
    t.integer  "usage_limit"
    t.string   "match_policy", default: "all"
    t.string   "code"
    t.boolean  "advertise",    default: false
    t.string   "path"
  end

  create_table "spree_addresses", force: true do |t|
    t.string   "firstname"
    t.string   "lastname"
    t.string   "address1"
    t.string   "address2"
    t.string   "city"
    t.string   "zipcode"
    t.string   "phone"
    t.string   "state_name"
    t.string   "alternative_phone"
    t.integer  "state_id"
    t.integer  "country_id"
    t.datetime "created_at"
    t.datetime "updated_at"
    t.string   "company"
    t.float    "latitude"
    t.float    "longitude"
  end

  add_index "spree_addresses", ["firstname"], name: "index_addresses_on_firstname", using: :btree
  add_index "spree_addresses", ["lastname"], name: "index_addresses_on_lastname", using: :btree

  create_table "spree_adjustments", force: true do |t|
    t.integer  "source_id"
    t.decimal  "amount",          precision: 10, scale: 2
    t.string   "label"
    t.string   "source_type"
    t.integer  "adjustable_id"
    t.datetime "created_at"
    t.datetime "updated_at"
    t.boolean  "mandatory"
    t.integer  "originator_id"
    t.string   "originator_type"
    t.boolean  "eligible",                                 default: true
    t.string   "adjustable_type"
    t.decimal  "included_tax",    precision: 10, scale: 2, default: 0.0,  null: false
    t.string   "state"
  end

  add_index "spree_adjustments", ["adjustable_id"], name: "index_adjustments_on_order_id", using: :btree

  create_table "spree_assets", force: true do |t|
    t.integer  "viewable_id"
    t.integer  "attachment_width"
    t.integer  "attachment_height"
    t.integer  "attachment_file_size"
    t.integer  "position"
    t.string   "viewable_type",           limit: 50
    t.string   "attachment_content_type"
    t.string   "attachment_file_name"
    t.string   "type",                    limit: 75
    t.datetime "attachment_updated_at"
    t.text     "alt"
  end

  add_index "spree_assets", ["viewable_id"], name: "index_assets_on_viewable_id", using: :btree
  add_index "spree_assets", ["viewable_type", "type"], name: "index_assets_on_viewable_type_and_type", using: :btree

  create_table "spree_calculators", force: true do |t|
    t.string   "type"
    t.integer  "calculable_id",   null: false
    t.string   "calculable_type", null: false
    t.datetime "created_at"
    t.datetime "updated_at"
  end

  create_table "spree_configurations", force: true do |t|
    t.string   "name"
    t.string   "type",       limit: 50
    t.datetime "created_at"
    t.datetime "updated_at"
  end

  add_index "spree_configurations", ["name", "type"], name: "index_configurations_on_name_and_type", using: :btree

  create_table "spree_countries", force: true do |t|
    t.string  "iso_name"
    t.string  "iso"
    t.string  "iso3"
    t.string  "name"
    t.integer "numcode"
    t.boolean "states_required", default: true
  end

  create_table "spree_credit_cards", force: true do |t|
    t.string   "month"
    t.string   "year"
    t.string   "cc_type"
    t.string   "last_digits"
    t.string   "first_name"
    t.string   "last_name"
    t.string   "start_month"
    t.string   "start_year"
    t.string   "issue_number"
    t.integer  "address_id"
    t.datetime "created_at"
    t.datetime "updated_at"
    t.string   "gateway_customer_profile_id"
    t.string   "gateway_payment_profile_id"
    t.integer  "user_id"
    t.integer  "payment_method_id"
    t.boolean  "is_default",                  default: false
  end

  add_index "spree_credit_cards", ["payment_method_id"], name: "index_spree_credit_cards_on_payment_method_id", using: :btree
  add_index "spree_credit_cards", ["user_id"], name: "index_spree_credit_cards_on_user_id", using: :btree

  create_table "spree_gateways", force: true do |t|
    t.string   "type"
    t.string   "name"
    t.text     "description"
    t.boolean  "active",      default: true
    t.string   "environment", default: "development"
    t.string   "server",      default: "test"
    t.boolean  "test_mode",   default: true
    t.datetime "created_at"
    t.datetime "updated_at"
  end

  create_table "spree_inventory_units", force: true do |t|
    t.string   "state"
    t.integer  "variant_id"
    t.integer  "order_id"
    t.datetime "created_at"
    t.datetime "updated_at"
    t.integer  "shipment_id"
    t.integer  "return_authorization_id"
    t.boolean  "pending",                 default: true
  end

  add_index "spree_inventory_units", ["order_id"], name: "index_inventory_units_on_order_id", using: :btree
  add_index "spree_inventory_units", ["shipment_id"], name: "index_inventory_units_on_shipment_id", using: :btree
  add_index "spree_inventory_units", ["variant_id"], name: "index_inventory_units_on_variant_id", using: :btree

  create_table "spree_line_items", force: true do |t|
    t.integer  "order_id"
    t.integer  "variant_id"
    t.integer  "quantity",                                     null: false
    t.decimal  "price",               precision: 8,  scale: 2, null: false
    t.datetime "created_at"
    t.datetime "updated_at"
    t.integer  "max_quantity"
    t.string   "currency"
    t.decimal  "distribution_fee",    precision: 10, scale: 2
    t.decimal  "final_weight_volume", precision: 10, scale: 2
    t.decimal  "cost_price",          precision: 8,  scale: 2
    t.integer  "tax_category_id"
  end

  add_index "spree_line_items", ["order_id"], name: "index_line_items_on_order_id", using: :btree
  add_index "spree_line_items", ["variant_id"], name: "index_line_items_on_variant_id", using: :btree

  create_table "spree_log_entries", force: true do |t|
    t.integer  "source_id"
    t.string   "source_type"
    t.text     "details"
    t.datetime "created_at"
    t.datetime "updated_at"
  end

  create_table "spree_mail_methods", force: true do |t|
    t.string   "environment"
    t.boolean  "active",      default: true
    t.datetime "created_at"
    t.datetime "updated_at"
  end

  create_table "spree_option_types", force: true do |t|
    t.string   "name",         limit: 100
    t.string   "presentation", limit: 100
    t.datetime "created_at"
    t.datetime "updated_at"
    t.integer  "position",                 default: 0, null: false
  end

  create_table "spree_option_values", force: true do |t|
    t.integer  "position"
    t.string   "name"
    t.string   "presentation"
    t.integer  "option_type_id"
    t.datetime "created_at"
    t.datetime "updated_at"
  end

  create_table "spree_option_values_line_items", id: false, force: true do |t|
    t.integer "line_item_id"
    t.integer "option_value_id"
  end

  add_index "spree_option_values_line_items", ["line_item_id"], name: "index_option_values_line_items_on_line_item_id", using: :btree

  create_table "spree_option_values_variants", id: false, force: true do |t|
    t.integer "variant_id"
    t.integer "option_value_id"
  end

  add_index "spree_option_values_variants", ["variant_id", "option_value_id"], name: "index_option_values_variants_on_variant_id_and_option_value_id", using: :btree
  add_index "spree_option_values_variants", ["variant_id"], name: "index_option_values_variants_on_variant_id", using: :btree

  create_table "spree_orders", force: true do |t|
    t.string   "number",               limit: 15
    t.decimal  "item_total",                      precision: 10, scale: 2, default: 0.0, null: false
    t.decimal  "total",                           precision: 10, scale: 2, default: 0.0, null: false
    t.string   "state"
    t.decimal  "adjustment_total",                precision: 10, scale: 2, default: 0.0, null: false
    t.integer  "user_id"
    t.datetime "created_at"
    t.datetime "updated_at"
    t.datetime "completed_at"
    t.integer  "bill_address_id"
    t.integer  "ship_address_id"
    t.decimal  "payment_total",                   precision: 10, scale: 2, default: 0.0
    t.string   "shipment_state"
    t.string   "payment_state"
    t.string   "email"
    t.text     "special_instructions"
    t.integer  "distributor_id"
    t.integer  "order_cycle_id"
    t.string   "currency"
    t.string   "last_ip_address"
    t.integer  "customer_id"
    t.integer  "created_by_id"
  end

  add_index "spree_orders", ["completed_at", "user_id", "created_by_id", "created_at"], name: "spree_orders_completed_at_user_id_created_by_id_created_at_idx", using: :btree
  add_index "spree_orders", ["customer_id"], name: "index_spree_orders_on_customer_id", using: :btree
  add_index "spree_orders", ["number"], name: "index_orders_on_number", using: :btree
  add_index "spree_orders", ["distributor_id"], name: "index_spree_orders_on_distributor_id", using: :btree
  add_index "spree_orders", ["order_cycle_id"], name: "index_spree_orders_on_order_cycle_id", using: :btree


  create_table "spree_payment_methods", force: true do |t|
    t.string   "type"
    t.string   "name"
    t.text     "description"
    t.boolean  "active",      default: true
    t.string   "environment", default: "development"
    t.datetime "created_at"
    t.datetime "updated_at"
    t.datetime "deleted_at"
    t.string   "display_on"
  end

  create_table "spree_payments", force: true do |t|
    t.decimal  "amount",               precision: 10, scale: 2, default: 0.0, null: false
    t.integer  "order_id"
    t.datetime "created_at"
    t.datetime "updated_at"
    t.integer  "source_id"
    t.string   "source_type"
    t.integer  "payment_method_id"
    t.string   "state"
    t.string   "response_code"
    t.string   "avs_response"
    t.string   "identifier"
    t.string   "cvv_response_code"
    t.string   "cvv_response_message"
  end

  add_index "spree_payments", ["order_id"], name: "index_spree_payments_on_order_id", using: :btree

  create_table "spree_paypal_accounts", force: true do |t|
    t.string "email"
    t.string "payer_id"
    t.string "payer_country"
    t.string "payer_status"
  end

  create_table "spree_paypal_express_checkouts", force: true do |t|
    t.string   "token"
    t.string   "payer_id"
    t.string   "transaction_id"
    t.string   "state",                 default: "complete"
    t.string   "refund_transaction_id"
    t.datetime "refunded_at"
    t.string   "refund_type"
    t.datetime "created_at"
  end

  add_index "spree_paypal_express_checkouts", ["transaction_id"], name: "index_spree_paypal_express_checkouts_on_transaction_id", using: :btree

  create_table "spree_pending_promotions", force: true do |t|
    t.integer "user_id"
    t.integer "promotion_id"
  end

  add_index "spree_pending_promotions", ["promotion_id"], name: "index_spree_pending_promotions_on_promotion_id", using: :btree
  add_index "spree_pending_promotions", ["user_id"], name: "index_spree_pending_promotions_on_user_id", using: :btree

  create_table "spree_preferences", force: true do |t|
    t.text     "value"
    t.datetime "created_at"
    t.datetime "updated_at"
    t.string   "key"
    t.string   "value_type"
  end

  add_index "spree_preferences", ["key"], name: "index_spree_preferences_on_key", unique: true, using: :btree

  create_table "spree_prices", force: true do |t|
    t.integer "variant_id",                         null: false
    t.decimal "amount",     precision: 8, scale: 2
    t.string  "currency"
    t.datetime "deleted_at"
  end

  add_index "spree_prices", ["variant_id"], name: "index_spree_prices_on_variant_id", using: :btree

  create_table "spree_product_groups", force: true do |t|
    t.string "name"
    t.string "permalink"
    t.string "order"
  end

  add_index "spree_product_groups", ["name"], name: "index_product_groups_on_name", using: :btree
  add_index "spree_product_groups", ["permalink"], name: "index_product_groups_on_permalink", using: :btree

  create_table "spree_product_groups_products", id: false, force: true do |t|
    t.integer "product_id"
    t.integer "product_group_id"
  end

  create_table "spree_product_option_types", force: true do |t|
    t.integer  "position"
    t.integer  "product_id"
    t.integer  "option_type_id"
    t.datetime "created_at"
    t.datetime "updated_at"
  end

  create_table "spree_product_properties", force: true do |t|
    t.string   "value"
    t.integer  "product_id"
    t.integer  "property_id"
    t.datetime "created_at"
    t.datetime "updated_at"
    t.integer  "position",    default: 0
  end

  add_index "spree_product_properties", ["product_id"], name: "index_product_properties_on_product_id", using: :btree

  create_table "spree_product_scopes", force: true do |t|
    t.string  "name"
    t.text    "arguments"
    t.integer "product_group_id"
  end

  add_index "spree_product_scopes", ["name"], name: "index_product_scopes_on_name", using: :btree
  add_index "spree_product_scopes", ["product_group_id"], name: "index_product_scopes_on_product_group_id", using: :btree

  create_table "spree_products", force: true do |t|
    t.string   "name",                 default: "",   null: false
    t.text     "description"
    t.datetime "available_on"
    t.datetime "deleted_at"
    t.string   "permalink"
    t.text     "meta_description"
    t.string   "meta_keywords"
    t.integer  "tax_category_id"
    t.integer  "shipping_category_id"
    t.datetime "created_at"
    t.datetime "updated_at"
    t.integer  "supplier_id"
    t.boolean  "group_buy"
    t.float    "group_buy_unit_size"
    t.string   "variant_unit"
    t.float    "variant_unit_scale"
    t.string   "variant_unit_name"
    t.text     "notes"
    t.integer  "primary_taxon_id",                    null: false
    t.boolean  "inherits_properties",  default: true, null: false
  end

  add_index "spree_products", ["available_on"], name: "index_products_on_available_on", using: :btree
  add_index "spree_products", ["deleted_at"], name: "index_products_on_deleted_at", using: :btree
  add_index "spree_products", ["name"], name: "index_products_on_name", using: :btree
  add_index "spree_products", ["permalink"], name: "index_products_on_permalink", using: :btree
  add_index "spree_products", ["permalink"], name: "permalink_idx_unique", unique: true, using: :btree
  add_index "spree_products", ["primary_taxon_id"], name: "index_spree_products_on_primary_taxon_id", using: :btree

  create_table "spree_products_promotion_rules", id: false, force: true do |t|
    t.integer "product_id"
    t.integer "promotion_rule_id"
  end

  add_index "spree_products_promotion_rules", ["product_id"], name: "index_products_promotion_rules_on_product_id", using: :btree
  add_index "spree_products_promotion_rules", ["promotion_rule_id"], name: "index_products_promotion_rules_on_promotion_rule_id", using: :btree

  create_table "spree_products_taxons", force: true do |t|
    t.integer "product_id"
    t.integer "taxon_id"
  end

  add_index "spree_products_taxons", ["product_id"], name: "index_products_taxons_on_product_id", using: :btree
  add_index "spree_products_taxons", ["taxon_id"], name: "index_products_taxons_on_taxon_id", using: :btree

  create_table "spree_promotion_action_line_items", force: true do |t|
    t.integer "promotion_action_id"
    t.integer "variant_id"
    t.integer "quantity",            default: 1
  end

  create_table "spree_promotion_actions", force: true do |t|
    t.integer "activator_id"
    t.integer "position"
    t.string  "type"
  end

  create_table "spree_promotion_rules", force: true do |t|
    t.integer  "activator_id"
    t.integer  "user_id"
    t.integer  "product_group_id"
    t.string   "type"
    t.datetime "created_at"
    t.datetime "updated_at"
  end

  add_index "spree_promotion_rules", ["product_group_id"], name: "index_promotion_rules_on_product_group_id", using: :btree
  add_index "spree_promotion_rules", ["user_id"], name: "index_promotion_rules_on_user_id", using: :btree

  create_table "spree_promotion_rules_users", id: false, force: true do |t|
    t.integer "user_id"
    t.integer "promotion_rule_id"
  end

  add_index "spree_promotion_rules_users", ["promotion_rule_id"], name: "index_promotion_rules_users_on_promotion_rule_id", using: :btree
  add_index "spree_promotion_rules_users", ["user_id"], name: "index_promotion_rules_users_on_user_id", using: :btree

  create_table "spree_properties", force: true do |t|
    t.string   "name"
    t.string   "presentation", null: false
    t.datetime "created_at"
    t.datetime "updated_at"
  end

  create_table "spree_return_authorizations", force: true do |t|
    t.string   "number"
    t.string   "state"
    t.decimal  "amount",            precision: 10, scale: 2, default: 0.0, null: false
    t.integer  "order_id"
    t.text     "reason"
    t.datetime "created_at"
    t.datetime "updated_at"
    t.integer  "stock_location_id"
  end

  create_table "spree_roles", force: true do |t|
    t.string "name"
  end

  create_table "spree_roles_users", id: false, force: true do |t|
    t.integer "role_id"
    t.integer "user_id"
  end

  add_index "spree_roles_users", ["role_id"], name: "index_roles_users_on_role_id", using: :btree
  add_index "spree_roles_users", ["user_id"], name: "index_roles_users_on_user_id", using: :btree

  create_table "spree_shipments", force: true do |t|
    t.string   "tracking"
    t.string   "number"
    t.decimal  "cost",              precision: 8, scale: 2
    t.datetime "shipped_at"
    t.integer  "order_id"
    t.integer  "address_id"
    t.datetime "created_at"
    t.datetime "updated_at"
    t.string   "state"
    t.integer  "stock_location_id"
  end

  add_index "spree_shipments", ["number"], name: "index_shipments_on_number", using: :btree
  add_index "spree_shipments", ["order_id"], name: "index_spree_shipments_on_order_id", unique: true, using: :btree

  create_table "spree_shipping_categories", force: true do |t|
    t.string   "name"
    t.datetime "created_at"
    t.datetime "updated_at"
    t.boolean  "temperature_controlled", default: false, null: false
  end

  create_table "spree_shipping_method_categories", force: true do |t|
    t.integer  "shipping_method_id",   null: false
    t.integer  "shipping_category_id", null: false
    t.datetime "created_at"
    t.datetime "updated_at"
  end

  add_index "spree_shipping_method_categories", ["shipping_category_id"], name: "index_spree_shipping_method_categories_on_shipping_category_id", using: :btree
  add_index "spree_shipping_method_categories", ["shipping_method_id"], name: "index_spree_shipping_method_categories_on_shipping_method_id", using: :btree

  create_table "spree_shipping_methods", force: true do |t|
    t.string   "name"
    t.datetime "created_at"
    t.datetime "updated_at"
    t.string   "display_on"
    t.datetime "deleted_at"
    t.boolean  "require_ship_address", default: true
    t.text     "description"
    t.string   "tracking_url"
  end

  create_table "spree_shipping_methods_zones", id: false, force: true do |t|
    t.integer "shipping_method_id"
    t.integer "zone_id"
  end

  create_table "spree_shipping_rates", force: true do |t|
    t.integer  "shipment_id"
    t.integer  "shipping_method_id"
    t.boolean  "selected",                                   default: false
    t.decimal  "cost",               precision: 8, scale: 2, default: 0.0
    t.datetime "created_at"
    t.datetime "updated_at"
  end

  add_index "spree_shipping_rates", ["shipment_id", "shipping_method_id"], name: "spree_shipping_rates_join_index", unique: true, using: :btree

  create_table "spree_skrill_transactions", force: true do |t|
    t.string   "email"
    t.float    "amount"
    t.string   "currency"
    t.integer  "transaction_id"
    t.integer  "customer_id"
    t.string   "payment_type"
    t.datetime "created_at"
    t.datetime "updated_at"
  end

  create_table "spree_state_changes", force: true do |t|
    t.string   "name"
    t.string   "previous_state"
    t.integer  "stateful_id"
    t.integer  "user_id"
    t.datetime "created_at"
    t.datetime "updated_at"
    t.string   "stateful_type"
    t.string   "next_state"
  end

  create_table "spree_states", force: true do |t|
    t.string  "name"
    t.string  "abbr"
    t.integer "country_id"
  end

  create_table "spree_stock_items", force: true do |t|
    t.integer  "stock_location_id"
    t.integer  "variant_id"
    t.integer  "count_on_hand",     default: 0,     null: false
    t.datetime "created_at"
    t.datetime "updated_at"
    t.boolean  "backorderable",     default: false
    t.datetime "deleted_at"
  end

  add_index "spree_stock_items", ["stock_location_id", "variant_id"], name: "stock_item_by_loc_and_var_id", using: :btree
  add_index "spree_stock_items", ["stock_location_id"], name: "index_spree_stock_items_on_stock_location_id", using: :btree
  add_index "spree_stock_items", ["variant_id"], name: "index_spree_stock_items_on_variant_id", unique: true, using: :btree

  create_table "spree_stock_locations", force: true do |t|
    t.string   "name"
    t.datetime "created_at"
    t.datetime "updated_at"
    t.string   "address1"
    t.string   "address2"
    t.string   "city"
    t.integer  "state_id"
    t.string   "state_name"
    t.integer  "country_id"
    t.string   "zipcode"
    t.string   "phone"
    t.boolean  "active",                 default: true
    t.boolean  "backorderable_default",  default: false
    t.boolean  "propagate_all_variants", default: true
  end

  create_table "spree_stock_movements", force: true do |t|
    t.integer  "stock_item_id"
    t.integer  "quantity",        default: 0
    t.string   "action"
    t.datetime "created_at"
    t.datetime "updated_at"
    t.integer  "originator_id"
    t.string   "originator_type"
  end

  add_index "spree_stock_movements", ["stock_item_id"], name: "index_spree_stock_movements_on_stock_item_id", using: :btree

  create_table "spree_stock_transfers", force: true do |t|
    t.string   "type"
    t.string   "reference"
    t.integer  "source_location_id"
    t.integer  "destination_location_id"
    t.datetime "created_at"
    t.datetime "updated_at"
    t.string   "number"
  end

  add_index "spree_stock_transfers", ["destination_location_id"], name: "index_spree_stock_transfers_on_destination_location_id", using: :btree
  add_index "spree_stock_transfers", ["number"], name: "index_spree_stock_transfers_on_number", using: :btree
  add_index "spree_stock_transfers", ["source_location_id"], name: "index_spree_stock_transfers_on_source_location_id", using: :btree

  create_table "spree_tax_categories", force: true do |t|
    t.string   "name"
    t.string   "description"
    t.datetime "created_at"
    t.datetime "updated_at"
    t.boolean  "is_default",  default: false
    t.datetime "deleted_at"
  end

  create_table "spree_tax_rates", force: true do |t|
    t.decimal  "amount",             precision: 8, scale: 5
    t.integer  "zone_id"
    t.integer  "tax_category_id"
    t.datetime "created_at"
    t.datetime "updated_at"
    t.boolean  "included_in_price",                          default: false
    t.string   "name"
    t.boolean  "show_rate_in_label",                         default: true
    t.datetime "deleted_at"
  end

  create_table "spree_taxonomies", force: true do |t|
    t.string   "name",                   null: false
    t.datetime "created_at"
    t.datetime "updated_at"
    t.integer  "position",   default: 0
  end

  create_table "spree_taxons", force: true do |t|
    t.integer  "parent_id"
    t.integer  "position",          default: 0
    t.string   "name",                          null: false
    t.string   "permalink"
    t.integer  "taxonomy_id"
    t.datetime "created_at"
    t.datetime "updated_at"
    t.integer  "lft"
    t.integer  "rgt"
    t.string   "icon_file_name"
    t.string   "icon_content_type"
    t.integer  "icon_file_size"
    t.datetime "icon_updated_at"
    t.text     "description"
    t.string   "meta_title"
    t.string   "meta_description"
    t.string   "meta_keywords"
  end

  add_index "spree_taxons", ["parent_id"], name: "index_taxons_on_parent_id", using: :btree
  add_index "spree_taxons", ["permalink"], name: "index_taxons_on_permalink", using: :btree
  add_index "spree_taxons", ["taxonomy_id"], name: "index_taxons_on_taxonomy_id", using: :btree

  create_table "spree_tokenized_permissions", force: true do |t|
    t.integer  "permissable_id"
    t.string   "permissable_type"
    t.string   "token"
    t.datetime "created_at"
    t.datetime "updated_at"
  end

  add_index "spree_tokenized_permissions", ["permissable_id", "permissable_type"], name: "index_tokenized_name_and_type", using: :btree

  create_table "spree_trackers", force: true do |t|
    t.string   "environment"
    t.string   "analytics_id"
    t.boolean  "active",       default: true
    t.datetime "created_at"
    t.datetime "updated_at"
  end

  create_table "spree_users", force: true do |t|
    t.string   "encrypted_password"
    t.string   "password_salt"
    t.string   "email"
    t.string   "remember_token"
    t.string   "persistence_token"
    t.string   "reset_password_token"
    t.string   "perishable_token"
    t.integer  "sign_in_count",                     default: 0, null: false
    t.integer  "failed_attempts",                   default: 0, null: false
    t.datetime "last_request_at"
    t.datetime "current_sign_in_at"
    t.datetime "last_sign_in_at"
    t.string   "current_sign_in_ip"
    t.string   "last_sign_in_ip"
    t.string   "login"
    t.integer  "ship_address_id"
    t.integer  "bill_address_id"
    t.datetime "created_at"
    t.datetime "updated_at"
    t.string   "authentication_token"
    t.string   "unlock_token"
    t.datetime "locked_at"
    t.datetime "remember_created_at"
    t.string   "spree_api_key",          limit: 48
    t.datetime "reset_password_sent_at"
    t.string   "api_key",                limit: 40
    t.integer  "enterprise_limit",                  default: 5, null: false
    t.string   "locale",                 limit: 5
    t.string   "confirmation_token"
    t.datetime "confirmed_at"
    t.datetime "confirmation_sent_at"
    t.string   "unconfirmed_email"
  end

  add_index "spree_users", ["confirmation_token"], name: "index_spree_users_on_confirmation_token", unique: true, using: :btree
  add_index "spree_users", ["email"], name: "email_idx_unique", unique: true, using: :btree
  add_index "spree_users", ["persistence_token"], name: "index_users_on_persistence_token", using: :btree

  create_table "spree_variants", force: true do |t|
    t.string   "sku",                                      default: "",    null: false
    t.decimal  "weight",           precision: 8, scale: 2
    t.decimal  "height",           precision: 8, scale: 2
    t.decimal  "width",            precision: 8, scale: 2
    t.decimal  "depth",            precision: 8, scale: 2
    t.datetime "deleted_at"
    t.boolean  "is_master",                                default: false
    t.integer  "product_id"
    t.decimal  "cost_price",       precision: 8, scale: 2
    t.integer  "position"
    t.string   "cost_currency"
    t.float    "unit_value"
    t.string   "unit_description",                         default: ""
    t.string   "display_name"
    t.string   "display_as"
    t.datetime "import_date"
  end

  add_index "spree_variants", ["product_id"], name: "index_variants_on_product_id", using: :btree
  add_index "spree_variants", ["sku"], name: "index_spree_variants_on_sku", using: :btree

  create_table "spree_zone_members", force: true do |t|
    t.integer  "zoneable_id"
    t.string   "zoneable_type"
    t.integer  "zone_id"
    t.datetime "created_at"
    t.datetime "updated_at"
  end

  create_table "spree_zones", force: true do |t|
    t.string   "name"
    t.string   "description"
    t.datetime "created_at"
    t.datetime "updated_at"
    t.boolean  "default_tax",        default: false
    t.integer  "zone_members_count", default: 0
  end

  create_table "stripe_accounts", force: true do |t|
    t.string   "stripe_user_id"
    t.string   "stripe_publishable_key"
    t.datetime "created_at"
    t.datetime "updated_at"
    t.integer  "enterprise_id"
  end

  add_index "stripe_accounts", ["enterprise_id"], name: "index_stripe_accounts_on_enterprise_id", unique: true, using: :btree

  create_table "subscription_line_items", force: true do |t|
    t.integer  "subscription_id",                         null: false
    t.integer  "variant_id",                              null: false
    t.integer  "quantity",                                null: false
    t.datetime "created_at"
    t.datetime "updated_at"
    t.decimal  "price_estimate",  precision: 8, scale: 2
  end

  add_index "subscription_line_items", ["subscription_id"], name: "index_subscription_line_items_on_subscription_id", using: :btree
  add_index "subscription_line_items", ["variant_id"], name: "index_subscription_line_items_on_variant_id", using: :btree

  create_table "subscriptions", force: true do |t|
    t.integer  "shop_id",                                       null: false
    t.integer  "customer_id",                                   null: false
    t.integer  "schedule_id",                                   null: false
    t.integer  "payment_method_id",                             null: false
    t.integer  "shipping_method_id",                            null: false
    t.datetime "begins_at"
    t.datetime "ends_at"
    t.datetime "created_at"
    t.datetime "updated_at"
    t.integer  "bill_address_id",                               null: false
    t.integer  "ship_address_id",                               null: false
    t.datetime "canceled_at"
    t.datetime "paused_at"
    t.decimal  "shipping_fee_estimate", precision: 8, scale: 2
    t.decimal  "payment_fee_estimate",  precision: 8, scale: 2
  end

  add_index "subscriptions", ["bill_address_id"], name: "index_subscriptions_on_bill_address_id", using: :btree
  add_index "subscriptions", ["customer_id"], name: "index_subscriptions_on_customer_id", using: :btree
  add_index "subscriptions", ["payment_method_id"], name: "index_subscriptions_on_payment_method_id", using: :btree
  add_index "subscriptions", ["schedule_id"], name: "index_subscriptions_on_schedule_id", using: :btree
  add_index "subscriptions", ["ship_address_id"], name: "index_subscriptions_on_ship_address_id", using: :btree
  add_index "subscriptions", ["shipping_method_id"], name: "index_subscriptions_on_shipping_method_id", using: :btree
  add_index "subscriptions", ["shop_id"], name: "index_subscriptions_on_shop_id", using: :btree

  create_table "suburbs", force: true do |t|
    t.string  "name"
    t.string  "postcode"
    t.float   "latitude"
    t.float   "longitude"
    t.integer "state_id"
  end

  create_table "tag_rules", force: true do |t|
    t.integer  "enterprise_id",                 null: false
    t.string   "type",                          null: false
    t.datetime "created_at"
    t.datetime "updated_at"
    t.boolean  "is_default",    default: false, null: false
    t.integer  "priority",      default: 99,    null: false
  end

  create_table "taggings", force: true do |t|
    t.integer  "tag_id"
    t.integer  "taggable_id"
    t.string   "taggable_type"
    t.integer  "tagger_id"
    t.string   "tagger_type"
    t.string   "context",       limit: 128
    t.datetime "created_at"
  end

  add_index "taggings", ["tag_id", "taggable_id", "taggable_type", "context", "tagger_id", "tagger_type"], name: "taggings_idx", unique: true, using: :btree
  add_index "taggings", ["taggable_id", "taggable_type", "context"], name: "index_taggings_on_taggable_id_and_taggable_type_and_context", using: :btree

  create_table "tags", force: true do |t|
    t.string  "name"
    t.integer "taggings_count", default: 0
  end

  add_index "tags", ["name"], name: "index_tags_on_name", unique: true, using: :btree

  create_table "variant_overrides", force: true do |t|
    t.integer  "variant_id",                                    null: false
    t.integer  "hub_id",                                        null: false
    t.decimal  "price",                 precision: 8, scale: 2
    t.integer  "count_on_hand"
    t.integer  "default_stock"
    t.boolean  "resettable"
    t.string   "sku"
    t.boolean  "on_demand"
    t.datetime "permission_revoked_at"
    t.datetime "import_date"
  end

  add_index "variant_overrides", ["variant_id", "hub_id"], name: "index_variant_overrides_on_variant_id_and_hub_id", using: :btree

<<<<<<< HEAD
  create_table "versions", force: true do |t|
    t.string   "item_type",  null: false
    t.integer  "item_id",    null: false
    t.string   "event",      null: false
=======
  create_table "versions", :force => true do |t|
    t.string   "item_type",   :null => false
    t.integer  "item_id",     :null => false
    t.string   "event",       :null => false
>>>>>>> 6304a085
    t.string   "whodunnit"
    t.text     "object"
    t.datetime "created_at"
    t.string   "custom_data"
  end

  add_index "versions", ["item_type", "item_id"], name: "index_versions_on_item_type_and_item_id", using: :btree

  add_foreign_key "adjustment_metadata", "enterprises", name: "adjustment_metadata_enterprise_id_fk"
  add_foreign_key "adjustment_metadata", "spree_adjustments", name: "adjustment_metadata_adjustment_id_fk", column: "adjustment_id", dependent: :delete

  add_foreign_key "coordinator_fees", "enterprise_fees", name: "coordinator_fees_enterprise_fee_id_fk"
  add_foreign_key "coordinator_fees", "order_cycles", name: "coordinator_fees_order_cycle_id_fk"

  add_foreign_key "customers", "enterprises", name: "customers_enterprise_id_fk"
  add_foreign_key "customers", "spree_addresses", name: "customers_bill_address_id_fk", column: "bill_address_id"
  add_foreign_key "customers", "spree_addresses", name: "customers_ship_address_id_fk", column: "ship_address_id"
  add_foreign_key "customers", "spree_users", name: "customers_user_id_fk", column: "user_id"

  add_foreign_key "distributors_payment_methods", "enterprises", name: "distributors_payment_methods_distributor_id_fk", column: "distributor_id"
  add_foreign_key "distributors_payment_methods", "spree_payment_methods", name: "distributors_payment_methods_payment_method_id_fk", column: "payment_method_id"

  add_foreign_key "distributors_shipping_methods", "enterprises", name: "distributors_shipping_methods_distributor_id_fk", column: "distributor_id"
  add_foreign_key "distributors_shipping_methods", "spree_shipping_methods", name: "distributors_shipping_methods_shipping_method_id_fk", column: "shipping_method_id"

  add_foreign_key "enterprise_fees", "enterprises", name: "enterprise_fees_enterprise_id_fk"
  add_foreign_key "enterprise_fees", "spree_tax_categories", name: "enterprise_fees_tax_category_id_fk", column: "tax_category_id"

  add_foreign_key "enterprise_groups", "spree_addresses", name: "enterprise_groups_address_id_fk", column: "address_id"
  add_foreign_key "enterprise_groups", "spree_users", name: "enterprise_groups_owner_id_fk", column: "owner_id"

  add_foreign_key "enterprise_groups_enterprises", "enterprise_groups", name: "enterprise_groups_enterprises_enterprise_group_id_fk"
  add_foreign_key "enterprise_groups_enterprises", "enterprises", name: "enterprise_groups_enterprises_enterprise_id_fk"

  add_foreign_key "enterprise_relationship_permissions", "enterprise_relationships", name: "erp_enterprise_relationship_id_fk"

  add_foreign_key "enterprise_relationships", "enterprises", name: "enterprise_relationships_child_id_fk", column: "child_id"
  add_foreign_key "enterprise_relationships", "enterprises", name: "enterprise_relationships_parent_id_fk", column: "parent_id"

  add_foreign_key "enterprise_roles", "enterprises", name: "enterprise_roles_enterprise_id_fk"
  add_foreign_key "enterprise_roles", "spree_users", name: "enterprise_roles_user_id_fk", column: "user_id"

  add_foreign_key "enterprises", "spree_addresses", name: "enterprises_address_id_fk", column: "address_id"
  add_foreign_key "enterprises", "spree_users", name: "enterprises_owner_id_fk", column: "owner_id"

  add_foreign_key "exchange_fees", "enterprise_fees", name: "exchange_fees_enterprise_fee_id_fk"
  add_foreign_key "exchange_fees", "exchanges", name: "exchange_fees_exchange_id_fk"

  add_foreign_key "exchange_variants", "exchanges", name: "exchange_variants_exchange_id_fk"
  add_foreign_key "exchange_variants", "spree_variants", name: "exchange_variants_variant_id_fk", column: "variant_id"

  add_foreign_key "exchanges", "enterprises", name: "exchanges_receiver_id_fk", column: "receiver_id"
  add_foreign_key "exchanges", "enterprises", name: "exchanges_sender_id_fk", column: "sender_id"
  add_foreign_key "exchanges", "order_cycles", name: "exchanges_order_cycle_id_fk"

  add_foreign_key "order_cycle_schedules", "order_cycles", name: "oc_schedules_order_cycle_id_fk"
  add_foreign_key "order_cycle_schedules", "schedules", name: "oc_schedules_schedule_id_fk"

  add_foreign_key "order_cycles", "enterprises", name: "order_cycles_coordinator_id_fk", column: "coordinator_id"

  add_foreign_key "producer_properties", "enterprises", name: "producer_properties_producer_id_fk", column: "producer_id"
  add_foreign_key "producer_properties", "spree_properties", name: "producer_properties_property_id_fk", column: "property_id"

  add_foreign_key "proxy_orders", "order_cycles", name: "proxy_orders_order_cycle_id_fk"
  add_foreign_key "proxy_orders", "spree_orders", name: "order_id_fk", column: "order_id"
  add_foreign_key "proxy_orders", "subscriptions", name: "proxy_orders_subscription_id_fk"

  add_foreign_key "spree_addresses", "spree_countries", name: "spree_addresses_country_id_fk", column: "country_id"
  add_foreign_key "spree_addresses", "spree_states", name: "spree_addresses_state_id_fk", column: "state_id"

  add_foreign_key "spree_inventory_units", "spree_orders", name: "spree_inventory_units_order_id_fk", column: "order_id"
  add_foreign_key "spree_inventory_units", "spree_return_authorizations", name: "spree_inventory_units_return_authorization_id_fk", column: "return_authorization_id"
  add_foreign_key "spree_inventory_units", "spree_shipments", name: "spree_inventory_units_shipment_id_fk", column: "shipment_id"
  add_foreign_key "spree_inventory_units", "spree_variants", name: "spree_inventory_units_variant_id_fk", column: "variant_id"

  add_foreign_key "spree_line_items", "spree_orders", name: "spree_line_items_order_id_fk", column: "order_id"
  add_foreign_key "spree_line_items", "spree_variants", name: "spree_line_items_variant_id_fk", column: "variant_id"

  add_foreign_key "spree_option_values", "spree_option_types", name: "spree_option_values_option_type_id_fk", column: "option_type_id"

  add_foreign_key "spree_option_values_variants", "spree_option_values", name: "spree_option_values_variants_option_value_id_fk", column: "option_value_id"
  add_foreign_key "spree_option_values_variants", "spree_variants", name: "spree_option_values_variants_variant_id_fk", column: "variant_id"

  add_foreign_key "spree_orders", "customers", name: "spree_orders_customer_id_fk"
  add_foreign_key "spree_orders", "enterprises", name: "spree_orders_distributor_id_fk", column: "distributor_id"
  add_foreign_key "spree_orders", "order_cycles", name: "spree_orders_order_cycle_id_fk"
  add_foreign_key "spree_orders", "spree_addresses", name: "spree_orders_bill_address_id_fk", column: "bill_address_id"
  add_foreign_key "spree_orders", "spree_addresses", name: "spree_orders_ship_address_id_fk", column: "ship_address_id"
  add_foreign_key "spree_orders", "spree_users", name: "spree_orders_user_id_fk", column: "user_id"

  add_foreign_key "spree_payments", "spree_orders", name: "spree_payments_order_id_fk", column: "order_id"
  add_foreign_key "spree_payments", "spree_payment_methods", name: "spree_payments_payment_method_id_fk", column: "payment_method_id"

  add_foreign_key "spree_prices", "spree_variants", name: "spree_prices_variant_id_fk", column: "variant_id"

  add_foreign_key "spree_product_option_types", "spree_option_types", name: "spree_product_option_types_option_type_id_fk", column: "option_type_id"
  add_foreign_key "spree_product_option_types", "spree_products", name: "spree_product_option_types_product_id_fk", column: "product_id"

  add_foreign_key "spree_product_properties", "spree_products", name: "spree_product_properties_product_id_fk", column: "product_id"
  add_foreign_key "spree_product_properties", "spree_properties", name: "spree_product_properties_property_id_fk", column: "property_id"

  add_foreign_key "spree_products", "enterprises", name: "spree_products_supplier_id_fk", column: "supplier_id"
  add_foreign_key "spree_products", "spree_shipping_categories", name: "spree_products_shipping_category_id_fk", column: "shipping_category_id"
  add_foreign_key "spree_products", "spree_tax_categories", name: "spree_products_tax_category_id_fk", column: "tax_category_id"
  add_foreign_key "spree_products", "spree_taxons", name: "spree_products_primary_taxon_id_fk", column: "primary_taxon_id"

  add_foreign_key "spree_products_promotion_rules", "spree_products", name: "spree_products_promotion_rules_product_id_fk", column: "product_id"
  add_foreign_key "spree_products_promotion_rules", "spree_promotion_rules", name: "spree_products_promotion_rules_promotion_rule_id_fk", column: "promotion_rule_id"

  add_foreign_key "spree_products_taxons", "spree_products", name: "spree_products_taxons_product_id_fk", column: "product_id", dependent: :delete
  add_foreign_key "spree_products_taxons", "spree_taxons", name: "spree_products_taxons_taxon_id_fk", column: "taxon_id", dependent: :delete

  add_foreign_key "spree_promotion_action_line_items", "spree_promotion_actions", name: "spree_promotion_action_line_items_promotion_action_id_fk", column: "promotion_action_id"
  add_foreign_key "spree_promotion_action_line_items", "spree_variants", name: "spree_promotion_action_line_items_variant_id_fk", column: "variant_id"

  add_foreign_key "spree_promotion_actions", "spree_activators", name: "spree_promotion_actions_activator_id_fk", column: "activator_id"

  add_foreign_key "spree_promotion_rules", "spree_activators", name: "spree_promotion_rules_activator_id_fk", column: "activator_id"

  add_foreign_key "spree_return_authorizations", "spree_orders", name: "spree_return_authorizations_order_id_fk", column: "order_id"

  add_foreign_key "spree_roles_users", "spree_roles", name: "spree_roles_users_role_id_fk", column: "role_id"
  add_foreign_key "spree_roles_users", "spree_users", name: "spree_roles_users_user_id_fk", column: "user_id"

  add_foreign_key "spree_shipments", "spree_addresses", name: "spree_shipments_address_id_fk", column: "address_id"
  add_foreign_key "spree_shipments", "spree_orders", name: "spree_shipments_order_id_fk", column: "order_id"

  add_foreign_key "spree_state_changes", "spree_users", name: "spree_state_changes_user_id_fk", column: "user_id"

  add_foreign_key "spree_states", "spree_countries", name: "spree_states_country_id_fk", column: "country_id"

  add_foreign_key "spree_tax_rates", "spree_tax_categories", name: "spree_tax_rates_tax_category_id_fk", column: "tax_category_id"
  add_foreign_key "spree_tax_rates", "spree_zones", name: "spree_tax_rates_zone_id_fk", column: "zone_id"

  add_foreign_key "spree_taxons", "spree_taxonomies", name: "spree_taxons_taxonomy_id_fk", column: "taxonomy_id"
  add_foreign_key "spree_taxons", "spree_taxons", name: "spree_taxons_parent_id_fk", column: "parent_id"

  add_foreign_key "spree_users", "spree_addresses", name: "spree_users_bill_address_id_fk", column: "bill_address_id"
  add_foreign_key "spree_users", "spree_addresses", name: "spree_users_ship_address_id_fk", column: "ship_address_id"

  add_foreign_key "spree_variants", "spree_products", name: "spree_variants_product_id_fk", column: "product_id"

  add_foreign_key "spree_zone_members", "spree_zones", name: "spree_zone_members_zone_id_fk", column: "zone_id"

  add_foreign_key "subscription_line_items", "spree_variants", name: "subscription_line_items_variant_id_fk", column: "variant_id"
  add_foreign_key "subscription_line_items", "subscriptions", name: "subscription_line_items_subscription_id_fk"

  add_foreign_key "subscriptions", "customers", name: "subscriptions_customer_id_fk"
  add_foreign_key "subscriptions", "enterprises", name: "subscriptions_shop_id_fk", column: "shop_id"
  add_foreign_key "subscriptions", "schedules", name: "subscriptions_schedule_id_fk"
  add_foreign_key "subscriptions", "spree_addresses", name: "subscriptions_bill_address_id_fk", column: "bill_address_id"
  add_foreign_key "subscriptions", "spree_addresses", name: "subscriptions_ship_address_id_fk", column: "ship_address_id"
  add_foreign_key "subscriptions", "spree_payment_methods", name: "subscriptions_payment_method_id_fk", column: "payment_method_id"
  add_foreign_key "subscriptions", "spree_shipping_methods", name: "subscriptions_shipping_method_id_fk", column: "shipping_method_id"

  add_foreign_key "suburbs", "spree_states", name: "suburbs_state_id_fk", column: "state_id"

  add_foreign_key "variant_overrides", "enterprises", name: "variant_overrides_hub_id_fk", column: "hub_id"
  add_foreign_key "variant_overrides", "spree_variants", name: "variant_overrides_variant_id_fk", column: "variant_id"

end<|MERGE_RESOLUTION|>--- conflicted
+++ resolved
@@ -1200,17 +1200,10 @@
 
   add_index "variant_overrides", ["variant_id", "hub_id"], name: "index_variant_overrides_on_variant_id_and_hub_id", using: :btree
 
-<<<<<<< HEAD
   create_table "versions", force: true do |t|
     t.string   "item_type",  null: false
     t.integer  "item_id",    null: false
     t.string   "event",      null: false
-=======
-  create_table "versions", :force => true do |t|
-    t.string   "item_type",   :null => false
-    t.integer  "item_id",     :null => false
-    t.string   "event",       :null => false
->>>>>>> 6304a085
     t.string   "whodunnit"
     t.text     "object"
     t.datetime "created_at"
