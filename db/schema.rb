--- conflicted
+++ resolved
@@ -11,11 +11,7 @@
 #
 # It's strongly recommended to check this file into your version control system.
 
-<<<<<<< HEAD
 ActiveRecord::Schema.define(:version => 20140110040238) do
-=======
-ActiveRecord::Schema.define(:version => 20131128034556) do
->>>>>>> aff35e57
 
   create_table "adjustment_metadata", :force => true do |t|
     t.integer "adjustment_id"
@@ -485,9 +481,9 @@
     t.string   "email"
     t.text     "special_instructions"
     t.integer  "distributor_id"
+    t.integer  "order_cycle_id"
     t.string   "currency"
     t.string   "last_ip_address"
-    t.integer  "order_cycle_id"
     t.integer  "cart_id"
   end
 
@@ -894,11 +890,7 @@
     t.boolean  "on_demand",                                      :default => false
     t.string   "cost_currency"
     t.float    "unit_value"
-<<<<<<< HEAD
     t.string   "unit_description",                               :default => ""
-=======
-    t.string   "unit_description"
->>>>>>> aff35e57
   end
 
   add_index "spree_variants", ["product_id"], :name => "index_variants_on_product_id"
