--- conflicted
+++ resolved
@@ -11,11 +11,7 @@
 #
 # It's strongly recommended to check this file into your version control system.
 
-<<<<<<< HEAD
-ActiveRecord::Schema.define(:version => 20160204013914) do
-=======
 ActiveRecord::Schema.define(:version => 20160302044850) do
->>>>>>> 0d65838e
 
   create_table "account_invoices", :force => true do |t|
     t.integer  "user_id",    :null => false
@@ -685,9 +681,9 @@
     t.string   "email"
     t.text     "special_instructions"
     t.integer  "distributor_id"
-    t.integer  "order_cycle_id"
     t.string   "currency"
     t.string   "last_ip_address"
+    t.integer  "order_cycle_id"
     t.integer  "cart_id"
     t.integer  "customer_id"
   end
