# encoding: UTF-8
# This file is auto-generated from the current state of the database. Instead
# of editing this file, please use the migrations feature of Active Record to
# incrementally modify your database, and then regenerate this schema definition.
#
# Note that this schema.rb definition is the authoritative source for your
# database schema. If you need to create the application database on another
# system, you should be using db:schema:load, not running all the migrations
# from scratch. The latter is a flawed and unsustainable approach (the more migrations
# you'll amass, the slower it'll run and the greater likelihood for issues).
#
# It's strongly recommended that you check this file into your version control system.

<<<<<<< HEAD
ActiveRecord::Schema.define(:version => 20200429122446) do

  # These are extensions that must be enabled in order to support this database
  enable_extension "plpgsql"

  create_table "adjustment_metadata", force: true do |t|
=======
ActiveRecord::Schema.define(:version => 20200430105459) do

  create_table "adjustment_metadata", :force => true do |t|
>>>>>>> 5f7c1474
    t.integer "adjustment_id"
    t.integer "enterprise_id"
    t.string  "fee_name"
    t.string  "fee_type"
    t.string  "enterprise_role"
  end

  add_index "adjustment_metadata", ["adjustment_id"], name: "index_adjustment_metadata_on_adjustment_id", using: :btree
  add_index "adjustment_metadata", ["enterprise_id"], name: "index_adjustment_metadata_on_enterprise_id", using: :btree

  create_table "column_preferences", force: true do |t|
    t.integer  "user_id",     null: false
    t.string   "action_name", null: false
    t.string   "column_name", null: false
    t.boolean  "visible",     null: false
    t.datetime "created_at"
    t.datetime "updated_at"
  end

  add_index "column_preferences", ["user_id", "action_name", "column_name"], name: "index_column_prefs_on_user_id_and_action_name_and_column_name", unique: true, using: :btree

  create_table "coordinator_fees", force: true do |t|
    t.integer "order_cycle_id"
    t.integer "enterprise_fee_id"
  end

  add_index "coordinator_fees", ["enterprise_fee_id"], name: "index_coordinator_fees_on_enterprise_fee_id", using: :btree
  add_index "coordinator_fees", ["order_cycle_id"], name: "index_coordinator_fees_on_order_cycle_id", using: :btree

  create_table "customers", force: true do |t|
    t.string   "email",                           null: false
    t.integer  "enterprise_id",                   null: false
    t.string   "code"
    t.integer  "user_id"
    t.datetime "created_at"
    t.datetime "updated_at"
    t.integer  "bill_address_id"
    t.integer  "ship_address_id"
    t.string   "name"
    t.boolean  "allow_charges",   default: false, null: false
  end

  add_index "customers", ["bill_address_id"], name: "index_customers_on_bill_address_id", using: :btree
  add_index "customers", ["email"], name: "index_customers_on_email", using: :btree
  add_index "customers", ["enterprise_id", "code"], name: "index_customers_on_enterprise_id_and_code", unique: true, using: :btree
  add_index "customers", ["ship_address_id"], name: "index_customers_on_ship_address_id", using: :btree
  add_index "customers", ["user_id"], name: "index_customers_on_user_id", using: :btree

  create_table "delayed_jobs", force: true do |t|
    t.integer  "priority",   default: 0, null: false
    t.integer  "attempts",   default: 0, null: false
    t.text     "handler",                null: false
    t.text     "last_error"
    t.datetime "run_at"
    t.datetime "locked_at"
    t.datetime "failed_at"
    t.string   "locked_by"
    t.string   "queue"
    t.datetime "created_at"
    t.datetime "updated_at"
  end

  add_index "delayed_jobs", ["priority", "run_at"], name: "delayed_jobs_priority", using: :btree

  create_table "distributors_payment_methods", id: false, force: true do |t|
    t.integer "distributor_id"
    t.integer "payment_method_id"
  end

  add_index "distributors_payment_methods", ["distributor_id"], name: "index_distributors_payment_methods_on_distributor_id", using: :btree
  add_index "distributors_payment_methods", ["payment_method_id"], name: "index_distributors_payment_methods_on_payment_method_id", using: :btree

  create_table "distributors_shipping_methods", force: true do |t|
    t.integer  "distributor_id"
    t.integer  "shipping_method_id"
    t.datetime "created_at"
    t.datetime "updated_at"
  end

  add_index "distributors_shipping_methods", ["distributor_id"], name: "index_distributors_shipping_methods_on_distributor_id", using: :btree
  add_index "distributors_shipping_methods", ["shipping_method_id"], name: "index_distributors_shipping_methods_on_shipping_method_id", using: :btree

  create_table "enterprise_fees", force: true do |t|
    t.integer  "enterprise_id"
    t.string   "fee_type"
    t.string   "name"
    t.datetime "created_at"
    t.datetime "updated_at"
    t.integer  "tax_category_id"
    t.boolean  "inherits_tax_category", default: false, null: false
  end

  add_index "enterprise_fees", ["enterprise_id"], name: "index_enterprise_fees_on_enterprise_id", using: :btree
  add_index "enterprise_fees", ["tax_category_id"], name: "index_enterprise_fees_on_tax_category_id", using: :btree

  create_table "enterprise_groups", force: true do |t|
    t.string   "name"
    t.boolean  "on_front_page"
    t.integer  "position"
    t.string   "promo_image_file_name"
    t.string   "promo_image_content_type"
    t.integer  "promo_image_file_size"
    t.datetime "promo_image_updated_at"
    t.text     "description"
    t.text     "long_description"
    t.string   "logo_file_name"
    t.string   "logo_content_type"
    t.integer  "logo_file_size"
    t.datetime "logo_updated_at"
    t.integer  "address_id"
    t.string   "email",                    default: "", null: false
    t.string   "website",                  default: "", null: false
    t.string   "facebook",                 default: "", null: false
    t.string   "instagram",                default: "", null: false
    t.string   "linkedin",                 default: "", null: false
    t.string   "twitter",                  default: "", null: false
    t.integer  "owner_id"
    t.string   "permalink",                             null: false
  end

  add_index "enterprise_groups", ["address_id"], name: "index_enterprise_groups_on_address_id", using: :btree
  add_index "enterprise_groups", ["owner_id"], name: "index_enterprise_groups_on_owner_id", using: :btree
  add_index "enterprise_groups", ["permalink"], name: "index_enterprise_groups_on_permalink", unique: true, using: :btree

  create_table "enterprise_groups_enterprises", id: false, force: true do |t|
    t.integer "enterprise_group_id"
    t.integer "enterprise_id"
  end

  add_index "enterprise_groups_enterprises", ["enterprise_group_id"], name: "index_enterprise_groups_enterprises_on_enterprise_group_id", using: :btree
  add_index "enterprise_groups_enterprises", ["enterprise_id"], name: "index_enterprise_groups_enterprises_on_enterprise_id", using: :btree

  create_table "enterprise_relationship_permissions", force: true do |t|
    t.integer "enterprise_relationship_id"
    t.string  "name",                       null: false
  end

  add_index "enterprise_relationship_permissions", ["enterprise_relationship_id"], name: "index_erp_on_erid", using: :btree

  create_table "enterprise_relationships", force: true do |t|
    t.integer "parent_id"
    t.integer "child_id"
  end

  add_index "enterprise_relationships", ["child_id"], name: "index_enterprise_relationships_on_child_id", using: :btree
  add_index "enterprise_relationships", ["parent_id", "child_id"], name: "index_enterprise_relationships_on_parent_id_and_child_id", unique: true, using: :btree
  add_index "enterprise_relationships", ["parent_id"], name: "index_enterprise_relationships_on_parent_id", using: :btree

  create_table "enterprise_roles", force: true do |t|
    t.integer "user_id"
    t.integer "enterprise_id"
    t.boolean "receives_notifications", default: false
  end

  add_index "enterprise_roles", ["enterprise_id", "user_id"], name: "index_enterprise_roles_on_enterprise_id_and_user_id", unique: true, using: :btree
  add_index "enterprise_roles", ["enterprise_id"], name: "index_enterprise_roles_on_enterprise_id", using: :btree
  add_index "enterprise_roles", ["user_id", "enterprise_id"], name: "index_enterprise_roles_on_user_id_and_enterprise_id", unique: true, using: :btree
  add_index "enterprise_roles", ["user_id"], name: "index_enterprise_roles_on_user_id", using: :btree

  create_table "enterprises", force: true do |t|
    t.string   "name"
    t.text     "description"
    t.text     "long_description"
    t.boolean  "is_primary_producer"
    t.string   "contact_name"
    t.string   "phone"
    t.string   "website"
    t.string   "twitter"
    t.string   "abn"
    t.string   "acn"
    t.integer  "address_id"
    t.text     "pickup_times"
    t.string   "next_collection_at"
    t.datetime "created_at"
    t.datetime "updated_at"
    t.text     "distributor_info"
    t.string   "logo_file_name"
    t.string   "logo_content_type"
    t.integer  "logo_file_size"
    t.datetime "logo_updated_at"
    t.string   "promo_image_file_name"
    t.string   "promo_image_content_type"
    t.integer  "promo_image_file_size"
    t.datetime "promo_image_updated_at"
    t.boolean  "visible",                  default: true
    t.string   "facebook"
    t.string   "instagram"
    t.string   "linkedin"
    t.integer  "owner_id",                                  null: false
    t.string   "sells",                    default: "none", null: false
    t.boolean  "producer_profile_only",    default: false
    t.string   "permalink",                                 null: false
    t.boolean  "charges_sales_tax",        default: false,  null: false
    t.string   "email_address"
    t.boolean  "require_login",            default: false,  null: false
    t.boolean  "allow_guest_orders",       default: true,   null: false
    t.text     "invoice_text"
    t.boolean  "display_invoice_logo",     default: false
    t.boolean  "allow_order_changes",      default: false,  null: false
    t.boolean  "enable_subscriptions",     default: false,  null: false
  end

  add_index "enterprises", ["address_id"], name: "index_enterprises_on_address_id", using: :btree
  add_index "enterprises", ["is_primary_producer", "sells"], name: "index_enterprises_on_is_primary_producer_and_sells", using: :btree
  add_index "enterprises", ["name"], name: "index_enterprises_on_name", unique: true, using: :btree
  add_index "enterprises", ["owner_id"], name: "index_enterprises_on_owner_id", using: :btree
  add_index "enterprises", ["permalink"], name: "index_enterprises_on_permalink", unique: true, using: :btree
  add_index "enterprises", ["sells"], name: "index_enterprises_on_sells", using: :btree

  create_table "exchange_fees", force: true do |t|
    t.integer  "exchange_id"
    t.integer  "enterprise_fee_id"
    t.datetime "created_at"
    t.datetime "updated_at"
  end

  add_index "exchange_fees", ["enterprise_fee_id"], name: "index_exchange_fees_on_enterprise_fee_id", using: :btree
  add_index "exchange_fees", ["exchange_id"], name: "index_exchange_fees_on_exchange_id", using: :btree

  create_table "exchange_variants", force: true do |t|
    t.integer  "exchange_id"
    t.integer  "variant_id"
    t.datetime "created_at"
    t.datetime "updated_at"
  end

  add_index "exchange_variants", ["exchange_id"], name: "index_exchange_variants_on_exchange_id", using: :btree
  add_index "exchange_variants", ["variant_id"], name: "index_exchange_variants_on_variant_id", using: :btree

  create_table "exchanges", force: true do |t|
    t.integer  "order_cycle_id"
    t.integer  "sender_id"
    t.integer  "receiver_id"
    t.text     "pickup_time"
    t.text     "pickup_instructions"
    t.datetime "created_at"
    t.datetime "updated_at"
    t.boolean  "incoming",              default: false, null: false
    t.text     "receival_instructions"
  end

  add_index "exchanges", ["order_cycle_id"], name: "index_exchanges_on_order_cycle_id", using: :btree
  add_index "exchanges", ["receiver_id"], name: "index_exchanges_on_receiver_id", using: :btree
  add_index "exchanges", ["sender_id"], name: "index_exchanges_on_sender_id", using: :btree

  create_table "inventory_items", force: true do |t|
    t.integer  "enterprise_id",                null: false
    t.integer  "variant_id",                   null: false
    t.boolean  "visible",       default: true, null: false
    t.datetime "created_at"
    t.datetime "updated_at"
  end

  add_index "inventory_items", ["enterprise_id", "variant_id"], name: "index_inventory_items_on_enterprise_id_and_variant_id", unique: true, using: :btree

<<<<<<< HEAD
  create_table "order_cycle_schedules", force: true do |t|
    t.integer "order_cycle_id", null: false
    t.integer "schedule_id",    null: false
=======
  create_table "order_cycle_schedules", :force => true do |t|
    t.integer  "order_cycle_id", :null => false
    t.integer  "schedule_id",    :null => false
    t.datetime "created_at"
    t.datetime "updated_at"
>>>>>>> 5f7c1474
  end

  add_index "order_cycle_schedules", ["order_cycle_id"], name: "index_order_cycle_schedules_on_order_cycle_id", using: :btree
  add_index "order_cycle_schedules", ["schedule_id"], name: "index_order_cycle_schedules_on_schedule_id", using: :btree

  create_table "order_cycles", force: true do |t|
    t.string   "name"
    t.datetime "orders_open_at"
    t.datetime "orders_close_at"
    t.integer  "coordinator_id"
    t.datetime "created_at"
    t.datetime "updated_at"
  end

  create_table "producer_properties", force: true do |t|
    t.string   "value"
    t.integer  "producer_id"
    t.integer  "property_id"
    t.integer  "position",    default: 0, null: false
    t.datetime "created_at"
    t.datetime "updated_at"
  end

  add_index "producer_properties", ["position"], name: "index_producer_properties_on_position", using: :btree
  add_index "producer_properties", ["producer_id"], name: "index_producer_properties_on_producer_id", using: :btree
  add_index "producer_properties", ["property_id"], name: "index_producer_properties_on_property_id", using: :btree

  create_table "proxy_orders", force: true do |t|
    t.integer  "subscription_id", null: false
    t.integer  "order_id"
    t.datetime "canceled_at"
    t.datetime "created_at"
    t.datetime "updated_at"
    t.integer  "order_cycle_id",  null: false
    t.datetime "placed_at"
    t.datetime "confirmed_at"
  end

  add_index "proxy_orders", ["order_cycle_id", "subscription_id"], name: "index_proxy_orders_on_order_cycle_id_and_subscription_id", unique: true, using: :btree
  add_index "proxy_orders", ["order_id"], name: "index_proxy_orders_on_order_id", unique: true, using: :btree
  add_index "proxy_orders", ["subscription_id"], name: "index_proxy_orders_on_subscription_id", using: :btree

  create_table "schedules", force: true do |t|
    t.string   "name",       null: false
    t.datetime "created_at"
    t.datetime "updated_at"
  end

  create_table "sessions", force: true do |t|
    t.string   "session_id", null: false
    t.text     "data"
    t.datetime "created_at"
    t.datetime "updated_at"
  end

  add_index "sessions", ["session_id"], name: "index_sessions_on_session_id", using: :btree
  add_index "sessions", ["updated_at"], name: "index_sessions_on_updated_at", using: :btree

  create_table "spree_activators", force: true do |t|
    t.string   "description"
    t.datetime "expires_at"
    t.datetime "created_at"
    t.datetime "updated_at"
    t.datetime "starts_at"
    t.string   "name"
    t.string   "event_name"
    t.string   "type"
    t.integer  "usage_limit"
    t.string   "match_policy", default: "all"
    t.string   "code"
    t.boolean  "advertise",    default: false
    t.string   "path"
  end

  create_table "spree_addresses", force: true do |t|
    t.string   "firstname"
    t.string   "lastname"
    t.string   "address1"
    t.string   "address2"
    t.string   "city"
    t.string   "zipcode"
    t.string   "phone"
    t.string   "state_name"
    t.string   "alternative_phone"
    t.integer  "state_id"
    t.integer  "country_id"
    t.datetime "created_at"
    t.datetime "updated_at"
    t.string   "company"
    t.float    "latitude"
    t.float    "longitude"
  end

  add_index "spree_addresses", ["firstname"], name: "index_addresses_on_firstname", using: :btree
  add_index "spree_addresses", ["lastname"], name: "index_addresses_on_lastname", using: :btree

  create_table "spree_adjustments", force: true do |t|
    t.integer  "source_id"
    t.decimal  "amount",          precision: 10, scale: 2
    t.string   "label"
    t.string   "source_type"
    t.integer  "adjustable_id"
    t.datetime "created_at"
    t.datetime "updated_at"
    t.boolean  "mandatory"
    t.integer  "originator_id"
    t.string   "originator_type"
    t.boolean  "eligible",                                 default: true
    t.string   "adjustable_type"
    t.decimal  "included_tax",    precision: 10, scale: 2, default: 0.0,  null: false
    t.string   "state"
  end

  add_index "spree_adjustments", ["adjustable_id"], name: "index_adjustments_on_order_id", using: :btree

  create_table "spree_assets", force: true do |t|
    t.integer  "viewable_id"
    t.integer  "attachment_width"
    t.integer  "attachment_height"
    t.integer  "attachment_file_size"
    t.integer  "position"
    t.string   "viewable_type",           limit: 50
    t.string   "attachment_content_type"
    t.string   "attachment_file_name"
    t.string   "type",                    limit: 75
    t.datetime "attachment_updated_at"
    t.text     "alt"
  end

  add_index "spree_assets", ["viewable_id"], name: "index_assets_on_viewable_id", using: :btree
  add_index "spree_assets", ["viewable_type", "type"], name: "index_assets_on_viewable_type_and_type", using: :btree

  create_table "spree_calculators", force: true do |t|
    t.string   "type"
    t.integer  "calculable_id",   null: false
    t.string   "calculable_type", null: false
    t.datetime "created_at"
    t.datetime "updated_at"
  end

  create_table "spree_configurations", force: true do |t|
    t.string   "name"
    t.string   "type",       limit: 50
    t.datetime "created_at"
    t.datetime "updated_at"
  end

  add_index "spree_configurations", ["name", "type"], name: "index_configurations_on_name_and_type", using: :btree

  create_table "spree_countries", force: true do |t|
    t.string  "iso_name"
    t.string  "iso"
    t.string  "iso3"
    t.string  "name"
    t.integer "numcode"
    t.boolean "states_required", default: true
  end

  create_table "spree_credit_cards", force: true do |t|
    t.string   "month"
    t.string   "year"
    t.string   "cc_type"
    t.string   "last_digits"
    t.string   "first_name"
    t.string   "last_name"
    t.string   "start_month"
    t.string   "start_year"
    t.string   "issue_number"
    t.integer  "address_id"
    t.datetime "created_at"
    t.datetime "updated_at"
    t.string   "gateway_customer_profile_id"
    t.string   "gateway_payment_profile_id"
    t.integer  "user_id"
    t.integer  "payment_method_id"
    t.boolean  "is_default",                  default: false
  end

  add_index "spree_credit_cards", ["payment_method_id"], name: "index_spree_credit_cards_on_payment_method_id", using: :btree
  add_index "spree_credit_cards", ["user_id"], name: "index_spree_credit_cards_on_user_id", using: :btree

  create_table "spree_gateways", force: true do |t|
    t.string   "type"
    t.string   "name"
    t.text     "description"
    t.boolean  "active",      default: true
    t.string   "environment", default: "development"
    t.string   "server",      default: "test"
    t.boolean  "test_mode",   default: true
    t.datetime "created_at"
    t.datetime "updated_at"
  end

  create_table "spree_inventory_units", force: true do |t|
    t.string   "state"
    t.integer  "variant_id"
    t.integer  "order_id"
    t.datetime "created_at"
    t.datetime "updated_at"
    t.integer  "shipment_id"
    t.integer  "return_authorization_id"
    t.boolean  "pending",                 default: true
  end

  add_index "spree_inventory_units", ["order_id"], name: "index_inventory_units_on_order_id", using: :btree
  add_index "spree_inventory_units", ["shipment_id"], name: "index_inventory_units_on_shipment_id", using: :btree
  add_index "spree_inventory_units", ["variant_id"], name: "index_inventory_units_on_variant_id", using: :btree

  create_table "spree_line_items", force: true do |t|
    t.integer  "order_id"
    t.integer  "variant_id"
    t.integer  "quantity",                                     null: false
    t.decimal  "price",               precision: 8,  scale: 2, null: false
    t.datetime "created_at"
    t.datetime "updated_at"
    t.integer  "max_quantity"
    t.string   "currency"
    t.decimal  "distribution_fee",    precision: 10, scale: 2
    t.decimal  "final_weight_volume", precision: 10, scale: 2
    t.decimal  "cost_price",          precision: 8,  scale: 2
    t.integer  "tax_category_id"
  end

  add_index "spree_line_items", ["order_id"], name: "index_line_items_on_order_id", using: :btree
  add_index "spree_line_items", ["variant_id"], name: "index_line_items_on_variant_id", using: :btree

  create_table "spree_log_entries", force: true do |t|
    t.integer  "source_id"
    t.string   "source_type"
    t.text     "details"
    t.datetime "created_at"
    t.datetime "updated_at"
  end

  create_table "spree_option_types", force: true do |t|
    t.string   "name",         limit: 100
    t.string   "presentation", limit: 100
    t.datetime "created_at"
    t.datetime "updated_at"
    t.integer  "position",                 default: 0, null: false
  end

  create_table "spree_option_values", force: true do |t|
    t.integer  "position"
    t.string   "name"
    t.string   "presentation"
    t.integer  "option_type_id"
    t.datetime "created_at"
    t.datetime "updated_at"
  end

  create_table "spree_option_values_line_items", id: false, force: true do |t|
    t.integer "line_item_id"
    t.integer "option_value_id"
  end

  add_index "spree_option_values_line_items", ["line_item_id"], name: "index_option_values_line_items_on_line_item_id", using: :btree

  create_table "spree_option_values_variants", id: false, force: true do |t|
    t.integer "variant_id"
    t.integer "option_value_id"
  end

  add_index "spree_option_values_variants", ["variant_id", "option_value_id"], name: "index_option_values_variants_on_variant_id_and_option_value_id", using: :btree
  add_index "spree_option_values_variants", ["variant_id"], name: "index_option_values_variants_on_variant_id", using: :btree

  create_table "spree_orders", force: true do |t|
    t.string   "number",               limit: 15
    t.decimal  "item_total",                      precision: 10, scale: 2, default: 0.0, null: false
    t.decimal  "total",                           precision: 10, scale: 2, default: 0.0, null: false
    t.string   "state"
    t.decimal  "adjustment_total",                precision: 10, scale: 2, default: 0.0, null: false
    t.integer  "user_id"
    t.datetime "created_at"
    t.datetime "updated_at"
    t.datetime "completed_at"
    t.integer  "bill_address_id"
    t.integer  "ship_address_id"
    t.decimal  "payment_total",                   precision: 10, scale: 2, default: 0.0
    t.string   "shipment_state"
    t.string   "payment_state"
    t.string   "email"
    t.text     "special_instructions"
    t.integer  "distributor_id"
    t.integer  "order_cycle_id"
    t.string   "currency"
    t.string   "last_ip_address"
    t.integer  "customer_id"
    t.integer  "created_by_id"
  end

  add_index "spree_orders", ["completed_at", "user_id", "created_by_id", "created_at"], name: "spree_orders_completed_at_user_id_created_by_id_created_at_idx", using: :btree
  add_index "spree_orders", ["customer_id"], name: "index_spree_orders_on_customer_id", using: :btree
  add_index "spree_orders", ["number"], name: "index_orders_on_number", using: :btree
  add_index "spree_orders", ["distributor_id"], name: "index_spree_orders_on_distributor_id", using: :btree
  add_index "spree_orders", ["order_cycle_id"], name: "index_spree_orders_on_order_cycle_id", using: :btree
  add_index "spree_orders", ["user_id"], name: "index_spree_orders_on_user_id", using: :btree

  create_table "spree_payment_methods", force: true do |t|
    t.string   "type"
    t.string   "name"
    t.text     "description"
    t.boolean  "active",      default: true
    t.string   "environment", default: "development"
    t.datetime "created_at"
    t.datetime "updated_at"
    t.datetime "deleted_at"
    t.string   "display_on"
  end

  create_table "spree_payments", force: true do |t|
    t.decimal  "amount",               precision: 10, scale: 2, default: 0.0, null: false
    t.integer  "order_id"
    t.datetime "created_at"
    t.datetime "updated_at"
    t.integer  "source_id"
    t.string   "source_type"
    t.integer  "payment_method_id"
    t.string   "state"
    t.string   "response_code"
    t.string   "avs_response"
    t.string   "identifier"
    t.string   "cvv_response_code"
    t.text     "cvv_response_message"
  end

  add_index "spree_payments", ["order_id"], name: "index_spree_payments_on_order_id", using: :btree

  create_table "spree_paypal_accounts", force: true do |t|
    t.string "email"
    t.string "payer_id"
    t.string "payer_country"
    t.string "payer_status"
  end

  create_table "spree_paypal_express_checkouts", force: true do |t|
    t.string   "token"
    t.string   "payer_id"
    t.string   "transaction_id"
    t.string   "state",                 default: "complete"
    t.string   "refund_transaction_id"
    t.datetime "refunded_at"
    t.string   "refund_type"
    t.datetime "created_at"
  end

  add_index "spree_paypal_express_checkouts", ["transaction_id"], name: "index_spree_paypal_express_checkouts_on_transaction_id", using: :btree

  create_table "spree_pending_promotions", force: true do |t|
    t.integer "user_id"
    t.integer "promotion_id"
  end

  add_index "spree_pending_promotions", ["promotion_id"], name: "index_spree_pending_promotions_on_promotion_id", using: :btree
  add_index "spree_pending_promotions", ["user_id"], name: "index_spree_pending_promotions_on_user_id", using: :btree

  create_table "spree_preferences", force: true do |t|
    t.text     "value"
    t.datetime "created_at"
    t.datetime "updated_at"
    t.string   "key"
    t.string   "value_type"
  end

  add_index "spree_preferences", ["key"], name: "index_spree_preferences_on_key", unique: true, using: :btree

  create_table "spree_prices", force: true do |t|
    t.integer "variant_id",                         null: false
    t.decimal "amount",     precision: 8, scale: 2
    t.string  "currency"
    t.datetime "deleted_at"
  end

  add_index "spree_prices", ["variant_id"], name: "index_spree_prices_on_variant_id", using: :btree

  create_table "spree_product_groups", force: true do |t|
    t.string "name"
    t.string "permalink"
    t.string "order"
  end

  add_index "spree_product_groups", ["name"], name: "index_product_groups_on_name", using: :btree
  add_index "spree_product_groups", ["permalink"], name: "index_product_groups_on_permalink", using: :btree

  create_table "spree_product_groups_products", id: false, force: true do |t|
    t.integer "product_id"
    t.integer "product_group_id"
  end

  create_table "spree_product_option_types", force: true do |t|
    t.integer  "position"
    t.integer  "product_id"
    t.integer  "option_type_id"
    t.datetime "created_at"
    t.datetime "updated_at"
  end

  create_table "spree_product_properties", force: true do |t|
    t.string   "value"
    t.integer  "product_id"
    t.integer  "property_id"
    t.datetime "created_at"
    t.datetime "updated_at"
    t.integer  "position",    default: 0
  end

  add_index "spree_product_properties", ["product_id"], name: "index_product_properties_on_product_id", using: :btree

  create_table "spree_product_scopes", force: true do |t|
    t.string  "name"
    t.text    "arguments"
    t.integer "product_group_id"
  end

  add_index "spree_product_scopes", ["name"], name: "index_product_scopes_on_name", using: :btree
  add_index "spree_product_scopes", ["product_group_id"], name: "index_product_scopes_on_product_group_id", using: :btree

  create_table "spree_products", force: true do |t|
    t.string   "name",                 default: "",   null: false
    t.text     "description"
    t.datetime "available_on"
    t.datetime "deleted_at"
    t.string   "permalink"
    t.text     "meta_description"
    t.string   "meta_keywords"
    t.integer  "tax_category_id"
    t.integer  "shipping_category_id"
    t.datetime "created_at"
    t.datetime "updated_at"
    t.integer  "supplier_id"
    t.boolean  "group_buy"
    t.float    "group_buy_unit_size"
    t.string   "variant_unit"
    t.float    "variant_unit_scale"
    t.string   "variant_unit_name"
    t.text     "notes"
    t.integer  "primary_taxon_id",                    null: false
    t.boolean  "inherits_properties",  default: true, null: false
  end

  add_index "spree_products", ["available_on"], name: "index_products_on_available_on", using: :btree
  add_index "spree_products", ["deleted_at"], name: "index_products_on_deleted_at", using: :btree
  add_index "spree_products", ["name"], name: "index_products_on_name", using: :btree
  add_index "spree_products", ["permalink"], name: "index_products_on_permalink", using: :btree
  add_index "spree_products", ["permalink"], name: "permalink_idx_unique", unique: true, using: :btree
  add_index "spree_products", ["primary_taxon_id"], name: "index_spree_products_on_primary_taxon_id", using: :btree
  add_index "spree_products", ["supplier_id"], name: "index_spree_products_on_supplier_id"

  create_table "spree_products_promotion_rules", id: false, force: true do |t|
    t.integer "product_id"
    t.integer "promotion_rule_id"
  end

  add_index "spree_products_promotion_rules", ["product_id"], name: "index_products_promotion_rules_on_product_id", using: :btree
  add_index "spree_products_promotion_rules", ["promotion_rule_id"], name: "index_products_promotion_rules_on_promotion_rule_id", using: :btree

  create_table "spree_products_taxons", force: true do |t|
    t.integer "product_id"
    t.integer "taxon_id"
  end

  add_index "spree_products_taxons", ["product_id"], name: "index_products_taxons_on_product_id", using: :btree
  add_index "spree_products_taxons", ["taxon_id"], name: "index_products_taxons_on_taxon_id", using: :btree

  create_table "spree_promotion_action_line_items", force: true do |t|
    t.integer "promotion_action_id"
    t.integer "variant_id"
    t.integer "quantity",            default: 1
  end

  create_table "spree_promotion_actions", force: true do |t|
    t.integer "activator_id"
    t.integer "position"
    t.string  "type"
  end

  create_table "spree_promotion_rules", force: true do |t|
    t.integer  "activator_id"
    t.integer  "user_id"
    t.integer  "product_group_id"
    t.string   "type"
    t.datetime "created_at"
    t.datetime "updated_at"
  end

  add_index "spree_promotion_rules", ["product_group_id"], name: "index_promotion_rules_on_product_group_id", using: :btree
  add_index "spree_promotion_rules", ["user_id"], name: "index_promotion_rules_on_user_id", using: :btree

  create_table "spree_promotion_rules_users", id: false, force: true do |t|
    t.integer "user_id"
    t.integer "promotion_rule_id"
  end

  add_index "spree_promotion_rules_users", ["promotion_rule_id"], name: "index_promotion_rules_users_on_promotion_rule_id", using: :btree
  add_index "spree_promotion_rules_users", ["user_id"], name: "index_promotion_rules_users_on_user_id", using: :btree

  create_table "spree_properties", force: true do |t|
    t.string   "name"
    t.string   "presentation", null: false
    t.datetime "created_at"
    t.datetime "updated_at"
  end

  create_table "spree_return_authorizations", force: true do |t|
    t.string   "number"
    t.string   "state"
    t.decimal  "amount",            precision: 10, scale: 2, default: 0.0, null: false
    t.integer  "order_id"
    t.text     "reason"
    t.datetime "created_at"
    t.datetime "updated_at"
    t.integer  "stock_location_id"
  end

  create_table "spree_roles", force: true do |t|
    t.string "name"
  end

  create_table "spree_roles_users", id: false, force: true do |t|
    t.integer "role_id"
    t.integer "user_id"
  end

  add_index "spree_roles_users", ["role_id"], name: "index_roles_users_on_role_id", using: :btree
  add_index "spree_roles_users", ["user_id"], name: "index_roles_users_on_user_id", using: :btree

  create_table "spree_shipments", force: true do |t|
    t.string   "tracking"
    t.string   "number"
    t.decimal  "cost",              precision: 8, scale: 2
    t.datetime "shipped_at"
    t.integer  "order_id"
    t.integer  "address_id"
    t.datetime "created_at"
    t.datetime "updated_at"
    t.string   "state"
    t.integer  "stock_location_id"
  end

  add_index "spree_shipments", ["number"], name: "index_shipments_on_number", using: :btree
  add_index "spree_shipments", ["order_id"], name: "index_spree_shipments_on_order_id", unique: true, using: :btree

  create_table "spree_shipping_categories", force: true do |t|
    t.string   "name"
    t.datetime "created_at"
    t.datetime "updated_at"
    t.boolean  "temperature_controlled", default: false, null: false
  end

  create_table "spree_shipping_method_categories", force: true do |t|
    t.integer  "shipping_method_id",   null: false
    t.integer  "shipping_category_id", null: false
    t.datetime "created_at"
    t.datetime "updated_at"
  end

  add_index "spree_shipping_method_categories", ["shipping_category_id"], name: "index_spree_shipping_method_categories_on_shipping_category_id", using: :btree
  add_index "spree_shipping_method_categories", ["shipping_method_id"], name: "index_spree_shipping_method_categories_on_shipping_method_id", using: :btree

  create_table "spree_shipping_methods", force: true do |t|
    t.string   "name"
    t.datetime "created_at"
    t.datetime "updated_at"
    t.string   "display_on"
    t.datetime "deleted_at"
    t.boolean  "require_ship_address", default: true
    t.text     "description"
    t.string   "tracking_url"
  end

  create_table "spree_shipping_methods_zones", id: false, force: true do |t|
    t.integer "shipping_method_id"
    t.integer "zone_id"
  end

  create_table "spree_shipping_rates", force: true do |t|
    t.integer  "shipment_id"
    t.integer  "shipping_method_id"
    t.boolean  "selected",                                   default: false
    t.decimal  "cost",               precision: 8, scale: 2, default: 0.0
    t.datetime "created_at"
    t.datetime "updated_at"
  end

  add_index "spree_shipping_rates", ["shipment_id", "shipping_method_id"], name: "spree_shipping_rates_join_index", unique: true, using: :btree

  create_table "spree_skrill_transactions", force: true do |t|
    t.string   "email"
    t.float    "amount"
    t.string   "currency"
    t.integer  "transaction_id"
    t.integer  "customer_id"
    t.string   "payment_type"
    t.datetime "created_at"
    t.datetime "updated_at"
  end

  create_table "spree_state_changes", force: true do |t|
    t.string   "name"
    t.string   "previous_state"
    t.integer  "stateful_id"
    t.integer  "user_id"
    t.datetime "created_at"
    t.datetime "updated_at"
    t.string   "stateful_type"
    t.string   "next_state"
  end

  create_table "spree_states", force: true do |t|
    t.string  "name"
    t.string  "abbr"
    t.integer "country_id"
  end

  create_table "spree_stock_items", force: true do |t|
    t.integer  "stock_location_id"
    t.integer  "variant_id"
    t.integer  "count_on_hand",     default: 0,     null: false
    t.datetime "created_at"
    t.datetime "updated_at"
    t.boolean  "backorderable",     default: false
    t.datetime "deleted_at"
  end

  add_index "spree_stock_items", ["stock_location_id", "variant_id"], name: "stock_item_by_loc_and_var_id", using: :btree
  add_index "spree_stock_items", ["stock_location_id"], name: "index_spree_stock_items_on_stock_location_id", using: :btree
  add_index "spree_stock_items", ["variant_id"], name: "index_spree_stock_items_on_variant_id", unique: true, using: :btree

  create_table "spree_stock_locations", force: true do |t|
    t.string   "name"
    t.datetime "created_at"
    t.datetime "updated_at"
    t.string   "address1"
    t.string   "address2"
    t.string   "city"
    t.integer  "state_id"
    t.string   "state_name"
    t.integer  "country_id"
    t.string   "zipcode"
    t.string   "phone"
    t.boolean  "active",                 default: true
    t.boolean  "backorderable_default",  default: false
    t.boolean  "propagate_all_variants", default: true
  end

  create_table "spree_stock_movements", force: true do |t|
    t.integer  "stock_item_id"
    t.integer  "quantity",        default: 0
    t.string   "action"
    t.datetime "created_at"
    t.datetime "updated_at"
    t.integer  "originator_id"
    t.string   "originator_type"
  end

  add_index "spree_stock_movements", ["stock_item_id"], name: "index_spree_stock_movements_on_stock_item_id", using: :btree

  create_table "spree_stock_transfers", force: true do |t|
    t.string   "type"
    t.string   "reference"
    t.integer  "source_location_id"
    t.integer  "destination_location_id"
    t.datetime "created_at"
    t.datetime "updated_at"
    t.string   "number"
  end

  add_index "spree_stock_transfers", ["destination_location_id"], name: "index_spree_stock_transfers_on_destination_location_id", using: :btree
  add_index "spree_stock_transfers", ["number"], name: "index_spree_stock_transfers_on_number", using: :btree
  add_index "spree_stock_transfers", ["source_location_id"], name: "index_spree_stock_transfers_on_source_location_id", using: :btree

  create_table "spree_tax_categories", force: true do |t|
    t.string   "name"
    t.string   "description"
    t.datetime "created_at"
    t.datetime "updated_at"
    t.boolean  "is_default",  default: false
    t.datetime "deleted_at"
  end

  create_table "spree_tax_rates", force: true do |t|
    t.decimal  "amount",             precision: 8, scale: 5
    t.integer  "zone_id"
    t.integer  "tax_category_id"
    t.datetime "created_at"
    t.datetime "updated_at"
    t.boolean  "included_in_price",                          default: false
    t.string   "name"
    t.boolean  "show_rate_in_label",                         default: true
    t.datetime "deleted_at"
  end

  create_table "spree_taxonomies", force: true do |t|
    t.string   "name",                   null: false
    t.datetime "created_at"
    t.datetime "updated_at"
    t.integer  "position",   default: 0
  end

  create_table "spree_taxons", force: true do |t|
    t.integer  "parent_id"
    t.integer  "position",          default: 0
    t.string   "name",                          null: false
    t.string   "permalink"
    t.integer  "taxonomy_id"
    t.datetime "created_at"
    t.datetime "updated_at"
    t.integer  "lft"
    t.integer  "rgt"
    t.string   "icon_file_name"
    t.string   "icon_content_type"
    t.integer  "icon_file_size"
    t.datetime "icon_updated_at"
    t.text     "description"
    t.string   "meta_title"
    t.string   "meta_description"
    t.string   "meta_keywords"
  end

  add_index "spree_taxons", ["parent_id"], name: "index_taxons_on_parent_id", using: :btree
  add_index "spree_taxons", ["permalink"], name: "index_taxons_on_permalink", using: :btree
  add_index "spree_taxons", ["taxonomy_id"], name: "index_taxons_on_taxonomy_id", using: :btree

  create_table "spree_tokenized_permissions", force: true do |t|
    t.integer  "permissable_id"
    t.string   "permissable_type"
    t.string   "token"
    t.datetime "created_at"
    t.datetime "updated_at"
  end

  add_index "spree_tokenized_permissions", ["permissable_id", "permissable_type"], name: "index_tokenized_name_and_type", using: :btree

  create_table "spree_users", force: true do |t|
    t.string   "encrypted_password"
    t.string   "password_salt"
    t.string   "email"
    t.string   "remember_token"
    t.string   "persistence_token"
    t.string   "reset_password_token"
    t.string   "perishable_token"
    t.integer  "sign_in_count",                     default: 0, null: false
    t.integer  "failed_attempts",                   default: 0, null: false
    t.datetime "last_request_at"
    t.datetime "current_sign_in_at"
    t.datetime "last_sign_in_at"
    t.string   "current_sign_in_ip"
    t.string   "last_sign_in_ip"
    t.string   "login"
    t.integer  "ship_address_id"
    t.integer  "bill_address_id"
    t.datetime "created_at"
    t.datetime "updated_at"
    t.string   "authentication_token"
    t.string   "unlock_token"
    t.datetime "locked_at"
    t.datetime "remember_created_at"
    t.string   "spree_api_key",          limit: 48
    t.datetime "reset_password_sent_at"
    t.string   "api_key",                limit: 40
    t.integer  "enterprise_limit",                  default: 5, null: false
    t.string   "locale",                 limit: 6
    t.string   "confirmation_token"
    t.datetime "confirmed_at"
    t.datetime "confirmation_sent_at"
    t.string   "unconfirmed_email"
  end

  add_index "spree_users", ["confirmation_token"], name: "index_spree_users_on_confirmation_token", unique: true, using: :btree
  add_index "spree_users", ["email"], name: "email_idx_unique", unique: true, using: :btree
  add_index "spree_users", ["persistence_token"], name: "index_users_on_persistence_token", using: :btree

  create_table "spree_variants", force: true do |t|
    t.string   "sku",                                      default: "",    null: false
    t.decimal  "weight",           precision: 8, scale: 2
    t.decimal  "height",           precision: 8, scale: 2
    t.decimal  "width",            precision: 8, scale: 2
    t.decimal  "depth",            precision: 8, scale: 2
    t.datetime "deleted_at"
    t.boolean  "is_master",                                default: false
    t.integer  "product_id"
    t.decimal  "cost_price",       precision: 8, scale: 2
    t.integer  "position"
    t.string   "cost_currency"
    t.float    "unit_value"
    t.string   "unit_description",                         default: ""
    t.string   "display_name"
    t.string   "display_as"
    t.datetime "import_date"
  end

  add_index "spree_variants", ["product_id"], name: "index_variants_on_product_id", using: :btree
  add_index "spree_variants", ["sku"], name: "index_spree_variants_on_sku", using: :btree

  create_table "spree_zone_members", force: true do |t|
    t.integer  "zoneable_id"
    t.string   "zoneable_type"
    t.integer  "zone_id"
    t.datetime "created_at"
    t.datetime "updated_at"
  end

  create_table "spree_zones", force: true do |t|
    t.string   "name"
    t.string   "description"
    t.datetime "created_at"
    t.datetime "updated_at"
    t.boolean  "default_tax",        default: false
    t.integer  "zone_members_count", default: 0
  end

  create_table "stripe_accounts", force: true do |t|
    t.string   "stripe_user_id"
    t.string   "stripe_publishable_key"
    t.datetime "created_at"
    t.datetime "updated_at"
    t.integer  "enterprise_id"
  end

  add_index "stripe_accounts", ["enterprise_id"], name: "index_stripe_accounts_on_enterprise_id", unique: true, using: :btree

  create_table "subscription_line_items", force: true do |t|
    t.integer  "subscription_id",                         null: false
    t.integer  "variant_id",                              null: false
    t.integer  "quantity",                                null: false
    t.datetime "created_at"
    t.datetime "updated_at"
    t.decimal  "price_estimate",  precision: 8, scale: 2
  end

  add_index "subscription_line_items", ["subscription_id"], name: "index_subscription_line_items_on_subscription_id", using: :btree
  add_index "subscription_line_items", ["variant_id"], name: "index_subscription_line_items_on_variant_id", using: :btree

  create_table "subscriptions", force: true do |t|
    t.integer  "shop_id",                                       null: false
    t.integer  "customer_id",                                   null: false
    t.integer  "schedule_id",                                   null: false
    t.integer  "payment_method_id",                             null: false
    t.integer  "shipping_method_id",                            null: false
    t.datetime "begins_at"
    t.datetime "ends_at"
    t.datetime "created_at"
    t.datetime "updated_at"
    t.integer  "bill_address_id",                               null: false
    t.integer  "ship_address_id",                               null: false
    t.datetime "canceled_at"
    t.datetime "paused_at"
    t.decimal  "shipping_fee_estimate", precision: 8, scale: 2
    t.decimal  "payment_fee_estimate",  precision: 8, scale: 2
  end

  add_index "subscriptions", ["bill_address_id"], name: "index_subscriptions_on_bill_address_id", using: :btree
  add_index "subscriptions", ["customer_id"], name: "index_subscriptions_on_customer_id", using: :btree
  add_index "subscriptions", ["payment_method_id"], name: "index_subscriptions_on_payment_method_id", using: :btree
  add_index "subscriptions", ["schedule_id"], name: "index_subscriptions_on_schedule_id", using: :btree
  add_index "subscriptions", ["ship_address_id"], name: "index_subscriptions_on_ship_address_id", using: :btree
  add_index "subscriptions", ["shipping_method_id"], name: "index_subscriptions_on_shipping_method_id", using: :btree
  add_index "subscriptions", ["shop_id"], name: "index_subscriptions_on_shop_id", using: :btree

  create_table "suburbs", force: true do |t|
    t.string  "name"
    t.string  "postcode"
    t.float   "latitude"
    t.float   "longitude"
    t.integer "state_id"
  end

  create_table "tag_rules", force: true do |t|
    t.integer  "enterprise_id",                 null: false
    t.string   "type",                          null: false
    t.datetime "created_at"
    t.datetime "updated_at"
    t.boolean  "is_default",    default: false, null: false
    t.integer  "priority",      default: 99,    null: false
  end

  create_table "taggings", force: true do |t|
    t.integer  "tag_id"
    t.integer  "taggable_id"
    t.string   "taggable_type"
    t.integer  "tagger_id"
    t.string   "tagger_type"
    t.string   "context",       limit: 128
    t.datetime "created_at"
  end

  add_index "taggings", ["tag_id", "taggable_id", "taggable_type", "context", "tagger_id", "tagger_type"], name: "taggings_idx", unique: true, using: :btree
  add_index "taggings", ["taggable_id", "taggable_type", "context"], name: "index_taggings_on_taggable_id_and_taggable_type_and_context", using: :btree

  create_table "tags", force: true do |t|
    t.string  "name"
    t.integer "taggings_count", default: 0
  end

  add_index "tags", ["name"], name: "index_tags_on_name", unique: true, using: :btree

  create_table "variant_overrides", force: true do |t|
    t.integer  "variant_id",                                    null: false
    t.integer  "hub_id",                                        null: false
    t.decimal  "price",                 precision: 8, scale: 2
    t.integer  "count_on_hand"
    t.integer  "default_stock"
    t.boolean  "resettable"
    t.string   "sku"
    t.boolean  "on_demand"
    t.datetime "permission_revoked_at"
    t.datetime "import_date"
  end

  add_index "variant_overrides", ["variant_id", "hub_id"], name: "index_variant_overrides_on_variant_id_and_hub_id", using: :btree

  create_table "versions", force: true do |t|
    t.string   "item_type",  null: false
    t.integer  "item_id",    null: false
    t.string   "event",      null: false
    t.string   "whodunnit"
    t.text     "object"
    t.datetime "created_at"
    t.text     "custom_data"
  end

  add_index "versions", ["item_type", "item_id"], name: "index_versions_on_item_type_and_item_id", using: :btree

  add_foreign_key "adjustment_metadata", "enterprises", name: "adjustment_metadata_enterprise_id_fk"
  add_foreign_key "adjustment_metadata", "spree_adjustments", name: "adjustment_metadata_adjustment_id_fk", column: "adjustment_id", dependent: :delete

  add_foreign_key "coordinator_fees", "enterprise_fees", name: "coordinator_fees_enterprise_fee_id_fk"
  add_foreign_key "coordinator_fees", "order_cycles", name: "coordinator_fees_order_cycle_id_fk"

  add_foreign_key "customers", "enterprises", name: "customers_enterprise_id_fk"
  add_foreign_key "customers", "spree_addresses", name: "customers_bill_address_id_fk", column: "bill_address_id"
  add_foreign_key "customers", "spree_addresses", name: "customers_ship_address_id_fk", column: "ship_address_id"
  add_foreign_key "customers", "spree_users", name: "customers_user_id_fk", column: "user_id"

  add_foreign_key "distributors_payment_methods", "enterprises", name: "distributors_payment_methods_distributor_id_fk", column: "distributor_id"
  add_foreign_key "distributors_payment_methods", "spree_payment_methods", name: "distributors_payment_methods_payment_method_id_fk", column: "payment_method_id"

  add_foreign_key "distributors_shipping_methods", "enterprises", name: "distributors_shipping_methods_distributor_id_fk", column: "distributor_id"
  add_foreign_key "distributors_shipping_methods", "spree_shipping_methods", name: "distributors_shipping_methods_shipping_method_id_fk", column: "shipping_method_id"

  add_foreign_key "enterprise_fees", "enterprises", name: "enterprise_fees_enterprise_id_fk"
  add_foreign_key "enterprise_fees", "spree_tax_categories", name: "enterprise_fees_tax_category_id_fk", column: "tax_category_id"

  add_foreign_key "enterprise_groups", "spree_addresses", name: "enterprise_groups_address_id_fk", column: "address_id"
  add_foreign_key "enterprise_groups", "spree_users", name: "enterprise_groups_owner_id_fk", column: "owner_id"

  add_foreign_key "enterprise_groups_enterprises", "enterprise_groups", name: "enterprise_groups_enterprises_enterprise_group_id_fk"
  add_foreign_key "enterprise_groups_enterprises", "enterprises", name: "enterprise_groups_enterprises_enterprise_id_fk"

  add_foreign_key "enterprise_relationship_permissions", "enterprise_relationships", name: "erp_enterprise_relationship_id_fk"

  add_foreign_key "enterprise_relationships", "enterprises", name: "enterprise_relationships_child_id_fk", column: "child_id"
  add_foreign_key "enterprise_relationships", "enterprises", name: "enterprise_relationships_parent_id_fk", column: "parent_id"

  add_foreign_key "enterprise_roles", "enterprises", name: "enterprise_roles_enterprise_id_fk"
  add_foreign_key "enterprise_roles", "spree_users", name: "enterprise_roles_user_id_fk", column: "user_id"

  add_foreign_key "enterprises", "spree_addresses", name: "enterprises_address_id_fk", column: "address_id"
  add_foreign_key "enterprises", "spree_users", name: "enterprises_owner_id_fk", column: "owner_id"

  add_foreign_key "exchange_fees", "enterprise_fees", name: "exchange_fees_enterprise_fee_id_fk"
  add_foreign_key "exchange_fees", "exchanges", name: "exchange_fees_exchange_id_fk"

  add_foreign_key "exchange_variants", "exchanges", name: "exchange_variants_exchange_id_fk"
  add_foreign_key "exchange_variants", "spree_variants", name: "exchange_variants_variant_id_fk", column: "variant_id"

  add_foreign_key "exchanges", "enterprises", name: "exchanges_receiver_id_fk", column: "receiver_id"
  add_foreign_key "exchanges", "enterprises", name: "exchanges_sender_id_fk", column: "sender_id"
  add_foreign_key "exchanges", "order_cycles", name: "exchanges_order_cycle_id_fk"

  add_foreign_key "order_cycle_schedules", "order_cycles", name: "oc_schedules_order_cycle_id_fk"
  add_foreign_key "order_cycle_schedules", "schedules", name: "oc_schedules_schedule_id_fk"

  add_foreign_key "order_cycles", "enterprises", name: "order_cycles_coordinator_id_fk", column: "coordinator_id"

  add_foreign_key "producer_properties", "enterprises", name: "producer_properties_producer_id_fk", column: "producer_id"
  add_foreign_key "producer_properties", "spree_properties", name: "producer_properties_property_id_fk", column: "property_id"

  add_foreign_key "proxy_orders", "order_cycles", name: "proxy_orders_order_cycle_id_fk"
  add_foreign_key "proxy_orders", "spree_orders", name: "order_id_fk", column: "order_id"
  add_foreign_key "proxy_orders", "subscriptions", name: "proxy_orders_subscription_id_fk"

  add_foreign_key "spree_addresses", "spree_countries", name: "spree_addresses_country_id_fk", column: "country_id"
  add_foreign_key "spree_addresses", "spree_states", name: "spree_addresses_state_id_fk", column: "state_id"

  add_foreign_key "spree_inventory_units", "spree_orders", name: "spree_inventory_units_order_id_fk", column: "order_id"
  add_foreign_key "spree_inventory_units", "spree_return_authorizations", name: "spree_inventory_units_return_authorization_id_fk", column: "return_authorization_id"
  add_foreign_key "spree_inventory_units", "spree_shipments", name: "spree_inventory_units_shipment_id_fk", column: "shipment_id"
  add_foreign_key "spree_inventory_units", "spree_variants", name: "spree_inventory_units_variant_id_fk", column: "variant_id"

  add_foreign_key "spree_line_items", "spree_orders", name: "spree_line_items_order_id_fk", column: "order_id"
  add_foreign_key "spree_line_items", "spree_variants", name: "spree_line_items_variant_id_fk", column: "variant_id"

  add_foreign_key "spree_option_values", "spree_option_types", name: "spree_option_values_option_type_id_fk", column: "option_type_id"

  add_foreign_key "spree_option_values_variants", "spree_option_values", name: "spree_option_values_variants_option_value_id_fk", column: "option_value_id"
  add_foreign_key "spree_option_values_variants", "spree_variants", name: "spree_option_values_variants_variant_id_fk", column: "variant_id"

  add_foreign_key "spree_orders", "customers", name: "spree_orders_customer_id_fk"
  add_foreign_key "spree_orders", "enterprises", name: "spree_orders_distributor_id_fk", column: "distributor_id"
  add_foreign_key "spree_orders", "order_cycles", name: "spree_orders_order_cycle_id_fk"
  add_foreign_key "spree_orders", "spree_addresses", name: "spree_orders_bill_address_id_fk", column: "bill_address_id"
  add_foreign_key "spree_orders", "spree_addresses", name: "spree_orders_ship_address_id_fk", column: "ship_address_id"
  add_foreign_key "spree_orders", "spree_users", name: "spree_orders_user_id_fk", column: "user_id"

  add_foreign_key "spree_payments", "spree_orders", name: "spree_payments_order_id_fk", column: "order_id"
  add_foreign_key "spree_payments", "spree_payment_methods", name: "spree_payments_payment_method_id_fk", column: "payment_method_id"

  add_foreign_key "spree_prices", "spree_variants", name: "spree_prices_variant_id_fk", column: "variant_id"

  add_foreign_key "spree_product_option_types", "spree_option_types", name: "spree_product_option_types_option_type_id_fk", column: "option_type_id"
  add_foreign_key "spree_product_option_types", "spree_products", name: "spree_product_option_types_product_id_fk", column: "product_id"

  add_foreign_key "spree_product_properties", "spree_products", name: "spree_product_properties_product_id_fk", column: "product_id"
  add_foreign_key "spree_product_properties", "spree_properties", name: "spree_product_properties_property_id_fk", column: "property_id"

  add_foreign_key "spree_products", "enterprises", name: "spree_products_supplier_id_fk", column: "supplier_id"
  add_foreign_key "spree_products", "spree_shipping_categories", name: "spree_products_shipping_category_id_fk", column: "shipping_category_id"
  add_foreign_key "spree_products", "spree_tax_categories", name: "spree_products_tax_category_id_fk", column: "tax_category_id"
  add_foreign_key "spree_products", "spree_taxons", name: "spree_products_primary_taxon_id_fk", column: "primary_taxon_id"

  add_foreign_key "spree_products_promotion_rules", "spree_products", name: "spree_products_promotion_rules_product_id_fk", column: "product_id"
  add_foreign_key "spree_products_promotion_rules", "spree_promotion_rules", name: "spree_products_promotion_rules_promotion_rule_id_fk", column: "promotion_rule_id"

  add_foreign_key "spree_products_taxons", "spree_products", name: "spree_products_taxons_product_id_fk", column: "product_id", dependent: :delete
  add_foreign_key "spree_products_taxons", "spree_taxons", name: "spree_products_taxons_taxon_id_fk", column: "taxon_id", dependent: :delete

  add_foreign_key "spree_promotion_action_line_items", "spree_promotion_actions", name: "spree_promotion_action_line_items_promotion_action_id_fk", column: "promotion_action_id"
  add_foreign_key "spree_promotion_action_line_items", "spree_variants", name: "spree_promotion_action_line_items_variant_id_fk", column: "variant_id"

  add_foreign_key "spree_promotion_actions", "spree_activators", name: "spree_promotion_actions_activator_id_fk", column: "activator_id"

  add_foreign_key "spree_promotion_rules", "spree_activators", name: "spree_promotion_rules_activator_id_fk", column: "activator_id"

  add_foreign_key "spree_return_authorizations", "spree_orders", name: "spree_return_authorizations_order_id_fk", column: "order_id"

  add_foreign_key "spree_roles_users", "spree_roles", name: "spree_roles_users_role_id_fk", column: "role_id"
  add_foreign_key "spree_roles_users", "spree_users", name: "spree_roles_users_user_id_fk", column: "user_id"

  add_foreign_key "spree_shipments", "spree_addresses", name: "spree_shipments_address_id_fk", column: "address_id"
  add_foreign_key "spree_shipments", "spree_orders", name: "spree_shipments_order_id_fk", column: "order_id"

  add_foreign_key "spree_state_changes", "spree_users", name: "spree_state_changes_user_id_fk", column: "user_id"

  add_foreign_key "spree_states", "spree_countries", name: "spree_states_country_id_fk", column: "country_id"

  add_foreign_key "spree_tax_rates", "spree_tax_categories", name: "spree_tax_rates_tax_category_id_fk", column: "tax_category_id"
  add_foreign_key "spree_tax_rates", "spree_zones", name: "spree_tax_rates_zone_id_fk", column: "zone_id"

  add_foreign_key "spree_taxons", "spree_taxonomies", name: "spree_taxons_taxonomy_id_fk", column: "taxonomy_id"
  add_foreign_key "spree_taxons", "spree_taxons", name: "spree_taxons_parent_id_fk", column: "parent_id"

  add_foreign_key "spree_users", "spree_addresses", name: "spree_users_bill_address_id_fk", column: "bill_address_id"
  add_foreign_key "spree_users", "spree_addresses", name: "spree_users_ship_address_id_fk", column: "ship_address_id"

  add_foreign_key "spree_variants", "spree_products", name: "spree_variants_product_id_fk", column: "product_id"

  add_foreign_key "spree_zone_members", "spree_zones", name: "spree_zone_members_zone_id_fk", column: "zone_id"

  add_foreign_key "subscription_line_items", "spree_variants", name: "subscription_line_items_variant_id_fk", column: "variant_id"
  add_foreign_key "subscription_line_items", "subscriptions", name: "subscription_line_items_subscription_id_fk"

  add_foreign_key "subscriptions", "customers", name: "subscriptions_customer_id_fk"
  add_foreign_key "subscriptions", "enterprises", name: "subscriptions_shop_id_fk", column: "shop_id"
  add_foreign_key "subscriptions", "schedules", name: "subscriptions_schedule_id_fk"
  add_foreign_key "subscriptions", "spree_addresses", name: "subscriptions_bill_address_id_fk", column: "bill_address_id"
  add_foreign_key "subscriptions", "spree_addresses", name: "subscriptions_ship_address_id_fk", column: "ship_address_id"
  add_foreign_key "subscriptions", "spree_payment_methods", name: "subscriptions_payment_method_id_fk", column: "payment_method_id"
  add_foreign_key "subscriptions", "spree_shipping_methods", name: "subscriptions_shipping_method_id_fk", column: "shipping_method_id"

  add_foreign_key "suburbs", "spree_states", name: "suburbs_state_id_fk", column: "state_id"

  add_foreign_key "variant_overrides", "enterprises", name: "variant_overrides_hub_id_fk", column: "hub_id"
  add_foreign_key "variant_overrides", "spree_variants", name: "variant_overrides_variant_id_fk", column: "variant_id"

end<|MERGE_RESOLUTION|>--- conflicted
+++ resolved
@@ -11,18 +11,12 @@
 #
 # It's strongly recommended that you check this file into your version control system.
 
-<<<<<<< HEAD
-ActiveRecord::Schema.define(:version => 20200429122446) do
+ActiveRecord::Schema.define(version: 20200430105459) do
 
   # These are extensions that must be enabled in order to support this database
   enable_extension "plpgsql"
 
   create_table "adjustment_metadata", force: true do |t|
-=======
-ActiveRecord::Schema.define(:version => 20200430105459) do
-
-  create_table "adjustment_metadata", :force => true do |t|
->>>>>>> 5f7c1474
     t.integer "adjustment_id"
     t.integer "enterprise_id"
     t.string  "fee_name"
@@ -278,17 +272,11 @@
 
   add_index "inventory_items", ["enterprise_id", "variant_id"], name: "index_inventory_items_on_enterprise_id_and_variant_id", unique: true, using: :btree
 
-<<<<<<< HEAD
   create_table "order_cycle_schedules", force: true do |t|
     t.integer "order_cycle_id", null: false
     t.integer "schedule_id",    null: false
-=======
-  create_table "order_cycle_schedules", :force => true do |t|
-    t.integer  "order_cycle_id", :null => false
-    t.integer  "schedule_id",    :null => false
-    t.datetime "created_at"
-    t.datetime "updated_at"
->>>>>>> 5f7c1474
+    t.datetime "created_at"
+    t.datetime "updated_at"
   end
 
   add_index "order_cycle_schedules", ["order_cycle_id"], name: "index_order_cycle_schedules_on_order_cycle_id", using: :btree
