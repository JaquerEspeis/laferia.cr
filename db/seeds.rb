# This file should contain all the record creation needed to seed the database with its default values.
# The data can then be loaded with the rake db:seed (or created alongside the db with db:setup).

# -- Spree
unless Spree::Country.find_by_name 'Australia'
  puts "[db:seed] Seeding Spree"
  Spree::Core::Engine.load_seed if defined?(Spree::Core)
  Spree::Auth::Engine.load_seed if defined?(Spree::Auth)
end

# -- States
unless Spree::State.find_by_name 'Victoria'
  country = Spree::Country.find_by_name('Australia')
  puts "[db:seed] Seeding states"

  [
   ['ACT', 'ACT'],
   ['New South Wales', 'NSW'],
   ['Northern Territory', 'NT'],
   ['Queensland', 'QLD'],
   ['South Australia', 'SA'],
   ['Tasmania', 'Tas'],
   ['Victoria', 'Vic'],
   ['Western Australia', 'WA']
  ].each do |state|
    Spree::State.create!({"name"=>state[0], "abbr"=>state[1], :country=>country}, :without_protection => true)
  end
<<<<<<< HEAD
end


# -- Enterprises
unless Enterprise.count > 0
  puts "[db:seed] Seeding enterprises"

  3.times { FactoryGirl.create(:supplier_enterprise) }
  3.times { FactoryGirl.create(:distributor_enterprise) }
end


# -- Products
unless Spree::Product.count > 0
  puts "[db:seed] Seeding products"

  prod1 = FactoryGirl.create(:product,
                     :name => 'Garlic', :price => 20.00,
                     :supplier => Enterprise.is_primary_producer[0],
                     :taxons => [Spree::Taxon.find_by_name('Vegetables')])

  ProductDistribution.create(:product => prod1,
                             :distributor => Enterprise.is_distributor[0],
                             :shipping_method => Spree::ShippingMethod.first)


  prod2 = FactoryGirl.create(:product,
                     :name => 'Fuji Apple', :price => 5.00,
                     :supplier => Enterprise.is_primary_producer[1],
                     :taxons => [Spree::Taxon.find_by_name('Fruit')])

  ProductDistribution.create(:product => prod2,
                             :distributor => Enterprise.is_distributor[1],
                             :shipping_method => Spree::ShippingMethod.first)

  prod3 = FactoryGirl.create(:product,
                     :name => 'Beef - 5kg Trays', :price => 50.00,
                     :supplier => Enterprise.is_primary_producer[2],
                     :taxons => [Spree::Taxon.find_by_name('Meat and Fish')])

  ProductDistribution.create(:product => prod3,
                             :distributor => Enterprise.is_distributor[2],
                             :shipping_method => Spree::ShippingMethod.first)
end

# -- Landing page images
LandingPageImage.create photo: File.open(File.join(Rails.root, "lib", "seed_data", "carrots.jpg"))
LandingPageImage.create photo: File.open(File.join(Rails.root, "lib", "seed_data", "tomatoes.jpg"))
LandingPageImage.create photo: File.open(File.join(Rails.root, "lib", "seed_data", "potatoes.jpg"))
=======
end
>>>>>>> b0d95964
<|MERGE_RESOLUTION|>--- conflicted
+++ resolved
@@ -25,56 +25,9 @@
   ].each do |state|
     Spree::State.create!({"name"=>state[0], "abbr"=>state[1], :country=>country}, :without_protection => true)
   end
-<<<<<<< HEAD
-end
-
-
-# -- Enterprises
-unless Enterprise.count > 0
-  puts "[db:seed] Seeding enterprises"
-
-  3.times { FactoryGirl.create(:supplier_enterprise) }
-  3.times { FactoryGirl.create(:distributor_enterprise) }
-end
-
-
-# -- Products
-unless Spree::Product.count > 0
-  puts "[db:seed] Seeding products"
-
-  prod1 = FactoryGirl.create(:product,
-                     :name => 'Garlic', :price => 20.00,
-                     :supplier => Enterprise.is_primary_producer[0],
-                     :taxons => [Spree::Taxon.find_by_name('Vegetables')])
-
-  ProductDistribution.create(:product => prod1,
-                             :distributor => Enterprise.is_distributor[0],
-                             :shipping_method => Spree::ShippingMethod.first)
-
-
-  prod2 = FactoryGirl.create(:product,
-                     :name => 'Fuji Apple', :price => 5.00,
-                     :supplier => Enterprise.is_primary_producer[1],
-                     :taxons => [Spree::Taxon.find_by_name('Fruit')])
-
-  ProductDistribution.create(:product => prod2,
-                             :distributor => Enterprise.is_distributor[1],
-                             :shipping_method => Spree::ShippingMethod.first)
-
-  prod3 = FactoryGirl.create(:product,
-                     :name => 'Beef - 5kg Trays', :price => 50.00,
-                     :supplier => Enterprise.is_primary_producer[2],
-                     :taxons => [Spree::Taxon.find_by_name('Meat and Fish')])
-
-  ProductDistribution.create(:product => prod3,
-                             :distributor => Enterprise.is_distributor[2],
-                             :shipping_method => Spree::ShippingMethod.first)
 end
 
 # -- Landing page images
 LandingPageImage.create photo: File.open(File.join(Rails.root, "lib", "seed_data", "carrots.jpg"))
 LandingPageImage.create photo: File.open(File.join(Rails.root, "lib", "seed_data", "tomatoes.jpg"))
-LandingPageImage.create photo: File.open(File.join(Rails.root, "lib", "seed_data", "potatoes.jpg"))
-=======
-end
->>>>>>> b0d95964
+LandingPageImage.create photo: File.open(File.join(Rails.root, "lib", "seed_data", "potatoes.jpg"))