--- conflicted
+++ resolved
@@ -2,28 +2,23 @@
 # The data can then be loaded with the rake db:seed (or created alongside the db with db:setup).
 require 'yaml'
 
-def create_mail_method
-  Spree::MailMethod.destroy_all
-
-  CreateMailMethod.new(
-    environment: Rails.env,
-    preferred_enable_mail_delivery: true,
-    preferred_mail_host: ENV.fetch('MAIL_HOST'),
-    preferred_mail_domain: ENV.fetch('MAIL_DOMAIN'),
-    preferred_mail_port: ENV.fetch('MAIL_PORT'),
-    preferred_mail_auth_type: 'login',
-    preferred_smtp_username: ENV.fetch('SMTP_USERNAME'),
-    preferred_smtp_password: ENV.fetch('SMTP_PASSWORD'),
-    preferred_secure_connection_type: ENV.fetch('MAIL_SECURE_CONNECTION', 'None'),
-    preferred_mails_from: ENV.fetch('MAILS_FROM', "no-reply@#{ENV.fetch('MAIL_DOMAIN')}"),
-    preferred_mail_bcc: ENV.fetch('MAIL_BCC', ''),
-    preferred_intercept_email: ''
-  ).call
+def set_mail_configuration
+  MailConfiguration.entries= {
+    enable_mail_delivery: true,
+    mail_host: ENV.fetch('MAIL_HOST'),
+    mail_domain: ENV.fetch('MAIL_DOMAIN'),
+    mail_port: ENV.fetch('MAIL_PORT'),
+    mail_auth_type: 'login',
+    smtp_username: ENV.fetch('SMTP_USERNAME'),
+    smtp_password: ENV.fetch('SMTP_PASSWORD'),
+    secure_connection_type: ENV.fetch('MAIL_SECURE_CONNECTION', 'None'),
+    mails_from: ENV.fetch('MAILS_FROM', "no-reply@#{ENV.fetch('MAIL_DOMAIN')}"),
+    mail_bcc: ENV.fetch('MAIL_BCC', ''),
+    intercept_email: ''
+  }
 end
-
-# We need a mail method to create a user account, because it sends a
-# confirmation email.
-create_mail_method
+# We need mail_configuration to create a user account, because it sends a confirmation email.
+set_mail_configuration
 
 # -- Spree
 unless Spree::Country.find_by_iso(ENV['DEFAULT_COUNTRY_CODE'])
@@ -53,26 +48,5 @@
   end
 end
 
-<<<<<<< HEAD
-def set_mail_configuration
-  MailConfiguration.entries= {
-    enable_mail_delivery: true,
-    mail_host: ENV.fetch('MAIL_HOST'),
-    mail_domain: ENV.fetch('MAIL_DOMAIN'),
-    mail_port: ENV.fetch('MAIL_PORT'),
-    mail_auth_type: 'login',
-    smtp_username: ENV.fetch('SMTP_USERNAME'),
-    smtp_password: ENV.fetch('SMTP_PASSWORD'),
-    secure_connection_type: ENV.fetch('MAIL_SECURE_CONNECTION', 'None'),
-    mails_from: ENV.fetch('MAILS_FROM', "no-reply@#{ENV.fetch('MAIL_DOMAIN')}"),
-    mail_bcc: ENV.fetch('MAIL_BCC', ''),
-    intercept_email: ''
-  }
-end
-
-set_mail_configuration
-
-=======
->>>>>>> f8bccda6
 spree_user = Spree::User.first
 spree_user && spree_user.confirm!