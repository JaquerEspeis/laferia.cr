--- conflicted
+++ resolved
@@ -95,11 +95,9 @@
       post :bulk_update, on: :collection
     end
 
-<<<<<<< HEAD
+    resources :customers, only: [:index, :update]
+
     resource :content
-=======
-    resources :customers, only: [:index, :update]
->>>>>>> d6c630da
   end
 
   namespace :api do
