# English language file
# ---------------------
#
# This is the source language file maintained by the Australian OFN team.
# Visit Transifex to translate this file into other languages:
#
#   https://www.transifex.com/open-food-foundation/open-food-network/
#
# If you translate this file in a text editor, please share your results with us by
#
# - uploading the file to Transifex or
# - opening a pull request at GitHub.
#
#
# See http://community.openfoodnetwork.org/t/localisation-ofn-in-your-language/397

en:
  devise:
    failure:
      invalid: |
        Invalid email or password.
        Were you a guest last time?  Perhaps you need to create an account or reset your password.
    enterprise_confirmations:
      enterprise:
        confirmed: Thankyou, your email address has been confirmed.
        not_confirmed: Your email address could not be confirmed. Perhaps you have already completed this step?
        confirmation_sent: "Confirmation email sent!"
        confirmation_not_sent: "Could not send a confirmation email."
  home: "OFN"
  title: Open Food Network
  welcome_to: 'Welcome to '
  site_meta_description: "We begin from the ground up. With farmers and growers ready to tell their stories proudly and truly. With distributors ready to connect people with products fairly and honestly. With buyers who believe that better weekly shopping decisions can…"
  search_by_name: Search by name or suburb...
  producers: 'Australian Producers'
  producers_join: Australian producers are now welcome to join the Open Food Network. #FIXME
  charges_sales_tax: Charges GST?
  print_invoice: "Print Invoice"
  send_invoice: "Send Invoice"
  resend_confirmation: "Resend Confirmation"
  view_order: "View Order"
  edit_order: "Edit Order"
  ship_order: "Ship Order"
  cancel_order: "Cancel Order"
  confirm_send_invoice: "An invoice for this order will be sent to the customer. Are you sure you want to continue?"
  confirm_resend_order_confirmation: "Are you sure you want to resend the order confirmation email?"
  must_have_valid_business_number: "%{enterprise_name} must have a valid ABN before invoices can be sent."
  invoice: "Invoice"
  percentage_of_sales: "%{percentage} of sales"
  percentage_of_turnover: "Percentage of turnover"
  monthly_cap_excl_tax: "monthly cap (excl. GST)"
  capped_at_cap: "capped at %{cap}"
  per_month: "per month"
  free: "free"
  plus_tax: "plus GST"
  total_monthly_bill_incl_tax: "Total Monthly Bill (Incl. Tax)"
  say_no: "No"
  say_yes: "Yes"

  sort_order_cycles_on_shopfront_by: "Sort Order Cycles On Shopfront By"


  admin:
    # General form elements
    quick_search: Quick Search
    clear_all: Clear All
    producer: Producer
    shop: Shop
    product: Product
    variant: Variant

    columns: Columns
    actions: Actions
    viewing: "Viewing: %{current_view_name}"

    whats_this: What's this?

    inventory:
      title: Inventory
      description: Use this page to manage inventories for your enterprises. Any product details set here will override those set on the 'Products' page
      sku: SKU
      price: Price
      on_hand: On Hand
      on_demand: On Demand?
      enable_reset: Enable Stock Level Reset?
      inherit: Inherit?
      add: Add
      hide: Hide
      select_a_shop: Select A Shop
      review_now: Review Now
      new_products_alert_message: There are %{new_product_count} new products available to add to your inventory.
      currently_empty: Your inventory is currently empty
      no_matching_products: No matching products found in your inventory
      no_hidden_products: No products have been hidden from this inventory
      no_matching_hidden_products: No hidden products match your search criteria
      no_new_products: No new products are available to add to this inventory
      no_matching_new_products: No new products match your search criteria
      inventory_powertip: This is your inventory of products. To add products to your inventory, select 'New Products' from the Viewing dropdown.
      hidden_powertip: These products have been hidden from your inventory and will not be available to add to your shop. You can click 'Add' to add a product to you inventory.
      new_powertip: These products are available to be added to your inventory. Click 'Add' to add a product to your inventory, or 'Hide' to hide it from view. You can always change your mind later!


    order_cycle:
      choose_products_from: "Choose Products From:"

    enterprise:
      select_outgoing_oc_products_from: Select outgoing OC products from

<<<<<<< HEAD
  home:
    hubs:
      show_closed_shops: "Show closed shops"
      hide_closed_shops: "Hide closed shops"
      show_on_map: "Show all on the map"
=======
    enterprises:
      form:
        primary_details:
          shopfront_requires_login: "Shopfront requires login?"
          shopfront_requires_login_tip: "Choose whether customers must login to view the shopfront."
          shopfront_requires_login_false: "Public"
          shopfront_requires_login_true: "Require customers to login"

  shop:
    messages:
      login: "login"
      register: "register"
      contact: "contact"
      require_customer_login: "This shop is for customers only."
      require_login_html: "Please %{login} if you have an account already. Otherwise, %{register} to become a customer."
      require_customer_html: "Please %{contact} %{enterprise} to become a customer."
>>>>>>> 813dff8a

  # Printable Invoice Columns
  invoice_column_item: "Item"
  invoice_column_qty: "Qty"
  invoice_column_tax: "GST"
  invoice_column_price: "Price"

  logo: "Logo (640x130)" #FIXME
  logo_mobile: "Mobile logo (75x26)" #FIXME
  logo_mobile_svg: "Mobile logo (SVG)" #FIXME
  home_hero: "Hero image"
  home_show_stats: "Show statistics"
  footer_logo: "Logo (220x76)" #FIXME
  footer_facebook_url: "Facebook URL"
  footer_twitter_url: "Twitter URL"
  footer_instagram_url: "Instagram URL"
  footer_linkedin_url: "LinkedIn URL"
  footer_googleplus_url: "Google Plus URL"
  footer_pinterest_url: "Pinterest URL"
  footer_email: "Email"
  footer_links_md: "Links"
  footer_about_url: "About URL"
  footer_tos_url: "Terms of Service URL"

  name: Name
  first_name: First Name
  last_name: Last Name
  email: Email
  phone: Phone
  next: Next
  address: Address
  address2: Address (contd.)
  city: City
  state: State
  postcode: Postcode
  country: Country
  unauthorized: Unauthorized
  terms_of_service: "Terms of service"
  on_demand: On demand
  none: None

  alert_selling_on_ofn: "Interested in selling food on the Open Food Network?"
  alert_start_here: "Start here"
  label_shops: "Shops"
  label_map: "Map"
  label_producers: "Producers"
  label_groups: "Groups"
  label_about: "About"
  label_shopping: "Shopping"
  label_login: "Login"
  label_logout: "Logout"
  label_signup: "Sign up"
  label_administration: "Administration"
  label_admin: "Admin"
  label_account: "Account"
  label_more: "Show more"
  label_less: "Show less"
  label_notices: "Notices"

  items: "items"
  cart_headline: "Your shopping cart"
  total: "Total"
  checkout: "Checkout now"
  cart_updating: "Updating cart..."
  cart_empty: "Cart empty"
  cart_edit: "Edit your cart"

  card_number: Card Number
  card_securitycode: "Security Code"
  card_expiry_date: Expiry Date

  ofn_cart_headline: "Current cart for:"
  ofn_cart_distributor: "Distributor:"
  ofn_cart_oc: "Order cycle:"
  ofn_cart_from: "From:"
  ofn_cart_to: "To:"
  ofn_cart_product: "Product:"
  ofn_cart_quantitiy: "Quantity:"
  ofn_cart_send: "Buy me"

  ie_warning_headline: "Your browser is out of date :-("
  ie_warning_text: "For the best Open Food Network experience, we strongly recommend upgrading your browser:"
  ie_warning_chrome: Download Chrome
  ie_warning_firefox: Download Firefox
  ie_warning_ie: Upgrade Internet Explorer
  ie_warning_other: "Can't upgrade your browser? Try Open Food Network on your smartphone :-)"

  footer_global_headline: "OFN Global"
  footer_global_home: "Home"
  footer_global_news: "News"
  footer_global_about: "About"
  footer_global_contact: "Contact"

  footer_sites_headline: "OFN Sites"
  footer_sites_developer: "Developer"
  footer_sites_community: "Community"
  footer_sites_userguide: "User Guide"

  footer_secure: "Secure and trusted."
  footer_secure_text: "Open Food Network uses SSL encryption (2048 bit RSA) everywhere to keep your shopping and payment information private. Our servers do not store your credit card details and payments are processed by PCI-compliant services."

  footer_contact_headline: "Keep in touch"
  footer_contact_email: "Email us"

  footer_nav_headline: "Navigate"
  footer_join_headline: "Join us"
  footer_join_producers: "Producers sign-up"
  footer_join_hubs: "Hubs sign-up"
  footer_join_groups: "Groups sign-up"
  footer_join_partners: "Food systems partners"

  footer_legal_call: "Read our"
  footer_legal_tos: "Terms and conditions"
  footer_legal_visit: "Find us on"
  footer_legal_text_html: "Open Food Network is a free and open source software platform. Our content is licensed with %{content_license} and our code with %{code_license}."

  home_shop: Shop Now

  brandstory_headline: "Food, unincorporated."
  brandstory_intro: "Sometimes the best way to fix the system is to start a new one…"
  brandstory_part1: "We begin from the ground up. With farmers and growers ready to tell their stories proudly and truly. With distributors ready to connect people with products fairly and honestly. With buyers who believe that better weekly shopping decisions can seriously change the world."
  brandstory_part2: "Then we need a way to make it real. A way to empower everyone who grows, sells and buys food. A way to tell all the stories, to handle all the logistics. A way to turn transaction into transformation every day."
  brandstory_part3: "So we build an online marketplace that levels the playing field. It’s transparent, so it creates real relationships. It’s open source, so it’s owned by everyone. It scales to regions and nations, so people start versions across the world."
  brandstory_part4: "It works everywhere. It changes everything."
  brandstory_part5_strong: "We call it Open Food Network."
  brandstory_part6: "We all love food. Now we can love our food system too."

  system_headline: "Here's how it works."
  system_step1: "1. Search"
  system_step1_text: "Search our diverse, independent shops for seasonal local food. Search by neighbourhood and food category, or whether you prefer delivery or pickup."
  system_step2: "2. Shop"
  system_step2_text: "Transform your transactions with affordable local food from diverse producers and hubs. Know the stories behind your food and the people who make it!"
  system_step3: "3. Pick-up / Delivery"
  system_step3_text: "Hang on for your delivery, or visit your producer or hub for a more personal connection with your food. Food shopping as diverse as nature intended it."

  cta_headline: "Shopping that makes the world a better place."
  cta_label: "I'm Ready"

  stats_headline: "We're creating a new food system."
  stats_producers: "food producers"
  stats_shops: "food shops"
  stats_shoppers: "food shoppers"
  stats_orders: "food orders"

  checkout_title: Checkout
  checkout_now: Checkout now
  checkout_order_ready: Order ready for
  checkout_hide: Hide
  checkout_expand: Expand
  checkout_headline: "Ok, ready to checkout?"
  checkout_as_guest: "Checkout as guest"
  checkout_details: "Your details"
  checkout_billing: "Billing info"
  checkout_shipping: Shipping info
  checkout_method_free: Free
  checkout_address_same: Shipping address same as billing address?
  checkout_ready_for: "Ready for:"
  checkout_instructions: "Any comments or special instructions?"
  checkout_payment: Payment
  checkout_send: Place order now
  checkout_your_order: Your order
  checkout_cart_total: Cart total
  checkout_shipping_price: Shipping
  checkout_total_price: Total
  checkout_back_to_cart: "Back to Cart"

  order_paid: PAID
  order_not_paid: NOT PAID
  order_total: Total order
  order_payment: "Paying via:"
  order_billing_address: Billing address
  order_delivery_on: Delivery on
  order_delivery_address: Delivery address
  order_special_instructions: "Your notes:"
  order_pickup_time: Ready for collection
  order_pickup_instructions: Collection Instructions
  order_produce: Produce
  order_total_price: Total
  order_includes_tax: (includes tax)
  order_payment_paypal_successful: Your payment via PayPal has been processed successfully.
  order_hub_info: Hub Info

  bom_tip: "Use this page to alter product quantities across multiple orders. Products may also be removed from orders entirely, if required."
  bom_shared: "Shared Resource?"
  bom_page_title: "Bulk Order Management"
  bom_no: "Order no."
  bom_date: "Order date"
  bom_cycle: "Order cycle"
  bom_max: "Max"
  bom_hub: "Hub"
  bom_variant: "Product: Unit"
  bom_final_weigth_volume: "Weight/Volume"
  bom_quantity: "Quantity"
  bom_actions_delete: "Delete Selected"
  bom_loading: "Loading orders"
  bom_no_results: "No orders found."
  bom_order_error: "Some errors must be resolved before you can update orders.\nAny fields with red borders contain errors."

  unsaved_changes_warning: "Unsaved changes exist and will be lost if you continue."
  unsaved_changes_error: "Fields with red borders contain errors."

  products: "Products"
  products_in: "in %{oc}"
  products_at: "at %{distributor}"
  products_elsewhere: "Products found elsewhere"

  email_welcome: "Welcome"
  email_confirmed: "Thank you for confirming your email address."
  email_registered: "is now part of"
  email_userguide_html: "The User Guide with detailed support for setting up your Producer or Hub is here:
%{link}"
  email_admin_html: "You can manage your account by logging into the %{link} or by clicking on the cog in the top right hand side of the homepage, and selecting Administration."
  email_community_html: "We also have an online forum for community discussion related to OFN software and the unique challenges of running a food enterprise. You are encouraged to join in. We are constantly evolving and your input into this forum will shape what happens next.
%{link}"
  email_help: "If you have any difficulties, check out our FAQs, browse the forum or post a 'Support' topic and someone will help you out!"
  email_confirmation_greeting: "Hi, %{contact}!"
  email_confirmation_profile_created: "A profile for %{name} has been successfully created!
To activate your Profile we need to confirm this email address."
  email_confirmation_click_link: "Please click the link below to confirm your email and to continue setting up your profile."
  email_confirmation_link_label: "Confirm this email address »"
  email_confirmation_help_html: "After confirming your email you can access your administration account for this enterprise.
See the %{link} to find out more about %{sitename}'s features and to start using your profile or online store."
  email_confirmation_userguide: "User Guide"
  email_social: "Connect with Us:"
  email_contact: "Email us:"
  email_signoff: "Cheers,"
  email_signature: "%{sitename} Team"

  email_confirm_customer_greeting: "Hi %{name},"
  email_confirm_customer_intro_html: "Thanks for shopping at <strong>%{distributor}</strong>!"
  email_confirm_customer_number_html: "Order confirmation <strong>#%{number}</strong>"
  email_confirm_customer_details_html: "Here are your order details from <strong>%{distributor}</strong>:"
  email_confirm_customer_signoff: "Kind regards,"
  email_confirm_shop_greeting: "Hi %{name},"
  email_confirm_shop_order_html: "Well done! You have a new order for <strong>%{distributor}</strong>!"
  email_confirm_shop_number_html: "Order confirmation <strong>#%{number}</strong>"
  email_order_summary_item: "Item"
  email_order_summary_quantity: "Qty"
  email_order_summary_price: "Price"
  email_order_summary_subtotal: "Subtotal:"
  email_order_summary_total: "Total:"
  email_payment_paid: PAID
  email_payment_not_paid: NOT PAID
  email_payment_summary: Payment summary
  email_payment_method: "Paying via:"
  email_shipping_delivery_details: Delivery details
  email_shipping_delivery_time: "Delivery on:"
  email_shipping_delivery_address: "Delivery address:"
  email_shipping_collection_details: Collection details
  email_shipping_collection_time: "Ready for collection:"
  email_shipping_collection_instructions: "Collection instructions:"
  email_special_instructions: "Your notes:"

  email_signup_greeting: Hello!
  email_signup_welcome: "Welcome to %{sitename}!"
  email_signup_login: Your login
  email_signup_email: Your login email is
  email_signup_shop_html: "You can start shopping online now at %{link}."
  email_signup_text: "Thanks for joining the network.
  If you are a customer, we look forward to introducing you to many fantastic farmers, wonderful food hubs and delicious food!
  If you are a producer or food enterprise, we are excited to have you as a part of the network."
  email_signup_help_html: "We welcome all your questions and feedback; you can use the <em>Send Feedback</em> button on the site or email us at"

  shopping_oc_closed: Orders are closed
  shopping_oc_closed_description: "Please wait until the next cycle opens (or contact us directly to see if we can accept any late orders)"
  shopping_oc_last_closed: "The last cycle closed %{distance_of_time} ago"
  shopping_oc_next_open: "The next cycle opens in %{distance_of_time}"
  shopping_tabs_about: "About %{distributor}"
  shopping_tabs_contact: "Contact"
  shopping_contact_address: "Address"
  shopping_contact_web: "Contact"
  shopping_contact_social: "Follow"
  shopping_groups_part_of: "is part of:"
  shopping_producers_of_hub: "%{hub}'s producers:"

  enterprises_next_closing: "Next order closing"
  enterprises_ready_for: "Ready for"
  enterprises_choose: "Choose when you want your order:"

  hubs_buy: "Shop for:"
  hubs_shopping_here: "Shopping here"
  hubs_orders_closed: "Orders closed"
  hubs_profile_only: "Profile only"
  hubs_delivery_options: "Delivery options"
  hubs_pickup: "Pickup"
  hubs_delivery: "Delivery"
  hubs_producers: "Our producers"
  hubs_filter_by: "Filter by"
  hubs_filter_type: "Type"
  hubs_filter_delivery: "Delivery"
  hubs_matches: "Did you mean?"
  hubs_intro: Shop in your local area
  hubs_distance: Closest to
  hubs_distance_filter: "Show me shops near %{location}"

  products_clear_all: Clear all
  products_showing: "Showing:"
  products_with: with
  products_search: "Search by product or producer"
  products_loading: "Loading products..."
  products_updating_cart: "Updating cart..."
  products_cart_empty: "Cart empty"
  products_edit_cart: "Edit your cart"
  products_from: from
  products_change: "No changes to save."
  products_update_error: "Saving failed with the following error(s):"
  products_update_error_msg: "Saving failed."
  products_update_error_data: "Save failed due to invalid data:"
  products_changes_saved: "Changes saved."

  search_no_results_html: "Sorry, no results found for %{query}. Try another search?"

  components_profiles_popover: "Profiles do not have a shopfront on the Open Food Network, but may have their own physical or online shop elsewhere"
  components_profiles_show: "Show profiles"
  components_filters_nofilters: "No filters"
  components_filters_clearfilters: "Clear all filters"

  groups_title: Groups
  groups_headline: Groups / regions
  groups_text: "Every producer is unique. Every business has something different to offer. Our groups are collectives of producers, hubs and distributors who share something in common like location, farmers market or philosophy. This makes your shopping experience easier. So explore our groups and have the curating done for you."
  groups_search: "Search name or keyword"
  groups_no_groups: "No groups found"
  groups_about: "About Us"

  groups_producers: "Our producers"
  groups_hubs: "Our hubs"
  groups_contact_web: Contact
  groups_contact_social: Follow
  groups_contact_address: Address
  groups_contact_email: Email us
  groups_contact_website: Visit our website
  groups_contact_facebook: Follow us on Facebook
  groups_signup_title: Sign up as a group
  groups_signup_headline: Groups sign up
  groups_signup_intro: "We're an amazing platform for collaborative marketing, the easiest way for your members and stakeholders to reach new markets. We're non-profit, affordable, and simple."
  groups_signup_email: Email us
  groups_signup_motivation1: We transform food systems fairly.
  groups_signup_motivation2: It's why we get out of bed every day. We're a global non-profit, based on open source code. We play fair. You can always trust us.
  groups_signup_motivation3: We know you have big ideas, and we want to help. We'll share our knowledge, networks and resources. We know that isolation doesn't create change, so we'll partner with you.
  groups_signup_motivation4: We meet you where you are.
  groups_signup_motivation5: You might be an alliance of food hubs, producers, or distributors, and an industry body, or a local government.
  groups_signup_motivation6: Whatever your role in your local food movement, we're ready to help. However you come to wonder what Open Food Network would look like or is doing in your part of the world, let's start the conversation.
  groups_signup_motivation7: We make food movements make more sense.
  groups_signup_motivation8: You need to activate and enable your networks, we offer a platform for conversation and action. You need real engagement. We’ll help reach all the players, all the stakeholders, all the sectors.
  groups_signup_motivation9: You need resourcing. We’ll bring all our experience to bear. You need cooperation. We’ll better connect you to a global network of peers.
  groups_signup_pricing: Group Account
  groups_signup_studies: Case Studies
  groups_signup_contact: Ready to discuss?
  groups_signup_contact_text: "Get in touch to discover what OFN can do for you:"
  groups_signup_detail: "Here's the detail."

  login_invalid: "Invalid email or password"

  modal_hubs: "Food Hubs"
  modal_hubs_abstract: Our food hubs are the point of contact between you and the people who make your food!
  modal_hubs_content1: You can search for a convenient hub by location or name. Some hubs have multiple points where you can pick-up your purchases, and some will also provide delivery options. Each food hub is a sales point with independent business operations and logistics - so variations between hubs are to be expected.
  modal_hubs_content2: You can only shop at one food hub at a time.

  modal_groups: "Groups / Regions"
  modal_groups_content1: These are the organisations and relationships between hubs which make up the Open Food Network.
  modal_groups_content2: Some groups are clustered by location or council, others by non-geographic similarities.

  modal_how: "How it works"
  modal_how_shop: Shop the Open Food Network
  modal_how_shop_explained: Search for a food hub near you to start shopping! You can expand each food hub to see what kinds of goodies are available, and click through to start shopping. (You can only shop one food hub at a time.)
  modal_how_pickup: Pick-ups, delivery and shipping costs
  modal_how_pickup_explained: Some food hubs deliver to your door, while others require you to pick-up your purchases. You can see which options are available on the homepage, and select which you'd like at the shopping and check-out pages. Delivery will cost more, and pricing differs from hub-to-hub. Each food hub is a sales point with independent business operations and logisitics - so variations between hubs are to be expected.
  modal_how_more: Learn more
  modal_how_more_explained: "If you want to learn more about the Open Food Network, how it works, and get involved, check out:"

  modal_producers: "Producers"
  modal_producers_explained: "Our producers make all the delicious food you can shop for on the Open Food Network."

  ocs_choice_hub: "Hub:"
  ocs_choice_oc: "Order Cycle:"
  ocs_choice_text: "You have not yet picked where you will get your order from."
  ocs_closed_headline: Orders are currently closed for this hub
  ocs_closed_time: "The last cycle closed %{time} ago."
  ocs_closed_contact: "Please contact your hub directly to see if they accept late orders, or wait until the next cycle opens."
  ocs_closed_opens: "The next order cycle opens in %{time}"
  ocs_closed_email: "Email: %{email}"
  ocs_closed_phone: "Phone: %{phone}"
  ocs_pickup_time: "Your order will be ready on %{pickup_time}"
  ocs_change_date: "Change Collection Date"
  ocs_change_date_notice: "(This will reset your cart)"
  ocs_close_time: "ORDERS CLOSE"
  ocs_when_headline: When do you want your order?
  ocs_when_text: No products are displayed until you select a date.
  ocs_when_closing: "Closing On"
  ocs_when_choose: "Choose Order Cycle"
  ocs_list: "List View"

  producers_about: About us
  producers_buy: Shop for
  producers_contact: Contact
  producers_contact_phone: Call
  producers_contact_social: Follow
  producers_buy_at_html: "Shop for %{enterprise} products at:"
  producers_filter: Filter by
  producers_filter_type: Type
  producers_title: Producers
  producers_headline: Find local producers
  producers_signup_title: Sign up as a producer
  producers_signup_headline: Food producers, empowered.
  producers_signup_motivation: Sell your food and tell your stories to diverse new markets. Save time and money on every overhead. We support innovation without the risk. We've levelled the playing field.
  producers_signup_send: Join now
  producers_signup_enterprise: Enterprise Accounts
  producers_signup_studies: Stories from our producers.
  producers_signup_cta_headline: Join now!
  producers_signup_cta_action: Join now
  producers_signup_detail: Here's the detail.
  producer: Producer

  products_item: Item
  products_description: Description
  products_variant: Variant
  products_quantity: Quantity
  products_availabel: Available?
  products_producer: "Producer"
  products_price: "Price"
  products_sku: "SKU"
  products_name: "name"
  products_unit: "unit"
  products_on_hand: "on hand"
  products_on_demand: "On demand?"
  products_category: "Category"
  products_tax_category: "tax category"
  products_available_on: "Available On"
  products_inherit: "Inherit?"
  products_inherits_properties: "Inherits Properties?"
  products_stock_level_reset: "Enable Stock Level Reset?"

  register_title: Register

  shops_title: Shops
  shops_headline: Shopping, transformed.
  shops_text: Food grows in cycles, farmers harvest in cycles, and we order food in cycles. If you find an order cycle closed, check back soon.
  shops_signup_title: Sign up as a hub
  shops_signup_headline: Food hubs, unlimited.
  shops_signup_motivation: Whatever your model, we support you. However you change, we're with you. We're non-profit, independent, and open-sourced. We're the software partners you've dreamed of.
  shops_signup_action: Join now
  shops_signup_pricing: Enterprise Accounts
  shops_signup_stories: Stories from our hubs.
  shops_signup_help: We're ready to help.
  shops_signup_help_text: You need a better return. You need new buyers and logistics partners. You need your story told across wholesale, retail, and the kitchen table.
  shops_signup_detail: Here's the detail.

  orders_fees: Fees...
  orders_edit_title: Shopping Cart
  orders_edit_headline: Your shopping cart
  orders_edit_time: Order ready for
  orders_edit_continue: Continue shopping
  orders_edit_checkout: Checkout
  orders_form_empty_cart: "Empty cart"
  orders_form_subtotal: Produce subtotal
  orders_form_admin: Admin and handling
  orders_form_total: Total
  orders_oc_expired_headline: Orders have closed for this order cycle
  orders_oc_expired_text: "Sorry, orders for this order cycle closed %{time} ago! Please contact your hub directly to see if they can accept late orders."
  orders_oc_expired_text_others_html: "Sorry, orders for this order cycle closed %{time} ago! Please contact your hub directly to see if they can accept late orders <strong>%{link}</strong>."
  orders_oc_expired_text_link: "or see the other order cycles available at this hub"
  orders_oc_expired_email: "Email:"
  orders_oc_expired_phone: "Phone:"
  orders_show_title: Order Confirmation
  orders_show_time: Order ready on
  orders_show_number: Order confirmation

  products_cart_distributor_choice: "Distributor for your order:"
  products_cart_distributor_change: "Your distributor for this order will be changed to %{name} if you add this product to your cart."
  products_cart_distributor_is: "Your distributor for this order is %{name}."
  products_distributor_error: "Please complete your order at %{link} before shopping with another distributor."
  products_oc: "Order cycle for your order:"
  products_oc_change: "Your order cycle for this order will be changed to %{name} if you add this product to your cart."
  products_oc_is: "Your order cycle for this order is %{name}."
  products_oc_error: "Please complete your order from %{link} before shopping in a different order cycle."
  products_oc_current: "your current order cycle"
  products_max_quantity: Max quantity
  products_distributor: Distributor
  products_distributor_info: When you select a distributor for your order, their address and pickup times will be displayed here.

  # keys used in javascript
  password: Password
  remember_me: Remember Me
  are_you_sure: "Are you sure?"
  orders_open: Orders open
  closing: "Closing "
  going_back_to_home_page: "Taking you back to the home page"
  creating: Creating
  updating: Updating
  failed_to_create_enterprise: "Failed to create your enterprise."
  failed_to_create_enterprise_unknown: "Failed to create your enterprise.\nPlease ensure all fields are completely filled out."
  failed_to_update_enterprise_unknown: "Failed to update your enterprise.\nPlease ensure all fields are completely filled out."
  order_not_saved_yet: "Your order hasn't been saved yet. Give us a few seconds to finish!"
  filter_by: "Filter by"
  hide_filters: "Hide filters"
  one_filter_applied: "1 filter applied"
  x_filters_applied: " filters applied"
  submitting_order: "Submitting your order: please wait"
  confirm_hub_change: "Are you sure? This will change your selected hub and remove any items in your shopping cart."
  confirm_oc_change: "Are you sure? This will change your selected order cycle and remove any items in your shopping cart."
  location_placeholder: "Type in a location..."
  error_required: "can't be blank"
  error_number: "must be number"
  error_email: "must be email address"
  item_handling_fees: "Item Handling Fees (included in item totals)"
  january: "January"
  february: "February"
  march: "March"
  april: "April"
  may: "May"
  june: "June"
  july: "July"
  august: "August"
  september: "September"
  october: "October"
  november: "November"
  december: "December"
  email_not_found: "Email address not found"
  email_required: "You must provide an email address"
  logging_in: "Hold on a moment, we're logging you in"
  signup_email: "Your email"
  choose_password: "Choose a password"
  confirm_password: "Confirm password"
  action_signup: "Sign up now"
  welcome_to_ofn: "Welcome to the Open Food Network!"
  signup_or_login: "Start By Signing Up (or logging in)"
  have_an_account: "Already have an account?"
  action_login: "Log in now."
  forgot_password: "Forgot Password?"
  password_reset_sent: "An email with instructions on resetting your password has been sent!"
  reset_password: "Reset password"
  registration_greeting: "Greetings!"
  who_is_managing_enterprise: "Who is responsible for managing %{enterprise}?"
  enterprise_contact: "Primary Contact"
  enterprise_contact_required: "You need to enter a primary contact."
  enterprise_email_address: "Email address"
  enterprise_phone: "Phone number"
  back: "Back"
  continue: "Continue"
  limit_reached_headline: "Oh no!"
  limit_reached_message: "You have reached the limit!"
  limit_reached_text: "You have reached the limit for the number of enterprises you are allowed to own on the"
  limit_reached_action: "Return to the homepage"
  select_promo_image: "Step 3. Select Promo Image"
  promo_image_tip: "Tip: Shown as a banner, preferred size is 1200×260px"
  promo_image_label: "Choose a promo image"
  action_or: "OR"
  promo_image_drag: "Drag and drop your promo here"
  review_promo_image: "Step 4. Review Your Promo Banner"
  review_promo_image_tip: "Tip: for best results, your promo image should fill the available space"
  promo_image_placeholder: "Your logo will appear here for review once uploaded"
  uploading: "Uploading..."
  select_logo: "Step 1. Select Logo Image"
  logo_tip: "Tip: Square images will work best, preferably at least 300×300px"
  logo_label: "Choose a logo image"
  logo_drag: "Drag and drop your logo here"
  review_logo: "Step 2. Review Your Logo"
  review_logo_tip: "Tip: for best results, your logo should fill the available space"
  logo_placeholder: "Your logo will appear here for review once uploaded"
  enterprise_about_headline: "Nice one!"
  enterprise_about_message: "Now let's flesh out the details about"
  enterprise_success: "Success! %{enterprise} added to the Open Food Network "
  enterprise_registration_exit_message: "If you exit this wizard at any stage, you need to click the confirmation link in the email you have received. This will take you to your admin interface where you can continue setting up your profile."
  enterprise_description: "Short Description"
  enterprise_description_placeholder: "A short sentence describing your enterprise"
  enterprise_long_desc: "Long Description"
  enterprise_long_desc_placeholder: "This is your opportunity to tell the story of your enterprise - what makes you different and wonderful? We'd suggest keeping your description to under 600 characters or 150 words."
  enterprise_long_desc_length: "%{num} characters / up to 600 recommended"
  enterprise_abn: "ABN"
  enterprise_abn_placeholder: "eg. 99 123 456 789"
  enterprise_acn: "ACN"
  enterprise_acn_placeholder: "eg. 123 456 789"
  enterprise_tax_required: "You need to make a selection."
  enterprise_final_step: "Final step!"
  enterprise_social_text: "How can people find %{enterprise} online?"
  website: "Website"
  website_placeholder: "eg. openfoodnetwork.org.au"
  facebook: "Facebook"
  facebook_placeholder: "eg. www.facebook.com/PageNameHere"
  linkedin: "LinkedIn"
  linkedin_placeholder: "eg. www.linkedin.com/YourNameHere"
  twitter: "Twitter"
  twitter_placeholder: "eg. @twitter_handle"
  instagram: "Instagram"
  instagram_placeholder: "eg. @instagram_handle"
  registration_greeting: "Hi there!"
  registration_intro: "You can now create a profile for your Producer or Hub"
  registration_action: "Let's get started!"
  registration_checklist: "You'll need"
  registration_time: "5-10 minutes"
  registration_enterprise_address: "Enterprise address"
  registration_contact_details: "Primary contact details"
  registration_logo: "Your logo image"
  registration_promo_image: "Landscape image for your profile"
  registration_about_us: "'About Us' text"
  registration_outcome_headline: "What do I get?"
  registration_outcome1_html: "Your profile helps people <strong>find</strong> and <strong>contact</strong> you on the Open Food Network."
  registration_outcome2: "Use this space to tell the story of your enterprise, to help drive connections to your social and online presence. "
  registration_outcome3: "It's also the first step towards trading on the Open Food Network, or opening an online store."
  registration_finished_headline: "Finished!"
  registration_finished_thanks: "Thanks for filling out the details for %{enterprise}."
  registration_finished_login: "You can change or update your enterprise at any stage by logging into Open Food Network and going to Admin."
  registration_finished_activate: "Activate %{enterprise}."
  registration_finished_activate_instruction_html: "We've sent a confirmation email to <strong>%{email}</strong> if it hasn't been activated before.<br/>
Please follow the instructions there to make your enterprise visible on the Open Food Network."
  registration_finished_action: "Open Food Network home"
  registration_type_headline: "Last step to add %{enterprise}!"
  registration_type_question: "Are you a producer?"
  registration_type_producer: "Yes, I'm a producer"
  registration_type_no_producer: "No, I'm not a producer"
  registration_type_error: "Please choose one. Are you are producer?"
  registration_type_producer_help: "Producers make yummy things to eat and/or drink. You're a producer if you grow it, raise it, brew it, bake it, ferment it, milk it or mould it."
  registration_type_no_producer_help: "If you’re not a producer, you’re probably someone who sells and distributes food. You might be a hub, coop, buying group, retailer, wholesaler or other."
  create_profile: "Create Profile"
  registration_images_headline: "Thanks!"
  registration_images_description: "Let's upload some pretty pictures so your profile looks great! :)"
  registration_detail_headline: "Let's Get Started"
  registration_detail_enterprise: "Woot! First we need to know a little bit about your enterprise:"
  registration_detail_producer: "Woot! First we need to know a little bit about your farm:"
  registration_detail_name_enterprise: "Enterprise Name:"
  registration_detail_name_producer: "Farm Name:"
  registration_detail_name_placeholder: "e.g. Charlie's Awesome Farm"
  registration_detail_name_error: "Please choose a unique name for your enterprise"
  registration_detail_address1: "Address line 1:"
  registration_detail_address1_placeholder: "e.g. 123 Cranberry Drive"
  registration_detail_address1_error: "Please enter an address"
  registration_detail_address2: "Address line 2:"
  registration_detail_suburb: "Suburb:"
  registration_detail_suburb_placeholder: "e.g. Northcote"
  registration_detail_suburb_error: "Please enter a suburb"
  registration_detail_postcode: "Postcode:"
  registration_detail_postcode_placeholder: "e.g. 3070"
  registration_detail_postcode_error: "Postcode required"
  registration_detail_state: "State:"
  registration_detail_state_error: "State required"
  registration_detail_country: "Country:"
  registration_detail_country_error: "Please select a country"
  fees: "Fees"
  item_cost: "Item cost"
  bulk: "Bulk"
  shop_variant_quantity_min: "min"
  shop_variant_quantity_max: "max"
  contact: "Contact"
  follow: "Follow"
  shop_for_products_html: "Shop for <span class=\"turquoise\">%{enterprise}</span> products at:" #FIXME
  change_shop: "Change shop to:"
  shop_at: "Shop now at:"
  price_breakdown: "Full price breakdown"
  admin_fee: "Admin fee"
  sales_fee: "Sales fee"
  packing_fee: "Packing fee"
  transport_fee: "Transport fee"
  fundraising_fee: "Fundraising fee"
  price_graph: "Price graph"
  included_tax: "Included tax"
  remove_tax: "Remove tax"
  balance: "Balance"
  transaction: "Transaction"
  transaction_date: "Date" #Transaction is only in key to avoid conflict with :date
  payment_state: "Payment status"
  shipping_state: "Shipping status"
  value: "Value"
  balance_due: "Balance due"
  credit: "Credit"
  Paid: "Paid"
  Ready: "Ready"
  you_have_no_orders_yet: "You have no orders yet"
  running_balance: "Running balance"
  outstanding_balance: "Outstanding balance"
  admin_entreprise_relationships: "Enterprise Relationships"
  admin_entreprise_relationships_everything: "Everything"
  admin_entreprise_relationships_permits: "permits"
  admin_entreprise_relationships_seach_placeholder: "Search"
  admin_entreprise_relationships_button_create: "Create"
  admin_entreprise_groups: "Enterprise Groups"
  admin_entreprise_groups_name: "Name"
  admin_entreprise_groups_owner: "Owner"
  admin_entreprise_groups_on_front_page: "On front page ?"
  admin_entreprise_groups_entreprise: "Enterprises"
  admin_entreprise_groups_primary_details: "Primary Details"
  admin_entreprise_groups_data_powertip: "The primary user responsible for this group."
  admin_entreprise_groups_data_powertip_logo: "This is the logo for the group"
  admin_entreprise_groups_data_powertip_promo_image: "This image is displayed at the top of the Group profile"
  admin_entreprise_groups_about: "About"
  admin_entreprise_groups_images: "Images"
  admin_entreprise_groups_contact: "Contact"
  admin_entreprise_groups_contact_phone_placeholder: "eg. 98 7654 3210"
  admin_entreprise_groups_contact_address1_placeholder: "eg. 123 High Street"
  admin_entreprise_groups_contact_city: "Suburb"
  admin_entreprise_groups_contact_city_placeholder: "eg. Northcote"
  admin_entreprise_groups_contact_zipcode: "Postcode"
  admin_entreprise_groups_contact_zipcode_placeholder: "eg. 3070"
  admin_entreprise_groups_contact_state_id: "State"
  admin_entreprise_groups_contact_country_id: "Country"
  admin_entreprise_groups_web: "Web Resources"
  admin_entreprise_groups_web_twitter: "eg. @the_prof"
  admin_entreprise_groups_web_website_placeholder: "eg. www.truffles.com"
  admin_order_cycles: "Admin Order Cycles"
  open: "Open"
  close: "Close"
  supplier: "Supplier"
  coordinator: "Coordinator"
  distributor: "Distributor"
  product: "Products"
  enterprise_fees: "Enterprise Fees"
  fee_type: "Fee Type"
  tax_category: "Tax Category"
  calculator: "Calculator"
  calculator_values: "Calculator values"
  new_order_cycles: "New Order Cycles"
  select_a_coordinator_for_your_order_cycle: "select a coordinator for your order cycle"
  edit_order_cycle: "Edit Order Cycle"
  roles: "Roles"
  update: "Update"
  add_producer_property: "Add producer property"
  admin_settings: "Settings"
  update_invoice: "Update Invoices"
  finalise_invoice: "Finalise Invoices"
  finalise_user_invoices: "Finalise User Invoices"
  finalise_user_invoice_explained: "Use this button to finalize all invoices in the system for the previous calendar month. This task can be set up to run automatically once a month."
  manually_run_task: "Manually Run Task "
  update_user_invoices: "Update User Invoices"
  update_user_invoice_explained: "Use this button to immediately update invoices for the month to date for each enterprise user in the system. This task can be set up to run automatically every night."
  auto_finalise_invoices: "Auto-finalise invoices monthly on the 2nd at 1:30am"
  auto_update_invoices: "Auto-update invoices nightly at 1:00am"
  in_progress: "In Progress"
  started_at: "Started at"
  queued: "Queued"
  scheduled_for: "Scheduled for"
  customers: "Customers"
  please_select_hub: "Please select a Hub"
  loading_customers: "Loading Customers"
  no_customers_found: "No customers found"
  go: "Go"
  hub: "Hub"
  accounts_administration_distributor: "accounts administration distributor"
  admin_accounts_and_billing: "admin.accounts_and_billing_settings" #FIXME
  producer: "Producer"
  product: "Product"
  price: "Price"
  on_hand: "On hand"
  save_changes: "Save Changes"
  update_action: "update()" #FIXME
  spree_admin_overview_enterprises_header: "My Enterprises"
  spree_admin_overview_enterprises_footer: "MANAGE MY ENTERPRISES"
  spree_admin_enterprises_hubs_name: "Name"
  spree_admin_enterprises_create_new: "CREATE NEW"
  spree_admin_enterprises_shipping_methods: "Shipping Methods"
  spree_admin_enterprises_fees: "Enterprise Fees"
  spree_admin_enterprises_none_create_a_new_enterprise: "CREATE A NEW ENTERPRISE"
  spree_admin_enterprises_none_text: "You don't have any enterprises yet"
  spree_admin_enterprises_producers_name: "Name"
  spree_admin_enterprises_producers_total_products: "Total Products"
  spree_admin_enterprises_producers_active_products: "Active Products"
  spree_admin_enterprises_producers_order_cycles: "Products in OCs"
  spree_admin_enterprises_producers_order_cycles_title: ""
  spree_admin_enterprises_tabs_hubs: "HUBS"
  spree_admin_enterprises_tabs_producers: "PRODUCERS"
  spree_admin_enterprises_producers_manage_order_cycles: "MANAGE ORDER CYCLES"
  spree_admin_enterprises_producers_manage_products: "MANAGE PRODUCTS"
  spree_admin_enterprises_producers_orders_cycle_text: "You don't have any active order cycles."
  spree_admin_enterprises_any_active_products_text: "You don't have any active products."
  spree_admin_enterprises_create_new_product: "CREATE A NEW PRODUCT"
  spree_admin_order_cycles: "Order Cycles"
  spree_admin_order_cycles_tip: "Order cycles determine when and where your products are available to customers."
  dashbord: "Dashboard"
  spree_admin_single_enterprise_alert_mail_confirmation: "Please confirm the email address for"
  spree_admin_single_enterprise_alert_mail_sent: "We've sent an email to"
  spree_admin_overview_action_required: "Action Required"
  spree_admin_overview_check_your_inbox: "Please check you inbox for furher instructions. Thanks!"
  change_package: "Change Package"
  spree_admin_single_enterprise_hint: "Hint: To allow people to find you, turn on your visibility under"
  your_profil_live: "Your profile live"
  on_ofn_map: "on the Open Food Network map"
  see: "See"
  live: "live"
  manage: "Manage"
  resend: "Resend"
  add_and_manage_products: "Add &amp; manage products"
  add_and_manage_order_cycles: "Add &amp; manage order cycles"
  manage_order_cycles: "Manage order cycles"
  manage_products: "Manage products"
  edit_profile_details: "Edit profile details"
  edit_profile_details_etc: "Change your profile description, images, etc."
  start_date: "Start Date"
  end_date: "End Date"
  order_cycle: "Order Cycle"
  group_buy_unit_size: "Group Buy Unit Size"
  total_qtt_ordered: "Total Quantity Ordered"
  max_qtt_ordered: "Max Quantity Ordered"
  current_fulfilled_units: "Current Fulfilled Units"
  max_fulfilled_units: "Max Fulfilled Units"
  bulk_management_warning: "WARNING: Some variants do not have a unit value"
  ask: "Ask?"
  no_orders_found: "No orders found."
  order_no: "Order No."
  weight_volume: "Weight/Volume"
  remove_tax: "Remove tax"
  tax_settings: "Tax Settings"
  products_require_tax_category: "products require tax category"
  admin_shared_address_1: "Address"
  admin_shared_address_2: "Address (cont.)"
  admin_share_city: "City"
  admin_share_zipcode: "Postcode"
  admin_share_country: "Country"
  admin_share_state: "State"
  hub_sidebar_hubs: "Hubs"
  hub_sidebar_none_available: "None Available"
  hub_sidebar_manage: "Manage"
  hub_sidebar_at_least: "At least one hub must be selected"
  hub_sidebar_blue: "blue"
  hub_sidebar_red: "red"
  shop_trial_in_progress: "Your shopfront trial expires in #{remaining_trial_days(enterprise)}." #FIXME
  shop_trial_expired: "Good news! We have decided to extend shopfront trials until further notice (probably around March 2015)." #FIXME
  report_customers_distributor: "Distributor"
  report_customers_supplier: "Supplier"
  report_customers_cycle: "Order Cycle"
  report_customers_type: "Report Type"
  report_customers_csv: "Download as csv"
  report_customers_header: "orders header"
  report_producers: "Producers: "
  report_type: "Report Type: "
  report_hubs: "Hubs: "
  report_payment: "Payment Methods: "
  report_distributor: "Distributor: "
  report_payment_by: 'Payments By Type'
  report_itemised_payment: 'Itemised Payment Totals'
  report_payment_totals: 'Payment Totals'
  report_all: 'all'
  report_order_cycle: "Order Cycle: "
  report_product_header: "products_header"
  report_order_header: "orders_header"
  report_entreprises: "Enterprises: "
  report_users: "Users: "
  initial_invoice_number: "Initial invoice number:"
  invoice_date: "Invoice date:"
  due_date: "Due date:"
  account_code: "Account code:"
  equals: "Equals"
  contains: "contains"
  filter_products: "Filter Products"
  delete_product_variant: "The last variant cannot be deleted!"
  progress: "progress"
  saving: "Saving.."
  success: "success"
  failure: "failure"
  unsaved_changes_confirmation: "Unsaved changes will be lost. Continue anyway?"
  one_product_unsaved: "Changes to one product remain unsaved."
  products_unsaved: "Changes to %{n} products remain unsaved."
  add_manager: "Add a manager"
  is_already_manager: "is already a manager!"
  no_change_to_save: " No change to save"
  add_manager: "Add a manager"
  users:  "Users"
  about: "About"
  images: "Images"
  contact: "Contact"
  web: "Web"
  primary_details: "Primary Details"
  adrdress: "Address"
  contact: "Contact"
  social: "Social"
  business_details: "Business Details"
  properties: "Properties"
  shipping_methods: "Shipping Methods"
  payment_methods: "Payment Methods"
  enterprise_fees: "Enterprise Fees"
  inventory_settings: "Inventory Settings"
  shop_preferences: "Shop Preferences"
  validation_msg_relationship_already_established: "^That relationship is already established."
  validation_msg_at_least_one_hub: "^At least one hub must be selected"
  validation_msg_product_category_cant_be_blank: "^Product Category cant be blank"
  validation_msg_tax_category_cant_be_blank: "^Tax Category can't be blank"
  validation_msg_is_associated_with_an_exising_customer: "is associated with an existing customer"

  spree:
    shipment_states:
      backorder: backorder
      partial: partial
      pending: pending
      ready: ready
      shipped: shipped
    payment_states:
      balance_due: balance due
      completed: completed
      checkout: checkout
      credit_owed: credit owed
      failed: failed
      paid: paid
      pending: pending
      processing: processing
      void: void
    order_state:
      address: address
      adjustments: adjustments
      awaiting_return: awaiting return
      canceled: canceled
      cart: cart
      complete: complete
      confirm: confirm
      delivery: delivery
      payment: payment
      resumed: resumed
      returned: returned
      skrill: skrill<|MERGE_RESOLUTION|>--- conflicted
+++ resolved
@@ -105,13 +105,6 @@
     enterprise:
       select_outgoing_oc_products_from: Select outgoing OC products from
 
-<<<<<<< HEAD
-  home:
-    hubs:
-      show_closed_shops: "Show closed shops"
-      hide_closed_shops: "Hide closed shops"
-      show_on_map: "Show all on the map"
-=======
     enterprises:
       form:
         primary_details:
@@ -120,6 +113,11 @@
           shopfront_requires_login_false: "Public"
           shopfront_requires_login_true: "Require customers to login"
 
+  home:
+    hubs:
+      show_closed_shops: "Show closed shops"
+      hide_closed_shops: "Hide closed shops"
+      show_on_map: "Show all on the map"
   shop:
     messages:
       login: "login"
@@ -128,7 +126,6 @@
       require_customer_login: "This shop is for customers only."
       require_login_html: "Please %{login} if you have an account already. Otherwise, %{register} to become a customer."
       require_customer_html: "Please %{contact} %{enterprise} to become a customer."
->>>>>>> 813dff8a
 
   # Printable Invoice Columns
   invoice_column_item: "Item"
