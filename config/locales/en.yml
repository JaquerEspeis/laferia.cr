# English language file
# ---------------------
#
# This is the source language file maintained by the global OFN team and used
# by the Australian OFN instance.
#
# Visit Transifex to translate this file into other languages:
#
#   https://www.transifex.com/open-food-foundation/open-food-network/
#
# Read more about it at:
#
#   https://github.com/openfoodfoundation/openfoodnetwork/wiki/i18n
#
# Changing this file
# ==================
#
# You are welcome to fix typos, add missing translations and remove unused ones.
# But read our guidelines first:
#
#   https://github.com/openfoodfoundation/openfoodnetwork/wiki/i18n#development
#
en:
  # Overridden here due to a bug in spree i18n (Issue #870, and issue #1800)
  language_name: "English" # Localised name of this language
  activerecord:
    attributes:
      spree/order:
        payment_state: Payment State
        shipment_state: Shipment State
        completed_at: Completed At
        number: Number
        state: State
        email: Customer E-Mail
      spree/payment:
        amount: Amount
      order_cycle:
        orders_close_at: Close date
    errors:
      models:
        spree/user:
          attributes:
            email:
              taken: "There's already an account for this email. Please login or reset your password."
        spree/order:
          no_card: There are no authorised credit cards available to charge
        order_cycle:
          attributes:
            orders_close_at:
              after_orders_open_at: must be after open date
        variant_override:
          count_on_hand:
            using_producer_stock_settings_but_count_on_hand_set: "must be blank because using producer stock settings"
            on_demand_but_count_on_hand_set: "must be blank if on demand"
            limited_stock_but_no_count_on_hand: "must be specified because forcing limited stock"
  activemodel:
    attributes:
      order_management/reports/enterprise_fee_summary/parameters:
        start_at: "Start"
        end_at: "End"
        distributor_ids: "Hubs"
        producer_ids: "Producers"
        order_cycle_ids: "Order Cycles"
        enterprise_fee_ids: "Fees Names"
        shipping_method_ids: "Shipping Methods"
        payment_method_ids: "Payment Methods"
    errors:
      models:
        subscription_validator:
          attributes:
            subscription_line_items:
              at_least_one_product: "^Please add at least one product"
              not_available: "^%{name} is not available from the selected schedule"
            ends_at:
              after_begins_at: "must be after begins at"
            customer:
              does_not_belong_to_shop: "does not belong to %{shop}"
            schedule:
              not_coordinated_by_shop: "is not coordinated by %{shop}"
            payment_method:
              not_available_to_shop: "is not available to %{shop}"
              invalid_type: "must be a Cash or Stripe method"
              charges_not_allowed: "^Credit card charges are not allowed by this customer"
              no_default_card: "^No default card available for this customer"
            shipping_method:
              not_available_to_shop: "is not available to %{shop}"

  devise:
    confirmations:
      send_instructions: "You will receive an email with instructions about how to confirm your account in a few minutes."
      failed_to_send: "An error occurred whilst sending your confirmation email."
      resend_confirmation_email: "Resend confirmation email."
      confirmed: "Thanks for confirming your email! You can now log in."
      not_confirmed: "Your email address could not be confirmed. Perhaps you have already completed this step?"
    user_registrations:
      spree_user:
       signed_up_but_unconfirmed: "A message with a confirmation link has been sent to your email address. Please open the link to activate your account."
       unknown_error: "Something went wrong while creating your account. Check your email address and try again."
    failure:
      invalid: |
        Invalid email or password.
        Were you a guest last time?  Perhaps you need to create an account or reset your password.
      unconfirmed: "You have to confirm your account before continuing."
      already_registered: "This email address is already registered. Please log in to continue, or go back and use another email address."
    user_passwords:
      spree_user:
        updated_not_active: "Your password has been reset, but your email has not been confirmed yet."

  models:
    order_cycle:
      cloned_order_cycle_name: "COPY OF %{order_cycle}"

  validators:
    date_time_string_validator:
      not_string_error: "must be a string"
      invalid_format_error: "must be valid"
    integer_array_validator:
      not_array_error: "must be an array"
      invalid_element_error: "must contain only valid integers"

  enterprise_mailer:
    confirmation_instructions:
      subject: "Please confirm the email address for %{enterprise}"
    welcome:
      subject: "%{enterprise} is now on %{sitename}"
    invite_manager:
      subject: "%{enterprise} has invited you to be a manager"
  order_mailer:
    cancel_email:
      dear_customer: "Dear Customer,"
      instructions: "Your order has been CANCELED.  Please retain this cancellation information for your records."
      order_summary_canceled: "Order Summary [CANCELED]"
      subject: "Cancellation of Order"
      subtotal: "Subtotal: %{subtotal}"
      total: "Order Total: %{total}"
  producer_mailer:
    order_cycle:
      subject: "Order cycle report for %{producer}"
  shipment_mailer:
    shipped_email:
      dear_customer: "Dear Customer,"
      instructions: "Your order has been shipped"
      shipment_summary: "Shipment Summary"
      subject: "Shipment Notification"
      thanks: "Thank you for your business."
      track_information: "Tracking Information: %{tracking}"
      track_link: "Tracking Link: %{url}"
  subscription_mailer:
    placement_summary_email:
      subject: A summary of recently placed subscription orders
      greeting: "Hi %{name},"
      intro: "Below is a summary of the subscription orders that have just been placed for %{shop}."
    confirmation_summary_email:
      subject: A summary of recently confirmed subscription orders
      greeting: "Hi %{name},"
      intro: "Below is a summary of the subscription orders that have just been finalised for %{shop}."
    summary_overview:
      total: A total of %{count} subscriptions were marked for automatic processing.
      success_zero: Of these, none were processed successfully.
      success_some: Of these, %{count} were processed successfully.
      success_all: All were processed successfully.
      issues: Details of the issues encountered are provided below.
    summary_detail:
      no_message_provided: No error message provided
      changes:
        title: Insufficient Stock (%{count} orders)
        explainer: These orders were processed but insufficient stock was available for some requested items
      empty:
        title: No Stock (%{count} orders)
        explainer: These orders were unable to be processed because no stock was available for any requested items
      complete:
        title: Already Processed (%{count} orders)
        explainer: These orders were already marked as complete, and were therefore left untouched
      processing:
        title: Error Encountered (%{count} orders)
        explainer: Automatic processing of these orders failed due to an error. The error has been listed where possible.
      failed_payment:
        title: Failed Payment (%{count} orders)
        explainer: Automatic processing of payment for these orders failed due to an error. The error has been listed where possible.
      other:
        title: Other Failure (%{count} orders)
        explainer: Automatic processing of these orders failed for an unknown reason. This should not occur, please contact us if you are seeing this.

  home: "OFN"
  title: Open Food Network
  welcome_to: 'Welcome to '
  site_meta_description: "We begin from the ground up. With farmers and growers ready to tell their stories proudly and truly. With distributors ready to connect people with products fairly and honestly. With buyers who believe that better weekly shopping decisions can…"
  search_by_name: Search by name or suburb...
  producers: 'Australian Producers'
  producers_join: Australian producers are now welcome to join the Open Food Network. #FIXME
  charges_sales_tax: Charges GST?
  print_invoice: "Print Invoice"
  print_ticket: "Print Ticket"
  select_ticket_printer: "Select printer for tickets"
  send_invoice: "Send Invoice"
  resend_confirmation: "Resend Confirmation"
  view_order: "View Order"
  edit_order: "Edit Order"
  ship_order: "Ship Order"
  cancel_order: "Cancel Order"
  confirm_send_invoice: "An invoice for this order will be sent to the customer. Are you sure you want to continue?"
  confirm_resend_order_confirmation: "Are you sure you want to resend the order confirmation email?"
  must_have_valid_business_number: "%{enterprise_name} must have a valid ABN before invoices can be sent."
  invoice: "Invoice"
  more: "More"
  say_no: "No"
  say_yes: "Yes"
  ongoing: Ongoing
  bill_address: Billing Address
  ship_address: Shipping Address
  sort_order_cycles_on_shopfront_by: "Sort Order Cycles On Shopfront By"
  required_fields: Required fields are denoted with an asterisk
  select_continue: Select and Continue
  remove: Remove
  or: or
  collapse_all:  Collapse all
  expand_all: Expand all
  loading: Loading...
  show_more: Show more
  show_all: Show all
  show_all_with_more: "Show All (%{num}  More)"
  cancel: Cancel
  edit: Edit
  clone: Clone
  distributors: Distributors
  distribution: Distribution
  order_cycles: Order Cycles
  bulk_order_management: Bulk Order Management
  enterprises: Enterprises
  enterprise_groups: Groups
  reports: Reports
  variant_overrides: Inventory
  import: Import
  spree_products: Spree Products
  all: All
  current: Current
  available: Available
  dashboard: Dashboard
  undefined: undefined
  unused: unused
  admin_and_handling: Admin & Handling
  profile: Profile
  supplier_only: Supplier Only
  has_shopfront: Has Shopfront
  weight: Weight
  volume: Volume
  items: Items
  summary: Summary
  detailed: Detailed
  updated: Updated
  'yes': "Yes"
  'no': "No"
  'y': 'Y'
  'n': 'N'
  powered_by: Powered by
  blocked_cookies_alert: "Your browser may be blocking cookies needed to use this shopfront. Click below to allow cookies and reload the page."
  allow_cookies: "Allow Cookies"
  none: None
  notes: Notes
  error: Error
  processing_payment: Processing payment...
  filter_results: Filter Results
  quantity: Quantity
  pick_up: Pick up
  ok: Ok
  copy: Copy
  change_my_password: "Change my password"
  update_password: "Update password"
  password_confirmation: Password Confirmation
  reset_password_token: Reset password token
  expired: has expired, please request a new one
  back_to_payments_list: "Back to Payments List"

  actions:
    create_and_add_another: "Create and Add Another"
    create: "Create"
  admin:
    # Common properties / models
    begins_at: Begins At
    begins_on: Begins On
    customer: Customer
    date: Date
    email: Email
    ends_at: Ends At
    ends_on: Ends On
    name: Name
    on_hand: On Hand
    on_demand: On Demand
    on_demand?: On Demand?
    order_cycle: Order Cycle
    payment: Payment
    payment_method: Payment Method
    phone: Phone
    price: Price
    producer: Producer
    image: Image
    product: Product
    quantity: Quantity
    schedule: Schedule
    shipping: Shipping
    shipping_method: Shipping Method
    shop: Shop
    sku: SKU
    status_state: State
    tags: Tags
    variant: Variant
    weight: Weight
    volume: Volume
    items: Items
    select_all: Select all
    obsolete_master: Obsolete master

    # General form elements
    quick_search: Quick Search
    clear_all: Clear All
    start_date: "Start Date"
    end_date: "End Date"
    unsaved_changes: "You have unsaved changes"
    form_invalid: "Form contains missing or invalid fields"
    clear_filters: Clear Filters
    clear: Clear
    save: Save
    cancel: Cancel
    back: Back
    show_more: Show more
    show_n_more: Show %{num} more
    choose: "Choose..."
    please_select: Please select...

    columns: Columns
    actions: Actions
    viewing: "Viewing: %{current_view_name}"
    description: Description

    whats_this: What's this?

    tag_has_rules: "Existing rules for this tag: %{num}"
    has_one_rule: "has one rule"
    has_n_rules: "has %{num} rules"

    unsaved_confirm_leave: "There are unsaved changed on this page. Continue without saving?"
    unsaved_changes: "You have unsaved changes"

    shopfront_settings:
      embedded_shopfront_settings: "Embedded Shopfront Settings"
      enable_embedded_shopfronts: "Enable Embedded Shopfronts"
      embedded_shopfronts_whitelist: "External Domains Whitelist"

    number_localization:
      number_localization_settings: "Number Localization Settings"
      enable_localized_number: "Use the international thousand/decimal separator logic"

    cache_settings:
      edit:
        title: "Caching"
        distributor: "Distributor"
        order_cycle: "Order Cycle"
        status: "Status"
        diff: "Diff"
        error: "Error"
        enable_products_cache: "Enable Products Cache?"

    invoice_settings:
      edit:
        title: Invoice Settings
        invoice_style2?: Use the alternative invoice model that includes total tax breakdown per rate and tax rate info per item (not yet suitable for countries displaying prices excluding tax)
        enable_receipt_printing?: Show options for printing receipts using thermal printers in order dropdown?

    stripe_connect_settings:
      edit:
        title: "Stripe Connect"
        settings: "Settings"
        stripe_connect_enabled: Enable shops to accept payments using Stripe Connect?
        no_api_key_msg: No Stripe account exists for this enterprise.
        configuration_explanation_html: For detailed instructions on configuring the Stripe Connect integration, please <a href='https://github.com/openfoodfoundation/openfoodnetwork/wiki/Setting-up-Stripe-on-an-OFN-instance' target='_blank'>consult this guide</a>.
        status: Status
        ok: Ok
        instance_secret_key: Instance Secret Key
        account_id: Account ID
        business_name: Business Name
        charges_enabled: Charges Enabled
        charges_enabled_warning: "Warning: Charges are not enabled for your account"
        auth_fail_error: The API key you provided is invalid
        empty_api_key_error_html: No Stripe API key has been provided. To set your API key, please follow <a href="https://github.com/openfoodfoundation/openfoodnetwork/wiki/Setting-up-Stripe-on-an-OFN-instance" target="_blank">these instructions</a>

    matomo_settings:
      edit:
        title: "Matomo Settings"
        matomo_url: "Matomo URL"
        matomo_site_id: "Matomo Site ID"
        info_html: "Matomo is a Web and Mobile Analytics. You can either host Matomo on-premises or use a cloud-hosted service. See <a href='http://matomo.org' target='_blank'>matomo.org</a> for more information."
        config_instructions_html: "Here you can configure the OFN Matomo integration. The Matomo URL below should point to the Matomo instance where the user tracking information will be sent to; if it is left empty, Matomo user tracking will be disabled. The Site ID field is not mandatory but useful if you are tracking more than one website on a single Matomo instance; it can be found on the Matomo instance console."

    customers:
      index:
        add_customer: "Add Customer"
        new_customer: "New Customer"
        customer_placeholder: "customer@example.org"
        valid_email_error: Please enter a valid email address
        add_a_new_customer_for: Add a new customer for %{shop_name}
        code: Code
        duplicate_code: "This code is used already."
        bill_address: "Billing Address"
        ship_address: "Shipping Address"
        update_address_success: 'Address updated successfully.'
        update_address_error: 'Sorry! Please input all of the required fields!'
        edit_bill_address: 'Edit Billing Address'
        edit_ship_address: 'Edit Shipping Address'
        required_fileds: 'Required fields are denoted with an asterisk '
        select_country: 'Select Country'
        select_state: 'Select State'
        edit: 'Edit'
        update_address: 'Update Address'
        confirm_delete: 'Sure to delete?'
        search_by_email: "Search by email/code..."
        guest_label: 'Guest checkout'
      destroy:
        has_associated_orders: 'Delete failed: customer has associated orders with his shop'

    contents:
      edit:
        title: Content
        header: Header
        home_page: Home page
        producer_signup_page: Producer signup page
        hub_signup_page: Hub signup page
        group_signup_page: Group signup page
        main_links: Main Menu Links
        footer_and_external_links: Footer and External Links
        your_content: Your content
        user_guide: User Guide

    enterprise_fees:
      index:
        title: Enterprise Fees
        enterprise: Enterprise
        fee_type: Fee Type
        name: Name
        tax_category: Tax Category
        calculator: Calculator
        calculator_values: Calculator Values

    enterprise_groups:
      index:
        new_button: New Enterprise Group

    enterprise_roles:
      form:
        manages: manages
      enterprise_role:
        manages: manages

    products:
      unit_name_placeholder: 'eg. bunches'
      index:
        unit: Unit
        display_as: Display As
        category: Category
        tax_category: Tax Category
        inherits_properties?: Inherits Properties?
        available_on: Available On
        av_on: "Av. On"
        import_date: Imported
        upload_an_image: Upload an image
      product_search_keywords: Product Search Keywords
      product_search_tip: Type words to help search your products in the shops. Use space to separate each keyword.
      SEO_keywords: SEO Keywords
      seo_tip: Type words to help search your products in the web. Use space to separate each keyword.
      Search: Search
      properties:
        property_name: Property Name
        inherited_property: Inherited Property
      variants:
        to_order_tip: "Items made to order do not have a set stock level, such as loaves of bread made fresh to order."
      product_distributions: "Product Distributions"
      group_buy_options: "Group Buy Options"
      back_to_products_list: "Back to products list"

    product_import:
      title: Product Import
      file_not_found: File not found or could not be opened
      no_data: No data found in spreadsheet
      confirm_reset: "This will set stock level to zero on all products for this \n enterprise that are not present in the uploaded file"
      model:
        no_file: "error: no file uploaded"
        could_not_process: "could not process file: invalid filetype"
        incorrect_value: incorrect value
        conditional_blank: can't be blank if unit_type is blank
        no_product: did not match any products in the database
        not_found: not found in database
        not_updatable: cannot be updated on existing products via product import
        blank: can't be blank
        products_no_permission: you do not have permission to manage products for this enterprise
        inventory_no_permission: you do not have permission to create inventory for this producer
        none_saved: did not save any products successfully
        line_number: "Line %{number}:"
        encoding_error: "Please check the language setting of your source file and ensure it is saved with UTF-8 encoding"
        unexpected_error: "Product Import encountered an unexpected error whilst opening the file: %{error_message}"
      index:
        select_file: Select a spreadsheet to upload
        spreadsheet: Spreadsheet
        choose_import_type: Select import type
        import_into: Import type
        product_list: Product list
        inventories: Inventories
        import: Import
        upload: Upload
        csv_templates: CSV Templates
        product_list_template: Download Product List template
        inventory_template: Download Inventory template
        category_values: Available Category Values
        product_categories: Product Categories
        tax_categories: Tax Categories
        shipping_categories: Shipping Categories
      import:
        review: Review
        import: Import
        save: Save
        results: Results
        save_imported: Save imported products
        no_valid_entries: No valid entries found
        none_to_save: There are no entries that can be saved
        some_invalid_entries: Imported file contains invalid entries
        fix_before_import: Please fix these errors and try importing the file again
        save_valid?: Save valid entries for now and discard the others?
        no_errors: No errors detected!
        save_all_imported?: Save all imported products?
        options_and_defaults: Import options and defaults
        no_permission: you do not have permission to manage this enterprise
        not_found: enterprise could not be found in database
        no_name: No name
        blank_enterprise: some products do not have an enterprise defined
        reset_absent?: Reset absent products
        reset_absent_tip: Set stock to zero for all exiting products not present in the file
        overwrite_all: Overwrite all
        overwrite_empty: Overwrite if empty
        default_stock: Set stock level
        default_tax_cat: Set tax category
        default_shipping_cat: Set shipping category
        default_available_date: Set available date
        validation_overview: Import validation overview
        entries_found: Entries found in imported file
        entries_with_errors: Items contain errors and will not be imported
        products_to_create: Products will be created
        products_to_update: Products will be updated
        inventory_to_create: Inventory items will be created
        inventory_to_update: Inventory items will be updated
        products_to_reset: Existing products will have their stock reset to zero
        inventory_to_reset: Existing inventory items will have their stock reset to zero
        line: Line
        item_line: Item line
      import_review:
        not_updatable_tip: "The following fields cannot be updated via bulk import for existing products:"
        fields_ignored: These fields will be ignored when the imported products are saved.
      entries_table:
        not_updatable: This field is not updatable via bulk import on existing products
      save_results:
        final_results: Import final results
        products_created: Products created
        products_updated: Products updated
        inventory_created: Inventory items created
        inventory_updated: Inventory items updated
        products_reset: Products had stock level reset to zero
        inventory_reset: Inventory items had stock level reset to zero
        all_saved: "All items saved successfully"
        some_saved: "items saved successfully"
        save_errors: Save errors
        import_again: Upload Another File
        view_products: Go To Products Page
        view_inventory: Go To Inventory Page

    variant_overrides:
      loading_flash:
        loading_inventory: LOADING INVENTORY
      index:
        title: Inventory
        description: Use this page to manage inventories for your enterprises. Any product details set here will override those set on the 'Products' page
        enable_reset?: Enable Stock Reset?
        inherit?: Inherit?
        add: Add
        hide: Hide
        import_date: Imported
        select_a_shop: Select A Shop
        review_now: Review Now
        new_products_alert_message: There are %{new_product_count} new products available to add to your inventory.
        currently_empty: Your inventory is currently empty
        no_matching_products: No matching products found in your inventory
        no_hidden_products: No products have been hidden from this inventory
        no_matching_hidden_products: No hidden products match your search criteria
        no_new_products: No new products are available to add to this inventory
        no_matching_new_products: No new products match your search criteria
        inventory_powertip: This is your inventory of products. To add products to your inventory, select 'New Products' from the Viewing dropdown.
        hidden_powertip: These products have been hidden from your inventory and will not be available to add to your shop. You can click 'Add' to add a product to you inventory.
        new_powertip: These products are available to be added to your inventory. Click 'Add' to add a product to your inventory, or 'Hide' to hide it from view. You can always change your mind later!
      controls:
        back_to_my_inventory: Back to my inventory
    orders:
      invoice_email_sent: 'Invoice email has been sent'
      order_email_resent: 'Order email has been resent'
      bulk_management:
        tip: "Use this page to alter product quantities across multiple orders. Products may also be removed from orders entirely, if required."
        shared: "Shared Resource?"
        order_no: "Order No."
        order_date: "Completed at"
        max: "Max"
        product_unit: "Product: Unit"
        weight_volume: "Weight/Volume"
        ask: "Ask?"
        page_title: "Bulk Order Management"
        actions_delete: "Delete Selected"
        loading: "Loading orders"
        no_results: "No orders found."
        group_buy_unit_size: "Group Buy Unit Size"
        total_qtt_ordered: "Total Quantity Ordered"
        max_qtt_ordered: "Max Quantity Ordered"
        current_fulfilled_units: "Current Fulfilled Units"
        max_fulfilled_units: "Max Fulfilled Units"
        order_error: "Some errors must be resolved before you can update orders.\nAny fields with red borders contain errors."
        variants_without_unit_value: "WARNING: Some variants do not have a unit value"
      select_variant: "Select a variant"
    enterprise:
      select_outgoing_oc_products_from: Select outgoing OC products from

    enterprises:
      index:
        title: Enterprises
        new_enterprise: New Enterprise
        producer?: "Producer?"
        package: Package
        status: Status
        manage: Manage
      form:
        about_us:
          desc_short: Short Description
          desc_short_placeholder: Tell us about your enterprise in one or two sentences
          desc_long: About Us
          desc_long_placeholder: Tell customers about yourself. This information appears on your public profile.
        business_details:
          abn: ABN
          abn_placeholder: eg. 99 123 456 789
          acn: ACN
          acn_placeholder: eg. 123 456 789
          display_invoice_logo: Display logo in invoices
          invoice_text: Add customized text at the end of invoices
        contact:
          name: Name
          name_placeholder: eg. Gustav Plum
          email_address: Public Email Address
          email_address_placeholder: eg. inquiries@fresh-food.com
          email_address_tip: "This email address will be displayed in your public profile"
          phone: Phone
          phone_placeholder: eg. 98 7654 3210
          website: Website
          website_placeholder: eg. www.truffles.com
        enterprise_fees:
          name: Name
          fee_type: Fee Type
          manage_fees: Manage Enterprise Fees
          no_fees_yet: You don't have any enterprise fees yet.
          create_button: Create One Now
        images:
          logo: Logo
          promo_image_placeholder: 'This image is displayed in "About Us"'
          promo_image_note1: 'PLEASE NOTE:'
          promo_image_note2: Any promo image uploaded here will be cropped to 1200 x 260.
          promo_image_note3: The promo image is displayed at the top of an enterprise's profile page and pop-ups.
        inventory_settings:
          text1: You may opt to manage stock levels and prices in via your
          inventory: inventory
          text2: >
            If you are using the inventory tool, you can select whether new products
            added by your suppliers need to be added to your inventory before they can be
            stocked. If you are not using your inventory to manage your products you should
            select the 'recommended' option below:
          preferred_product_selection_from_inventory_only_yes: New products can be put into my shopfront (recommended)
          preferred_product_selection_from_inventory_only_no: New products must be added to my inventory before they can be put into my shopfront
        payment_methods:
          name: Name
          applies: Applies?
          manage: Manage Payment Methods
          not_method_yet: You don't have any payment methods yet.
          create_button: Create New Payment Method
          create_one_button: Create One Now
        primary_details:
          name: Name
          name_placeholder: eg. Professor Plum's Biodynamic Truffles
          groups: Groups
          groups_tip: Select any groups or regions that you are a member of. This will help customers find your enterprise.
          groups_placeholder: Start typing to search available groups...
          primary_producer: Primary Producer?
          primary_producer_tip: Select 'Producer' if you are a primary producer of food.
          producer: Producer
          any: Any
          none: None
          own: Own
          sells: Sells
          sells_tip: "None - enterprise does not sell to customers directly.<br />Own - Enterprise sells own products to customers.<br />Any - Enterprise can sell own or other enterprises products.<br />"
          visible_in_search: Visible in search?
          visible_in_search_tip: Determines whether this enterprise will be visible to customers when searching the site.
          visible: Visible
          not_visible: Not visible
          permalink: Permalink (no spaces)
          permalink_tip: "This permalink is used to create the url to your shop: %{link}your-shop-name/shop"
          link_to_front: Link to shop front
          link_to_front_tip: A direct link to your shopfront on the Open Food Network.
        shipping_methods:
          name: Name
          applies: Applies?
          manage: Manage Shipping Methods
          create_button: Create New Shipping Method
          create_one_button: Create One Now
          no_method_yet: You don't have any shipping methods yet.
        shop_preferences:
          shopfront_requires_login: "Publicly visible shopfront?"
          shopfront_requires_login_tip: "Choose whether customers must login to view the shopfront or if it's visible to everybody."
          shopfront_requires_login_false: "Public"
          shopfront_requires_login_true: "Visible to registered customers only"
          recommend_require_login: "We recommend to require users to login when orders can be changed."
          allow_guest_orders: "Guest orders"
          allow_guest_orders_tip: "Allow checkout as guest or require a registered user."
          allow_guest_orders_false: "Require login to order"
          allow_guest_orders_true: "Allow guest checkout"
          allow_order_changes: "Change orders"
          allow_order_changes_tip: "Allow customers to change their order as long the order cycle is open."
          allow_order_changes_false: "Placed orders cannot be changed / cancelled"
          allow_order_changes_true: "Customers can change / cancel orders while order cycle is open"
          enable_subscriptions: "Subscriptions"
          enable_subscriptions_tip: "Enable subscriptions functionality?"
          enable_subscriptions_false: "Disabled"
          enable_subscriptions_true: "Enabled"
          shopfront_message: Shopfront Message
          shopfront_message_placeholder: >
            An optional explanation for customers detailing how your shopfront works,
            to be displayed above the product list on your shop page.
          shopfront_closed_message: Shopfront Closed Message
          shopfront_closed_message_placeholder: >
            A message which provides a more detailed explanation about why your shop is
            closed and/or when customers can expect it to open again. This is displayed
            on your shop only when you have no active order cycles (ie. shop is closed).
          shopfront_category_ordering: Shopfront Category Ordering
          open_date: Open Date
          close_date: Close Date
        social:
          twitter_placeholder: eg. @the_prof
          instagram_placeholder: eg. the_prof
          facebook_placeholder: eg. www.facebook.com/PageNameHere
          linkedin_placeholder: eg. www.linkedin.com/in/YourNameHere
        stripe_connect:
          connect_with_stripe: "Connect with Stripe"
          stripe_connect_intro: "To accept payments using credit card, you will need to connect your stripe account to the Open Food Network. Use the button to the right to get started."
          stripe_account_connected: "Stripe account connected."
          disconnect: "Disconnect account"
          confirm_modal:
            title: Connect with Stripe
            part1: Stripe is a payment processing service that allows shops on the OFN to accept credit card payments from customers.
            part2: To use this feature, you must connect your Stripe account to the OFN. Clicking 'I Agree' below will redirect to you the Stripe website where you can connect an existing Stripe account, or create a new one if you don't already have one.
            part3: This will allow the Open Food Network to accept credit card payments from customers on your behalf. Please note that you will need to maintain your own Stripe account, pay the fees Stripe charges and handle any chargebacks and customer service yourself.
            i_agree: I Agree
            cancel: Cancel
        tag_rules:
          default_rules:
            by_default: By Default
            no_rules_yet: No default rules apply yet
            add_new_button: '+ Add A New Default Rule'
          no_tags_yet: No tags apply to this enterprise yet
          no_rules_yet: No rules apply to this tag yet
          for_customers_tagged: 'For customers tagged:'
          add_new_rule: '+ Add A New Rule'
          add_new_tag: '+ Add A New Tag'
        users:
          email_confirmation_notice_html: "Email confirmation is pending. We've sent a confirmation email to %{email}."
          resend: Resend
          owner: 'Owner'
          contact: "Contact"
          contact_tip: "The manager who will receive enterprise emails for orders and notifications. Must have a confirmed email adress."
          owner_tip: The primary user responsible for this enterprise.
          notifications: Notifications
          notifications_tip: Notifications about orders will be send to this email address.
          notifications_placeholder: eg. gustav@truffles.com
          notifications_note: 'Note: A new email address may need to be confirmed prior to use'
          managers: Managers
          managers_tip: The other users with permission to manage this enterprise.
          invite_manager: "Invite Manager"
          invite_manager_tip: "Invite an unregistered user to sign up and become a manager of this enterprise."
          add_unregistered_user: "Add an unregistered user"
          email_confirmed: "Email confirmed"
          email_not_confirmed: "Email not confirmed"
      actions:
        edit_profile: Settings
        properties: Properties
        payment_methods: Payment Methods
        payment_methods_tip: This enterprise has no payment methods
        shipping_methods: Shipping Methods
        shipping_methods_tip: This enterprise has shipping methods
        enterprise_fees: Enterprise Fees
        enterprise_fees_tip: This enterprise has no fees
      admin_index:
        name: Name
        role: Role
        sells: Sells
        visible: Visible?
        owner: Owner
        producer: Producer
      change_type_form:
        producer_profile: Producer Profile
        connect_ofn: Connect through OFN
        always_free: ALWAYS FREE
        producer_description_text: Add your products to Open Food Network, allowing hubs to stock your products in their stores.
        producer_shop: Producer Shop
        sell_your_produce: Sell your own produce
        producer_shop_description_text: Sell your products directly to customers through your very own Open Food Network shopfront.
        producer_shop_description_text2: A Producer Shop is for your produce only, if you want to sell produce grown/produced off site, select 'Producer Hub'.
        producer_hub: Producer Hub
        producer_hub_text: Sell produce from self and others
        producer_hub_description_text: Your enterprise is the backbone of your local food system. You can sell your own produce as well as produce aggregated from other enterprises through your shopfront on the Open Food Network.
        profile: Profile Only
        get_listing: Get a listing
        profile_description_text: People can find and contact you on the Open Food Network. Your enterprise will be visible on the map, and will be searchable in listings.
        hub_shop: Hub Shop
        hub_shop_text: Sell produce from others
        hub_shop_description_text: Your enterprise is the backbone of your local food system. You aggregate produce from other enterprises and can sell it through your shop on the Open Food Network.
        choose_option: Please choose one of the options above.
        change_now: Change now
      enterprise_user_index:
        loading_enterprises: LOADING ENTERPRISES
        no_enterprises_found: No enterprises found.
        search_placeholder: Search By Name
        manage: Manage
        manage_link: Settings
        producer?: "Producer?"
        package: "Package"
        status: "Status"
      new_form:
        owner: Owner
        owner_tip: The primary user responsible for this enterprise.
        i_am_producer: I am a Producer
        contact_name: Contact Name
      edit:
        editing: 'Settings:'
        back_link: Back to enterprises list
      new:
        title: New Enterprise
        back_link: Back to enterprises list
      remove_logo:
        remove: "Remove Image"
        removed_successfully: "Logo removed successfully"
        immediate_removal_warning: "The logo will be removed immediately after you confirm."
      remove_promo_image:
        remove: "Remove Image"
        removed_successfully: "Promo image removed successfully"
        immediate_removal_warning: "The promo image will be removed immediately after you confirm."
      welcome:
        welcome_title: Welcome to the Open Food Network!
        welcome_text: You have successfully created a
        next_step: Next step
        choose_starting_point: 'Choose your package:'
      invite_manager:
        user_already_exists: "User already exists"
        error: "Something went wrong"
    order_cycles:
      edit:
        advanced_settings: Advanced Settings
        update_and_close: Update and Close
        choose_products_from: 'Choose Products From:'
      exchange_form:
        pickup_time_tip: When orders from this OC will be ready for the customer
        pickup_instructions_placeholder: "Pick-up instructions"
        pickup_instructions_tip: These instructions are shown to customers after they complete an order
        pickup_time_placeholder: "Ready for (ie. Date / Time)"
        receival_instructions_placeholder: "Receival instructions"
        add_fee: 'Add fee'
        selected: 'selected'
      add_exchange_form:
        add_supplier: 'Add supplier'
        add_distributor: 'Add distributor'
      advanced_settings:
        title: Advanced Settings
        choose_product_tip: You can opt to restrict all available products (both incoming and outgoing), to only those in %{inventory}'s inventory.
        preferred_product_selection_from_coordinator_inventory_only_here: Coordinator's Inventory Only
        preferred_product_selection_from_coordinator_inventory_only_all: All Available Products
        save_reload: Save and Reload Page
      coordinator_fees:
        add: Add coordinator fee
      filters:
        search_by_order_cycle_name: "Search by Order Cycle name..."
        involving: "Involving"
        any_enterprise: "Any Enterprise"
        any_schedule: "Any Schedule"
      form:
        incoming: Incoming
        supplier: Supplier
        products: Products
        receival_details: Receival details
        fees: Fees
        outgoing: Outgoing
        distributor: Distributor
        products: Products
        tags: Tags
        add_a_tag: Add a tag
        delivery_details: Pickup / Delivery details
        debug_info: Debug information
      index:
        schedule: Schedule
        schedules: Schedules
        adding_a_new_schedule: Adding A New Schedule
        updating_a_schedule: Updating A Schedule
        new_schedule: New Schedule
        create_schedule: Create Schedule
        update_schedule: Update Schedule
        delete_schedule: Delete Schedule
        created_schedule: Created schedule
        updated_schedule: Updated schedule
        deleted_schedule: Deleted schedule
        schedule_name_placeholder: Schedule Name
        name_required_error: Please enter a name for this schedule
        no_order_cycles_error: Please select at least one order cycle (drag and drop)
      name_and_timing_form:
        name: Name
        orders_open: Orders open at
        coordinator: Coordinator
        orders_close: Orders close
      row:
        suppliers: suppliers
        distributors: distributors
        variants: variants
      simple_form:
        ready_for: Ready for
        ready_for_placeholder: Date / time
        customer_instructions: Customer instructions
        customer_instructions_placeholder: Pick-up or delivery notes
        products: Products
        fees: Fees
      destroy_errors:
        orders_present: That order cycle has been selected by a customer and cannot be deleted. To prevent customers from accessing it, please close it instead.
        schedule_present: That order cycle is linked to a schedule and cannot be deleted. Please unlink or delete the schedule first.
      bulk_update:
        no_data: Hm, something went wrong. No order cycle data found.
      date_warning:
        msg: This order cycle is linked to %{n} open subscription orders. Changing this date now will not affect any orders which have already been placed, but should be avoided if possible. Are you sure you want to proceed?
        cancel: Cancel
        proceed: Proceed
    producer_properties:
      index:
        title: Producer Properties

    proxy_orders:
      cancel:
        could_not_cancel_the_order: Could not cancel the order
      resume:
        could_not_resume_the_order: Could not resume the order

    shared:
      user_guide_link:
        user_guide: User Guide
    overview:
      enterprises_header:
        ofn_with_tip: Enterprises are Producers and/or Hubs and are the basic unit of organisation within the Open Food Network.
      enterprises_hubs_tabs:
        has_no_payment_methods: "%{enterprise} has no payment methods"
        has_no_shipping_methods: "%{enterprise} has no shipping methods"
        has_no_enterprise_fees: "%{enterprise} has no enterprise fees"
    enterprise_issues:
      create_new: Create New
      resend_email: Resend Email
      has_no_payment_methods: "%{enterprise} currently has no payment methods"
      has_no_shipping_methods: "%{enterprise} currently has no shipping methods"
      email_confirmation: "Email confirmation is pending. We've sent a confirmation email to %{email}."
      not_visible: "%{enterprise} is not visible and so cannot be found on the map or in searches"
    reports:
      hidden: HIDDEN
      unitsize: UNITSIZE
      total: TOTAL
      total_items: TOTAL ITEMS
      supplier_totals: Order Cycle Supplier Totals
      supplier_totals_by_distributor: Order Cycle Supplier Totals by Distributor
      totals_by_supplier: Order Cycle Distributor Totals by Supplier
      customer_totals: Order Cycle Customer Totals
      all_products: All products
      inventory: Inventory (on hand)
      lettuce_share: LettuceShare
      mailing_list: Mailing List
      addresses: Addresses
      payment_methods: Payment Methods Report
      delivery: Delivery Report
      tax_types: Tax Types
      tax_rates: Tax Rates
      pack_by_customer: Pack By Customer
      pack_by_supplier: Pack By Supplier
      orders_and_distributors:
        name: Orders And Distributors
        description: Orders with distributor details
      bulk_coop:
        name: Bulk Co-Op
        description: Reports for Bulk Co-Op orders
      payments:
        name: Payment Reports
        description: Reports for Payments
      orders_and_fulfillment:
        name: Orders & Fulfillment Reports
      customers:
        name: Customers
      products_and_inventory:
        name: Products & Inventory
        description:
      sales_total:
        name: Sales Total
        description: Sales Total For All Orders
      users_and_enterprises:
        name: Users & Enterprises
        description: Enterprise Ownership & Status
      order_cycle_management:
        name: Order Cycle Management
      sales_tax:
        name: Sales Tax
      xero_invoices:
        name: Xero Invoices
        description: Invoices for import into Xero
      packing:
        name: Packing Reports
      enterprise_fee_summary:
        name: "Enterprise Fee Summary"
        description: "Summary of Enterprise Fees collected"
    subscriptions:
      subscriptions: Subscriptions
      new: New Subscription
      create: Create Subscription
      index:
        please_select_a_shop: Please select a shop
        edit_subscription: Edit Subscription
        pause_subscription: Pause Subscription
        unpause_subscription: Unpause Subscription
        cancel_subscription: Cancel Subscription
      setup_explanation:
        just_a_few_more_steps: 'Just a few more steps before you can begin:'
        enable_subscriptions: "Enable subscriptions for at least one of your shops"
        enable_subscriptions_step_1_html: 1. Go to the %{enterprises_link} page, find your shop, and click "Manage"
        enable_subscriptions_step_2: 2. Under "Shop Preferences", enable the Subscriptions option
        set_up_shipping_and_payment_methods_html: Set up %{shipping_link} and %{payment_link} methods
        set_up_shipping_and_payment_methods_note_html: Note that only Cash and Stripe payment methods may<br />be used with subscriptions
        ensure_at_least_one_customer_html: Ensure that at least one %{customer_link} exists
        create_at_least_one_schedule: Create at least one Schedule
        create_at_least_one_schedule_step_1_html: 1. Go to the on the %{order_cycles_link} page
        create_at_least_one_schedule_step_2: 2. Create an order cycle if you have not already done so
        create_at_least_one_schedule_step_3: 3. Click '+ New Schedule', and fill out the form
        once_you_are_done_you_can_html: Once you are done, you can %{reload_this_page_link}
        reload_this_page: reload this page
      steps:
        details: 1. Basic Details
        address: 2. Address
        products: 3. Add Products
        review: 4. Review & Save
      subscription_line_items:
        this_is_an_estimate: |
          The displayed prices are only an estimate and calculated at the time the subscription is changed.
          If you change prices or fees, orders will be updated, but the subscription will still display the old values.
        not_in_open_and_upcoming_order_cycles_warning: "There are no open or upcoming order cycles for this product."
      details:
        details: Details
        invalid_error: Oops! Please fill in all of the required fields...
        allowed_payment_method_types_tip: Only Cash and Stripe payment methods may be used at the moment
        credit_card: Credit Card
        charges_not_allowed: Charges are not allowed by this customer
        no_default_card: Customer has no cards available to charge
        card_ok: Customer has a card available to charge
      loading_flash:
        loading: LOADING SUBSCRIPTIONS
      review:
        details: Details
        address: Address
        products: Products
        no_open_or_upcoming_order_cycle: "No Upcoming Order Cycle"
      product_already_in_order: This product has already been added to the order. Please edit the quantity directly.
      orders:
        number: Number
        confirm_edit: Are you sure you want to edit this order? Doing so may make it more difficult to automatically sync changes to the subscription in the future.
      confirm_cancel_msg: Are you sure you want to cancel this subscription? This action cannot be undone.
      cancel_failure_msg: 'Sorry, cancellation failed!' 
      confirm_pause_msg: Are you sure you want to pause this subscription?
      pause_failure_msg: 'Sorry, pausing failed!'
      confirm_unpause_msg: Are you sure you want to unpause this subscription?
      unpause_failure_msg: 'Sorry, unpausing failed!'
      confirm_cancel_open_orders_msg: "Some orders for this subscription are currently open. The customer has already been notified that the order will be placed. Would you like to cancel these order(s) or keep them?"
      resume_canceled_orders_msg: "Some orders for this subscription can be resumed right now. You can resume them from the orders dropdown."
      yes_cancel_them: Cancel them
      no_keep_them: Keep them
      yes_i_am_sure: Yes, I'm sure
      order_update_issues_msg: Some orders could not be automatically updated, this is most likely because they have been manually edited. Please review the issues listed below and make any adjustments to individual orders if required.
      no_results:
        no_subscriptions: No subscriptions yet...
        why_dont_you_add_one: Why don't you add one? :)
        no_matching_subscriptions: No matching subscriptions found

    schedules:
      destroy:
        associated_subscriptions_error: This schedule cannot be deleted because it has associated subscriptions

    # Admin controllers
    controllers:
      enterprises:
        stripe_connect_cancelled: "Connection to Stripe has been cancelled"
        stripe_connect_success: "Stripe account connected successfully"
        stripe_connect_fail: Sorry, the connection of your Stripe account failed
      stripe_connect_settings:
        resource: Stripe Connect configuration

# API
#
  api:
    enterprise_logo:
      destroy_attachment_does_not_exist: "Logo does not exist"
    enterprise_promo_image:
      destroy_attachment_does_not_exist: "Promo image does not exist"

# Frontend views
#
# These keys are referenced relatively like `t('.message')` in
# app/views/checkout/_already_ordered.html.haml.
#
  checkout:
    already_ordered:
      cart: "cart"
      message_html: "You have an order for this order cycle already. Check the %{cart} to see the items you ordered before. You can also cancel items as long as the order cycle is open."
  shops:
    hubs:
      show_closed_shops: "Show closed shops"
      hide_closed_shops: "Hide closed shops"
      show_on_map: "Show all on the map"
  shared:
    menu:
      cart:
        checkout: "Checkout now"
        already_ordered_products: "Already ordered in this order cycle"
    register_call:
      selling_on_ofn: "Interested in getting on the Open Food Network?"
      register: "Register here"
    footer:
      footer_global_headline: "OFN Global"
      footer_global_home: "Home"
      footer_global_news: "News"
      footer_global_about: "About"
      footer_global_contact: "Contact"
      footer_sites_headline: "OFN Sites"
      footer_sites_developer: "Developer"
      footer_sites_community: "Community"
      footer_sites_userguide: "User Guide"
      footer_secure: "Secure and trusted."
      footer_secure_text: "Open Food Network uses SSL encryption (2048 bit RSA) everywhere to keep your shopping and payment information private. Our servers do not store your credit card details and payments are processed by PCI-compliant services."
      footer_contact_headline: "Keep in touch"
      footer_contact_email: "Email us"
      footer_nav_headline: "Navigate"
      footer_join_headline: "Join us"
      footer_join_body: "Create a listing, shop or group directory on the Open Food Network."
      footer_join_cta: "Tell me more!"
      footer_legal_call: "Read our"
      footer_legal_tos: "Terms and conditions"
      footer_legal_visit: "Find us on"
      footer_legal_text_html: "Open Food Network is a free and open source software platform. Our content is licensed with %{content_license} and our code with %{code_license}."
      footer_data_text_with_privacy_policy_html: "We take good care of your data. See our %{privacy_policy} and %{cookies_policy}"
      footer_data_text_without_privacy_policy_html: "We take good care of your data. See our %{cookies_policy}"
      footer_data_privacy_policy: "privacy policy"
      footer_data_cookies_policy: "cookies policy"
      footer_skylight_dashboard_html: Performance data is available on %{dashboard}.
  shop:
    messages:
      login: "login"
      register: "register"
      contact: "contact"
      require_customer_login: "This shop is for customers only."
      require_login_html: "Please %{login} if you have an account already. Otherwise, %{register} to become a customer."
      require_customer_html: "Please %{contact} %{enterprise} to become a customer."


  # Front-end controller translations
  card_could_not_be_updated: Card could not be updated
  card_could_not_be_saved: card could not be saved
  spree_gateway_error_flash_for_checkout: "There was a problem with your payment information: %{error}"

  # Printable Invoice Columns
  invoice_billing_address: "Billing address:"
  invoice_column_tax: "GST"
  invoice_column_price: "Price"
  invoice_column_item: "Item"
  invoice_column_qty: "Qty"
  invoice_column_unit_price_with_taxes: "Unit price (Incl. tax)"
  invoice_column_unit_price_without_taxes: "Unit price (Excl. tax)"
  invoice_column_price_with_taxes: "Total price (Incl. tax)"
  invoice_column_price_without_taxes: "Total price (Excl. tax)"
  invoice_column_tax_rate: "Tax rate"
  invoice_tax_total: "GST Total:"
  tax_invoice: "TAX INVOICE"
  tax_total: "Total tax (%{rate}):"
  total_excl_tax: "Total (Excl. tax):"
  total_incl_tax: "Total (Incl. tax):"
  abn: "ABN:"
  acn: "ACN:"
  invoice_issued_on: "Invoice issued on:"
  order_number: "Invoice number:"
  date_of_transaction: "Date of transaction:"

  ticket_column_qty: "Qty"
  ticket_column_item: "Item"
  ticket_column_unit_price: "Unit Price"
  ticket_column_total_price: "Total Price"

  menu_1_title: "Shops"
  menu_1_url: "/shops"
  menu_2_title: "Map"
  menu_2_url: "/map"
  menu_3_title: "Producers"
  menu_3_url: "/producers"
  menu_4_title: "Groups"
  menu_4_url: "/groups"
  menu_5_title: "About"
  menu_5_url: "http://www.openfoodnetwork.org/"
  menu_6_title: "Connect"
  menu_6_url: "https://openfoodnetwork.org/au/connect/"
  menu_7_title: "Learn"
  menu_7_url: "https://openfoodnetwork.org/au/learn/"

  logo: "Logo (640x130)" #FIXME
  logo_mobile: "Mobile logo (75x26)" #FIXME
  logo_mobile_svg: "Mobile logo (SVG)" #FIXME
  home_hero: "Hero image"
  home_show_stats: "Show statistics"
  footer_logo: "Logo (220x76)" #FIXME
  footer_facebook_url: "Facebook URL"
  footer_twitter_url: "Twitter URL"
  footer_instagram_url: "Instagram URL"
  footer_linkedin_url: "LinkedIn URL"
  footer_googleplus_url: "Google Plus URL"
  footer_pinterest_url: "Pinterest URL"
  footer_email: "Email"
  footer_links_md: "Links"
  footer_about_url: "About URL"

  user_guide_link: "User Guide Link"

  name: Name
  first_name: First Name
  last_name: Last Name
  email: Email
  phone: Phone
  next: Next
  address: Address
  address_placeholder: eg. 123 High Street
  address2: Address (contd.)
  city: City
  city_placeholder: eg. Northcote
  state: State
  postcode: Postcode
  postcode_placeholder: eg. 3070
  state: State
  country: Country
  unauthorized: Unauthorized
  terms_of_service: "Terms of service"
  on_demand: On demand
  none: None
  not_allowed: Not allowed
  no_shipping: no shipping methods
  no_payment: no payment methods
  no_shipping_or_payment: no shipping or payment methods
  unconfirmed: unconfirmed
  days: days
  authorization_failure: "Authorization Failure"

  label_shop: "Shop"
  label_shops: "Shops"
  label_map: "Map"
  label_producer: "Producer"
  label_producers: "Producers"
  label_groups: "Groups"
  label_about: "About"
  label_connect: "Connect"
  label_learn: "Learn"
  label_blog: "Blog"
  label_support: "Support"
  label_shopping: "Shopping"
  label_login: "Login"
  label_logout: "Logout"
  label_signup: "Sign up"
  label_administration: "Administration"
  label_admin: "Admin"
  label_account: "Account"
  label_more: "Show more"
  label_less: "Show less"
  label_notices: "Notices"

  cart_items: "items"
  cart_headline: "Your shopping cart"
  total: "Total"
  cart_updating: "Updating cart..."
  cart_empty: "Cart empty"
  cart_edit: "Edit your cart"

  card_number: Card Number
  card_securitycode: "Security Code"
  card_expiry_date: Expiry Date
  card_masked_digit: "X"
  card_expiry_abbreviation: "Exp"
  new_credit_card: "New credit card"
  my_credit_cards: My credit cards
  add_new_credit_card: Add new credit card
  saved_cards: Saved cards
  add_a_card: Add a Card
  add_card: Add Card
  you_have_no_saved_cards: You haven't saved any cards yet
  saving_credit_card: Saving credit card...
  card_has_been_removed: "Your card has been removed (number: %{number})"
  card_could_not_be_removed: Sorry, the card could not be removed

  ie_warning_headline: "Your browser is out of date :-("
  ie_warning_text: "For the best Open Food Network experience, we strongly recommend upgrading your browser:"
  ie_warning_chrome: Download Chrome
  ie_warning_firefox: Download Firefox
  ie_warning_ie: Upgrade Internet Explorer
  ie_warning_other: "Can't upgrade your browser? Try Open Food Network on your smartphone :-)"
  legal:
    cookies_policy:
      header: "How We Use Cookies"
      desc_part_1: "Cookies are very small text files that are stored on your computer when you visit some websites."
      desc_part_2: "In OFN we are fully respectful of your privacy. We use only the cookies that are necessary for delivering you the service of selling/buying food online. We don’t sell any of your data. We might in the future propose you to share some of your data to build new commons services that could be useful for the ecosystem (like logistics services for short food systems) but we are not yet there, and we won’t do it without your authorization :-)"
      desc_part_3: "We use cookies mainly to remember who you are if you 'log in' to the service, or to be able to remember the items you put in your cart even if you are not logged in. If you keep navigating on the website without clicking on “Accept cookies”, we assume you are giving us consent to store the cookies that are essential for the functioning of the website. Here is the list of cookies we use!"
      essential_cookies: "Essential Cookies"
      essential_cookies_desc: "The following cookies are strictly necessary for the operation of our website."
      essential_cookies_note: "Most cookies only contain a unique identifier, but no other data, so your email address and password for instance are never contained in them and never exposed."
      cookie_domain: "Set By:"
      cookie_session_desc: "Used to allow the website to remember users between page visits, for example, remember items in your cart."
      cookie_consent_desc: "Used to maintain status of user consent to store cookies"
      cookie_remember_me_desc: "Used if the user has requested the website to remember him. This cookie is automatically deleted after 12 days. If as a user you want that cookie to be deleted, you only need to logout. If you don’t want that cookie to be installed on your computer you shouldn’t check the “remember me” checkbox when logging in."
      cookie_openstreemap_desc: "Used by our friendly open source mapping provider (OpenStreetMap) to ensure that it does not receive too many requests during a given time period, to prevent abuse of their services."
      cookie_stripe_desc: "Data collected by our payment processor Stripe for fraud detection https://stripe.com/cookies-policy/legal. Not all shops use Stripe as a payment method but it is a good practice to prevent fraud to apply it to all pages. Stripe probably build a picture of which of our pages usually interact with their API and then flag anything unusual. So setting the Stripe cookie has a broader function than simply the provision of a payment method to a user. Removing it could affect the security of the service itself. You can learn more about Stripe and read its privacy policy at https://stripe.com/privacy."
      statistics_cookies: "Statistics Cookies"
      statistics_cookies_desc: "The following are not strictly necessary, but help to provide you with the best user experience by allowing us to analyse user behaviour, identify which features you use most, or don’t use, understand user experience issues, etc."
      statistics_cookies_analytics_desc_html: "To collect and analyse platform usage data, we use Google Analytics, as it was the default service connected with Spree (the e-commerce open source software that we built on) but our vision is to switch to <a href='https://matomo.org/' target='_blank'>Matomo</a> (ex Piwik, open source analytics tool that is GDPR compliant and protects your privacy) as soon as we can."
      statistics_cookies_matomo_desc_html: "To collect and analyse platform usage data, we use <a href='https://matomo.org/' target='_blank'>Matomo</a> (ex Piwik), an open source analytics tool that is GDPR compliant and protects your privacy."
      statistics_cookies_matomo_optout: "Do you want to opt-out of Matomo analytics? We don’t collect any personal data, and Matomo helps us to improve our service, but we respect your choice :-)"
      cookie_analytics_utma_desc: "Used to distinguish users and sessions. The cookie is created when the javascript library executes and no existing __utma cookies exists. The cookie is updated every time data is sent to Google Analytics."
      cookie_analytics_utmt_desc: "Used to throttle request rate."
      cookie_analytics_utmb_desc: "Used to determine new sessions/visits. The cookie is created when the javascript library executes and no existing __utmb cookies exists. The cookie is updated every time data is sent to Google Analytics."
      cookie_analytics_utmc_desc: "Not used in ga.js. Set for interoperability with urchin.js. Historically, this cookie operated in conjunction with the __utmb cookie to determine whether the user was in a new session/visit."
      cookie_analytics_utmz_desc: "Stores the traffic source or campaign that explains how the user reached your site. The cookie is created when the javascript library executes and is updated every time data is sent to Google Analytics."
      cookie_matomo_basics_desc: "Matomo first party cookies to collect statistics."
      cookie_matomo_heatmap_desc: "Matomo Heatmap & Session Recording cookie."
      cookie_matomo_ignore_desc: "Cookie used to exclude user from being tracked."
      disabling_cookies_header: "Warning on disabling cookies"
      disabling_cookies_desc: "As a user you can always allow, block or delete Open Food Network’s or any other website cookies whenever you want to through your browser’s setting control. Each browser has a different operative. Here are the links:"
      disabling_cookies_firefox_link: "https://support.mozilla.org/en-US/kb/enable-and-disable-cookies-website-preferences"
      disabling_cookies_chrome_link: "https://support.google.com/chrome/answer/95647"
      disabling_cookies_ie_link: "https://support.microsoft.com/en-us/help/17442/windows-internet-explorer-delete-manage-cookies"
      disabling_cookies_safari_link: "https://www.apple.com/legal/privacy/en-ww/cookies/"
      disabling_cookies_note: "But be aware that if you delete or modify the essential cookies used by Open Food Network, the website won’t work, you will not be able to add anything to your cart neither to checkout for instance."
    cookies_banner:
      cookies_usage: "This site uses cookies in order to make your navigation frictionless and secure, and to help us understand how you use it in order to improve the features we offer."
      cookies_definition: "Cookies are very small text files that are stored on your computer when you visit some websites."
      cookies_desc: "We use only the cookies that are necessary for delivering you the service of selling/buying food online. We don’t sell any of your data. We use cookies mainly to remember who you are if you ‘log in’ to the service, or to be able to remember the items you put in your cart even if you are not logged in. If you keep navigating on the website without clicking on “Accept cookies”, we assume you are giving us consent to store the cookies that are essential for the functioning of the website."
      cookies_policy_link_desc: "If you want to learn more, check our"
      cookies_policy_link: "cookies policy"
      cookies_accept_button: "Accept Cookies"

  home_shop: Shop Now

  brandstory_headline: "Food, unincorporated."
  brandstory_intro: "Sometimes the best way to fix the system is to start a new one…"
  brandstory_part1: "We begin from the ground up. With farmers and growers ready to tell their stories proudly and truly. With distributors ready to connect people with products fairly and honestly. With buyers who believe that better weekly shopping decisions can seriously change the world."
  brandstory_part2: "Then we need a way to make it real. A way to empower everyone who grows, sells and buys food. A way to tell all the stories, to handle all the logistics. A way to turn transaction into transformation every day."
  brandstory_part3: "So we build an online marketplace that levels the playing field. It’s transparent, so it creates real relationships. It’s open source, so it’s owned by everyone. It scales to regions and nations, so people start versions across the world."
  brandstory_part4: "It works everywhere. It changes everything."
  brandstory_part5_strong: "We call it Open Food Network."
  brandstory_part6: "We all love food. Now we can love our food system too."

  learn_body: "Explore models, stories and resources to support you to develop your fair food business or organisation.  Find training, events and other opportunities to learn from peers."
  learn_cta: "Get Inspired"

  connect_body: "Search our full directories of producers, hubs and groups to find fair food traders near you.  List your business or organisation on the OFN so buyers can find you.  Join the community to get advice and solve problems together."
  connect_cta: "Go Exploring"

  system_headline: "Shopping - here's how it works."
  system_step1: "1. Search"
  system_step1_text: "Search our diverse, independent shops for seasonal local food. Search by neighbourhood and food category, or whether you prefer delivery or pickup."
  system_step2: "2. Shop"
  system_step2_text: "Transform your transactions with affordable local food from diverse producers and hubs. Know the stories behind your food and the people who make it!"
  system_step3: "3. Pick-up / Delivery"
  system_step3_text: "Hang on for your delivery, or visit your producer or hub for a more personal connection with your food. Food shopping as diverse as nature intended it."

  cta_headline: "Shopping that makes the world a better place."
  cta_label: "I'm Ready"

  stats_headline: "We're creating a new food system."
  stats_producers: "food producers"
  stats_shops: "food shops"
  stats_shoppers: "food shoppers"
  stats_orders: "food orders"

  checkout_title: Checkout
  checkout_now: Checkout now
  checkout_order_ready: Order ready for
  checkout_hide: Hide
  checkout_expand: Expand
  checkout_headline: "Ok, ready to checkout?"
  checkout_as_guest: "Checkout as guest"
  checkout_details: "Your details"
  checkout_billing: "Billing info"
  checkout_default_bill_address: "Save as default billing address"
  checkout_shipping: Shipping info
  checkout_default_ship_address: "Save as default shipping address"
  checkout_method_free: Free
  checkout_address_same: Shipping address same as billing address?
  checkout_ready_for: "Ready for:"
  checkout_instructions: "Any comments or special instructions?"
  checkout_payment: Payment
  checkout_send: Place order now
  checkout_your_order: Your order
  checkout_cart_total: Cart total
  checkout_shipping_price: Shipping
  checkout_total_price: Total
  checkout_back_to_cart: "Back to Cart"
  cost_currency: "Cost Currency"

  order_paid: PAID
  order_not_paid: NOT PAID
  order_total: Total order
  order_payment: "Paying via:"
  order_billing_address: Billing address
  order_delivery_on: Delivery on
  order_delivery_address: Delivery address
  order_delivery_time: Delivery time
  order_special_instructions: "Your notes:"
  order_pickup_time: Ready for collection
  order_pickup_instructions: Collection Instructions
  order_produce: Produce
  order_total_price: Total
  order_includes_tax: (includes tax)
  order_payment_paypal_successful: Your payment via PayPal has been processed successfully.
  order_hub_info: Hub Info
  order_back_to_store: Back To Store
  order_back_to_cart: Back To Cart

  bom_tip: "Use this page to alter product quantities across multiple orders. Products may also be removed from orders entirely, if required."

  unsaved_changes_warning: "Unsaved changes exist and will be lost if you continue."
  unsaved_changes_error: "Fields with red borders contain errors."

  products: "Products"
  products_in: "in %{oc}"
  products_at: "at %{distributor}"
  products_elsewhere: "Products found elsewhere"

  email_welcome: "Welcome"
  email_confirmed: "Thank you for confirming your email address."
  email_registered: "is now part of"
  email_userguide_html: "The User Guide with detailed support for setting up your Producer or Hub is here:
%{link}"
  email_admin_html: "You can manage your account by logging into the %{link} or by clicking on the cog in the top right hand side of the homepage, and selecting Administration."
  email_community_html: "We also have an online forum for community discussion related to OFN software and the unique challenges of running a food enterprise. You are encouraged to join in. We are constantly evolving and your input into this forum will shape what happens next.
%{link}"
  join_community: "Join the community"
  email_confirmation_activate_account: "Before we can activate your new account, we need to confirm your email address."
  email_confirmation_greeting: "Hi, %{contact}!"
  email_confirmation_profile_created: "A profile for %{name} has been successfully created!
To activate your Profile we need to confirm this email address."
  email_confirmation_click_link: "Please click the link below to confirm your email and to continue setting up your profile."
  email_confirmation_link_label: "Confirm this email address »"
  email_confirmation_help_html: "After confirming your email you can access your administration account for this enterprise.
See the %{link} to find out more about %{sitename}'s features and to start using your profile or online store."
  email_confirmation_notice_unexpected: "You received this message because you signed up on %{sitename}, or were invited to sign up by someone you probably know. If you don't understand why you are receiving this email, please write to %{contact}."
  email_social: "Connect with Us:"
  email_contact: "Email us:"
  email_signoff: "Cheers,"
  email_signature: "%{sitename} Team"

  email_confirm_customer_greeting: "Hi %{name},"
  email_confirm_customer_intro_html: "Thanks for shopping at <strong>%{distributor}</strong>!"
  email_confirm_customer_number_html: "Order confirmation <strong>#%{number}</strong>"
  email_confirm_customer_details_html: "Here are your order details from <strong>%{distributor}</strong>:"
  email_confirm_customer_signoff: "Kind regards,"
  email_confirm_shop_greeting: "Hi %{name},"
  email_confirm_shop_order_html: "Well done! You have a new order for <strong>%{distributor}</strong>!"
  email_confirm_shop_number_html: "Order confirmation <strong>#%{number}</strong>"
  email_order_summary_item: "Item"
  email_order_summary_quantity: "Qty"
  email_order_summary_price: "Price"
  email_order_summary_subtotal: "Subtotal:"
  email_order_summary_total: "Total:"
  email_order_summary_includes_tax: "(includes tax):"
  email_payment_paid: PAID
  email_payment_not_paid: NOT PAID
  email_payment_summary: Payment summary
  email_payment_method: "Paying via:"
  email_so_placement_intro_html: "You have a new order with <strong>%{distributor}</strong>"
  email_so_placement_details_html: "Here are the details of your order for <strong>%{distributor}</strong>:"
  email_so_placement_changes: "Unfortunately, not all products that you requested were available. The original quantities that you requested appear crossed-out below."
  email_so_payment_success_intro_html: "An automatic payment has been processed for your order from <strong>%{distributor}</strong>."
  email_so_placement_explainer_html: "This order was automatically created for you."
  email_so_edit_true_html: "You can <a href='%{order_url}'>make changes</a> until orders close on %{orders_close_at}."
  email_so_edit_false_html: "You can <a href='%{order_url}'>view details of this order</a> at any time."
  email_so_contact_distributor_html: "If you have any questions you can contact <strong>%{distributor}</strong> via %{email}."
  email_so_contact_distributor_to_change_order_html: "This order was automatically created for you. You can make changes until orders close on %{orders_close_at} by contacting <strong>%{distributor}</strong> via %{email}."
  email_so_confirmation_intro_html: "Your order with <strong>%{distributor}</strong> is now confirmed"
  email_so_confirmation_explainer_html: "This order was automatically placed for you, and it has now been finalised."
  email_so_confirmation_details_html: "Here's everything you need to know about your order from <strong>%{distributor}</strong>:"
  email_so_empty_intro_html: "We tried to place a new order with <strong>%{distributor}</strong>, but had some problems..."
  email_so_empty_explainer_html: "Unfortunately, none of products that you ordered were available, so no order has been placed. The original quantities that you requested appear crossed-out below."
  email_so_empty_details_html: "Here are the details of the unplaced order for <strong>%{distributor}</strong>:"
  email_so_failed_payment_intro_html: "We tried to process a payment, but had some problems..."
  email_so_failed_payment_explainer_html: "The payment for your subscription with <strong>%{distributor}</strong> failed because of a problem with your credit card. <strong>%{distributor}</strong> has been notified of this failed payment."
  email_so_failed_payment_details_html: "Here are the details of the failure provided by the payment gateway:"
  email_shipping_delivery_details: Delivery details
  email_shipping_delivery_time: "Delivery on:"
  email_shipping_delivery_address: "Delivery address:"
  email_shipping_collection_details: Collection details
  email_shipping_collection_time: "Ready for collection:"
  email_shipping_collection_instructions: "Collection instructions:"
  email_special_instructions: "Your notes:"

  email_signup_greeting: Hello!
  email_signup_welcome: "Welcome to %{sitename}!"
  email_signup_confirmed_email: "Thanks for confirming your email."
  email_signup_shop_html: "You can now log in at %{link}."
  email_signup_text: "Thanks for joining the network.
  If you are a customer, we look forward to introducing you to many fantastic farmers, wonderful food hubs and delicious food!
  If you are a producer or food enterprise, we are excited to have you as a part of the network."
  email_signup_help_html: "We welcome all your questions and feedback; you can use the <em>Send Feedback</em> button on the site or email us at %{email}"

  invite_email:
    greeting: "Hello!"
    invited_to_manage: "You have been invited to manage %{enterprise} on %{instance}."
    confirm_your_email: "You should have received or will soon receive an email with a confirmation link. You won’t be able to access %{enterprise}'s profile until you have confirmed your email."
    set_a_password: "You will then be prompted to set a password before you are able to administer the enterprise."
    mistakenly_sent: "Not sure why you have received this email? Please contact %{owner_email} for more information."

  producer_mail_greeting: "Dear"
  producer_mail_text_before: "We now have all the consumer orders for the next food drop."
  producer_mail_order_text: "Here is a summary of the orders for your products:"
  producer_mail_delivery_instructions: "Stock pickup/delivery instructions:"
  producer_mail_text_after: ""
  producer_mail_signoff: "Thanks and best wishes"

  shopping_oc_closed: Orders are closed
  shopping_oc_closed_description: "Please wait until the next cycle opens (or contact us directly to see if we can accept any late orders)"
  shopping_oc_last_closed: "The last cycle closed %{distance_of_time} ago"
  shopping_oc_next_open: "The next cycle opens in %{distance_of_time}"
  shopping_tabs_about: "About %{distributor}"
  shopping_tabs_contact: "Contact"
  shopping_contact_address: "Address"
  shopping_contact_web: "Contact"
  shopping_contact_social: "Follow"
  shopping_groups_part_of: "is part of:"
  shopping_producers_of_hub: "%{hub}'s producers:"

  enterprises_next_closing: "Next order closing"
  enterprises_ready_for: "Ready for"
  enterprises_choose: "Choose when you want your order:"

  maps_open: "Open"
  maps_closed: "Closed"

  hubs_buy: "Shop for:"
  hubs_shopping_here: "Shopping here"
  hubs_orders_closed: "Orders closed"
  hubs_profile_only: "Profile only"
  hubs_delivery_options: "Delivery options"
  hubs_pickup: "Pickup"
  hubs_delivery: "Delivery"
  hubs_producers: "Our producers"
  hubs_filter_by: "Filter by"
  hubs_filter_type: "Type"
  hubs_filter_delivery: "Delivery"
  hubs_filter_property: "Property"
  hubs_matches: "Did you mean?"
  hubs_intro: Shop in your local area
  hubs_distance: Closest to
  hubs_distance_filter: "Show me shops near %{location}"

  shop_changeable_orders_alert_html:
    one: Your order with <a href='%{path}' target='_blank'>%{shop} / %{order}</a> is open for review. You can make changes until %{oc_close}.
    other: You have <a href='%{path}' target='_blank'>%{count} orders with %{shop}</a> currently open for review. You can make changes until %{oc_close}.
  orders_changeable_orders_alert_html: This order has been confirmed, but you can make changes until <strong>%{oc_close}</strong>.

  products_clear_all: Clear all
  products_showing: "Showing:"
  products_with: with
  products_search: "Search by product or producer"
  products_loading: "Loading products..."
  products_updating_cart: "Updating cart..."
  products_cart_empty: "Cart empty"
  products_edit_cart: "Edit your cart"
  products_from: from
  products_change: "No changes to save."
  products_update_error: "Saving failed with the following error(s):"
  products_update_error_msg: "Saving failed."
  products_update_error_data: "Save failed due to invalid data:"
  products_changes_saved: "Changes saved."

  search_no_results_html: "Sorry, no results found for %{query}. Try another search?"

  components_profiles_popover: "Profiles do not have a shopfront on the Open Food Network, but may have their own physical or online shop elsewhere"
  components_profiles_show: "Show profiles"
  components_filters_nofilters: "No filters"
  components_filters_clearfilters: "Clear all filters"

  groups_title: Groups
  groups_headline: Groups / regions
  groups_text: "Every producer is unique. Every business has something different to offer. Our groups are collectives of producers, hubs and distributors who share something in common like location, farmers market or philosophy. This makes your shopping experience easier. So explore our groups and have the curating done for you."
  groups_search: "Search name or keyword"
  groups_no_groups: "No groups found"
  groups_about: "About Us"

  groups_producers: "Our producers"
  groups_hubs: "Our hubs"
  groups_contact_web: Contact
  groups_contact_social: Follow
  groups_contact_address: Address
  groups_contact_email: Email us
  groups_contact_website: Visit our website
  groups_contact_facebook: Follow us on Facebook
  groups_signup_title: Sign up as a group
  groups_signup_headline: Groups sign up
  groups_signup_intro: "We're an amazing platform for collaborative marketing, the easiest way for your members and stakeholders to reach new markets. We're non-profit, affordable, and simple."
  groups_signup_email: Email us
  groups_signup_motivation1: We transform food systems fairly.
  groups_signup_motivation2: It's why we get out of bed every day. We're a global non-profit, based on open source code. We play fair. You can always trust us.
  groups_signup_motivation3: We know you have big ideas, and we want to help. We'll share our knowledge, networks and resources. We know that isolation doesn't create change, so we'll partner with you.
  groups_signup_motivation4: We meet you where you are.
  groups_signup_motivation5: You might be an alliance of food hubs, producers, or distributors, and an industry body, or a local government.
  groups_signup_motivation6: Whatever your role in your local food movement, we're ready to help. However you come to wonder what Open Food Network would look like or is doing in your part of the world, let's start the conversation.
  groups_signup_motivation7: We make food movements make more sense.
  groups_signup_motivation8: You need to activate and enable your networks, we offer a platform for conversation and action. You need real engagement. We’ll help reach all the players, all the stakeholders, all the sectors.
  groups_signup_motivation9: You need resourcing. We’ll bring all our experience to bear. You need cooperation. We’ll better connect you to a global network of peers.
  groups_signup_pricing: Group Account
  groups_signup_studies: Case Studies
  groups_signup_contact: Ready to discuss?
  groups_signup_contact_text: "Get in touch to discover what OFN can do for you:"
  groups_signup_detail: "Here's the detail."

  login_invalid: "Invalid email or password"

  modal_hubs: "Food Hubs"
  modal_hubs_abstract: Our food hubs are the point of contact between you and the people who make your food!
  modal_hubs_content1: You can search for a convenient hub by location or name. Some hubs have multiple points where you can pick-up your purchases, and some will also provide delivery options. Each food hub is a sales point with independent business operations and logistics - so variations between hubs are to be expected.
  modal_hubs_content2: You can only shop at one food hub at a time.

  modal_groups: "Groups / Regions"
  modal_groups_content1: These are the organisations and relationships between hubs which make up the Open Food Network.
  modal_groups_content2: Some groups are clustered by location or council, others by non-geographic similarities.

  modal_how: "How it works"
  modal_how_shop: Shop the Open Food Network
  modal_how_shop_explained: Search for a food hub near you to start shopping! You can expand each food hub to see what kinds of goodies are available, and click through to start shopping. (You can only shop one food hub at a time.)
  modal_how_pickup: Pick-ups, delivery and shipping costs
  modal_how_pickup_explained: Some food hubs deliver to your door, while others require you to pick-up your purchases. You can see which options are available on the homepage, and select which you'd like at the shopping and check-out pages. Delivery will cost more, and pricing differs from hub-to-hub. Each food hub is a sales point with independent business operations and logisitics - so variations between hubs are to be expected.
  modal_how_more: Learn more
  modal_how_more_explained: "If you want to learn more about the Open Food Network, how it works, and get involved, check out:"

  modal_producers: "Producers"
  modal_producers_explained: "Our producers make all the delicious food you can shop for on the Open Food Network."

  producers_about: About us
  producers_buy: Shop for
  producers_contact: Contact
  producers_contact_phone: Call
  producers_contact_social: Follow
  producers_buy_at_html: "Shop for %{enterprise} products at:"
  producers_filter: Filter by
  producers_filter_type: Type
  producers_filter_property: Property
  producers_title: Producers
  producers_headline: Find local producers
  producers_signup_title: Sign up as a producer
  producers_signup_headline: Food producers, empowered.
  producers_signup_motivation: Sell your food and tell your stories to diverse new markets. Save time and money on every overhead. We support innovation without the risk. We've levelled the playing field.
  producers_signup_send: Join now
  producers_signup_enterprise: Enterprise Accounts
  producers_signup_studies: Stories from our producers.
  producers_signup_cta_headline: Join now!
  producers_signup_cta_action: Join now
  producers_signup_detail: Here's the detail.
  producer: Producer

  products_item: Item
  products_description: Description
  products_variant: Variant
  products_quantity: Quantity
  products_available: Available?
  products_producer: "Producer"
  products_price: "Price"
  name_or_sku: "NAME OR SKU"

  register_title: Register

  sell_title: "Register"
  sell_headline: "Get on the Open Food Network!"
  sell_motivation: "Showcase your beautiful food."
  sell_producers: "Producers"
  sell_hubs: "Hubs"
  sell_groups: "Groups"
  sell_producers_detail: "Set up a profile for your business on the OFN in just minutes.  At any time you can upgrade your profile to an online store and sell your products direct to customers."
  sell_hubs_detail: "Set up a profile for your food enterprise or organisation on the OFN. At any time you can upgrade your profile to a multi-producer shop."
  sell_groups_detail: "Set up a tailored directory of enterprises (producers and other food enterprises) for your region or for your organisation."
  sell_user_guide: "Find out more in our user guide."
  sell_listing_price: "Listing on the OFN is free.  Opening and running a shop on OFN is free.  Setting up a group directory on OFN for your organisation or regional network is free."
  sell_embed: "We can also embed an OFN shop in your own customised website or build a customised local food network website for your region."
  sell_ask_services: "Ask us about OFN services."

  shops_title: Shops
  shops_headline: Shopping, transformed.
  shops_text: Food grows in cycles, farmers harvest in cycles, and we order food in cycles. If you find an order cycle closed, check back soon.
  shops_signup_title: Sign up as a hub
  shops_signup_headline: Food hubs, unlimited.
  shops_signup_motivation: Whatever your model, we support you. However you change, we're with you. We're non-profit, independent, and open-sourced. We're the software partners you've dreamed of.
  shops_signup_action: Join now
  shops_signup_pricing: Enterprise Accounts
  shops_signup_stories: Stories from our hubs.
  shops_signup_help: We're ready to help.
  shops_signup_help_text: You need a better return. You need new buyers and logistics partners. You need your story told across wholesale, retail, and the kitchen table.
  shops_signup_detail: Here's the detail.

  orders: Orders
  orders_fees: Fees...
  orders_edit_title: Shopping Cart
  orders_edit_headline: Your shopping cart
  orders_edit_time: Order ready for
  orders_edit_continue: Continue shopping
  orders_edit_checkout: Checkout
  orders_form_empty_cart: "Empty cart"
  orders_form_subtotal: Produce subtotal
  orders_form_admin: Admin & Handling
  orders_form_total: Total
  orders_oc_expired_headline: Orders have closed for this order cycle
  orders_oc_expired_text: "Sorry, orders for this order cycle closed %{time} ago! Please contact your hub directly to see if they can accept late orders."
  orders_oc_expired_text_others_html: "Sorry, orders for this order cycle closed %{time} ago! Please contact your hub directly to see if they can accept late orders <strong>%{link}</strong>."
  orders_oc_expired_text_link: "or see the other order cycles available at this hub"
  orders_oc_expired_email: "Email:"
  orders_oc_expired_phone: "Phone:"
  orders_show_title: Order Confirmation
  orders_show_time: Order ready on
  orders_show_order_number: "Order #%{number}"
  orders_show_cancelled: Cancelled
  orders_show_confirmed: Confirmed
  orders_your_order_has_been_cancelled: "Your order has been cancelled"
  orders_could_not_cancel: "Sorry, the order could not be cancelled"
  orders_cannot_remove_the_final_item: "Cannot remove the final item from an order, please cancel the order instead."
  orders_bought_items_notice:
    one: An additional item is already confirmed for this order cycle
    other: "%{count} additional items already confirmed for this order cycle"
  orders_bought_edit_button: Edit confirmed items
  orders_bought_already_confirmed: "* already confirmed"
  orders_confirm_cancel: Are you sure you want to cancel this order?
  order_processed_successfully: "Your order has been processed successfully"

  products_cart_distributor_choice: "Distributor for your order:"
  products_cart_distributor_change: "Your distributor for this order will be changed to %{name} if you add this product to your cart."
  products_cart_distributor_is: "Your distributor for this order is %{name}."
  products_distributor_error: "Please complete your order at %{link} before shopping with another distributor."
  products_oc: "Order cycle for your order:"
  products_oc_change: "Your order cycle for this order will be changed to %{name} if you add this product to your cart."
  products_oc_is: "Your order cycle for this order is %{name}."
  products_oc_error: "Please complete your order from %{link} before shopping in a different order cycle."
  products_oc_current: "your current order cycle"
  products_max_quantity: Max quantity
  products_distributor: Distributor
  products_distributor_info: When you select a distributor for your order, their address and pickup times will be displayed here.
  products_distribution_adjustment_label: "Product distribution by %{distributor} for %{product}"

  # keys used in javascript
  password: Password
  remember_me: Remember Me
  are_you_sure: "Are you sure?"
  orders_open: Orders open
  closing: "Closing "
  going_back_to_home_page: "Taking you back to the home page"
  creating: Creating
  updating: Updating
  failed_to_create_enterprise: "Failed to create your enterprise."
  failed_to_create_enterprise_unknown: "Failed to create your enterprise.\nPlease ensure all fields are completely filled out."
  failed_to_update_enterprise_unknown: "Failed to update your enterprise.\nPlease ensure all fields are completely filled out."
  enterprise_confirm_delete_message: "This will also delete the %{product} that this enterprise supplies. Are you sure you want to continue?"
  order_not_saved_yet: "Your order hasn't been saved yet. Give us a few seconds to finish!"
  filter_by: "Filter by"
  hide_filters: "Hide filters"
  one_filter_applied: "1 filter applied"
  x_filters_applied: " filters applied"
  submitting_order: "Submitting your order: please wait"
  confirm_hub_change: "Are you sure? This will change your selected hub and remove any items in your shopping cart."
  confirm_oc_change: "Are you sure? This will change your selected order cycle and remove any items in your shopping cart."
  location_placeholder: "Type in a location..."
  error_required: "can't be blank"
  error_number: "must be number"
  error_email: "must be email address"
  error_not_found_in_database: "%{name} not found in database"
  error_not_primary_producer: "%{name} is not enabled as a producer"
  error_no_permission_for_enterprise: "\"%{name}\": you do not have permission to manage products for this enterprise"
  item_handling_fees: "Item Handling Fees (included in item totals)"
  january: "January"
  february: "February"
  march: "March"
  april: "April"
  may: "May"
  june: "June"
  july: "July"
  august: "August"
  september: "September"
  october: "October"
  november: "November"
  december: "December"
  email_not_found: "Email address not found"
  email_unconfirmed: "You must confirm your email address before you can reset your password."
  email_required: "You must provide an email address"
  logging_in: "Hold on a moment, we're logging you in"
  signup_email: "Your email"
  choose_password: "Choose a password"
  confirm_password: "Confirm password"
  action_signup: "Sign up now"
  forgot_password: "Forgot Password?"
  password_reset_sent: "An email with instructions on resetting your password has been sent!"
  reset_password: "Reset password"
  update_and_recalculate_fees: "Update And Recalculate Fees"
  registration:
    steps:
      introduction:
        registration_greeting: "Hi there!"
        registration_intro: "You can now create a profile for your Producer or Hub"
        registration_checklist: "You'll need"
        registration_time: "5-10 minutes"
        registration_enterprise_address: "Enterprise address"
        registration_contact_details: "Primary contact details"
        registration_logo: "Your logo image"
        registration_promo_image: "Landscape image for your profile"
        registration_about_us: "'About Us' text"
        registration_outcome_headline: "What do I get?"
        registration_outcome1_html: "Your profile helps people <strong>find</strong> and <strong>contact</strong> you on the Open Food Network."
        registration_outcome2: "Use this space to tell the story of your enterprise, to help drive connections to your social and online presence."
        registration_outcome3: "It's also the first step towards trading on the Open Food Network, or opening an online store."
        registration_action: "Let's get started!"
      details:
        title: "Details"
        headline: "Let's Get Started"
        enterprise: "Woot! First need to know a little bit about your enterprise:"
        producer: "Woot! First we need to know a little bit about your farm:"
        enterprise_name_field: "Enterprise Name:"
        producer_name_field: "Farm Name:"
        producer_name_field_placeholder: "e.g. Charlie's Awesome Farm"
        producer_name_field_error: "Please choose a unique name for your enterprise"
        address1_field: "Address line 1:"
        address1_field_placeholder: "e.g. 123 Cranberry Drive"
        address1_field_error: "Please enter an address"
        address2_field: "Address line 2:"
        suburb_field: "Suburb:"
        suburb_field_placeholder: "e.g. Northcote"
        suburb_field_error: "Please enter a suburb"
        postcode_field: "Postcode:"
        postcode_field_placeholder: "e.g. 3070"
        postcode_field_error: "Postcode required"
        state_field: "State:"
        state_field_error: "State required"
        country_field: "Country:"
        country_field_error: "Please select a country"
      contact:
        title: "Contact"
        who_is_managing_enterprise: "Who is responsible for managing %{enterprise}?"
        contact_field: "Primary Contact"
        contact_field_placeholder: "Contact Name"
        contact_field_required: "You need to enter a primary contact."
        phone_field: "Phone number"
        phone_field_placeholder: "eg. (03) 1234 5678"
      type:
        title: "Type"
        headline: "Last step to add %{enterprise}!"
        question: "Are you a producer?"
        yes_producer: "Yes, I'm a producer"
        no_producer: "No, I'm not a producer"
        producer_field_error: "Please choose one. Are you are producer?"
        yes_producer_help: "Producers make yummy things to eat and/or drink. You're a producer if you grow it, raise it, brew it, bake it, ferment it, milk it or mould it."
        no_producer_help: "If you’re not a producer, you’re probably someone who sells and distributes food. You might be a hub, coop, buying group, retailer, wholesaler or other."
        create_profile: "Create Profile"
      about:
        title: "About"
        headline: "Nice one!"
        message: "Now let's flesh out the details about"
        success: "Success! %{enterprise} added to the Open Food Network"
        registration_exit_message: "If you exit this wizard at any stage, you can continue to create your profile by going to the admin interface."
        enterprise_description: "Short Description"
        enterprise_description_placeholder: "A short sentence describing your enterprise"
        enterprise_long_desc: "Long Description"
        enterprise_long_desc_placeholder: "This is your opportunity to tell the story of your enterprise - what makes you different and wonderful? We'd suggest keeping your description to under 600 characters or 150 words."
        enterprise_long_desc_length: "%{num} characters / up to 600 recommended"
        enterprise_abn: "ABN"
        enterprise_abn_placeholder: "eg. 99 123 456 789"
        enterprise_acn: "ACN"
        enterprise_acn_placeholder: "eg. 123 456 789"
        enterprise_tax_required: "You need to make a selection."
      images:
        title: "Images"
        headline: "Thanks!"
        description: "Let's upload some pretty pictures so your profile looks great! :)"
        uploading: "Uploading..."
        continue: "Continue"
        back: "Back"
      logo:
        select_logo: "Step 1. Select Logo Image"
        logo_tip: "Tip: Square images will work best, preferably at least 300×300px"
        logo_label: "Choose a logo image"
        logo_drag: "Drag and drop your logo here"
        review_logo: "Step 2. Review Your Logo"
        review_logo_tip: "Tip: for best results, your logo should fill the available space"
        logo_placeholder: "Your logo will appear here for review once uploaded"
      promo:
        select_promo_image: "Step 3. Select Promo Image"
        promo_image_tip: "Tip: Shown as a banner, preferred size is 1200×260px"
        promo_image_label: "Choose a promo image"
        promo_image_drag: "Drag and drop your promo here"
        review_promo_image: "Step 4. Review Your Promo Banner"
        review_promo_image_tip: "Tip: for best results, your promo image should fill the available space"
        promo_image_placeholder: "Your logo will appear here for review once uploaded"
      social:
        title: "Social"
        enterprise_final_step: "Final step!"
        enterprise_social_text: "How can people find %{enterprise} online?"
        website: "Website"
        website_placeholder: "eg. openfoodnetwork.org.au"
        facebook: "Facebook"
        facebook_placeholder: "eg. www.facebook.com/PageNameHere"
        linkedin: "LinkedIn"
        linkedin_placeholder: "eg. www.linkedin.com/YourNameHere"
        twitter: "Twitter"
        twitter_placeholder: "eg. @twitter_handle"
        instagram: "Instagram"
        instagram_placeholder: "eg. @instagram_handle"
      limit_reached:
        headline: "Oh no!"
        message: "You have reached the limit!"
        text: "You have reached the limit for the number of enterprises you are allowed to own on the"
        action: "Return to the homepage"
      finished:
        headline: "Finished!"
        thanks: "Thanks for filling out the details for %{enterprise}."
        login: "You can change or update your enterprise at any stage by logging into Open Food Network and going to Admin."
        action: "Open Food Network home"

  back: "Back"
  continue: "Continue"
  action_or: "OR"
  enterprise_limit: Enterprise Limit

  shipping_method_destroy_error: "That shipping method cannot be deleted as it is referenced by an order: %{number}."
  fees: "Fees"
  item_cost: "Item cost"
  bulk: "Bulk"
  shop_variant_quantity_min: "min"
  shop_variant_quantity_max: "max"
  contact: "Contact"
  follow: "Follow"
  shop_for_products_html: "Shop for <span class=\"turquoise\">%{enterprise}</span> products at:"
  change_shop: "Change shop to:"
  shop_at: "Shop now at:"
  price_breakdown: "Full price breakdown"
  admin_fee: "Admin fee"
  sales_fee: "Sales fee"
  packing_fee: "Packing fee"
  transport_fee: "Transport fee"
  fundraising_fee: "Fundraising fee"
  price_graph: "Price graph"
  included_tax: "Included tax"
  remove_tax: "Remove tax"
  balance: "Balance"
  transaction: "Transaction"
  transaction_date: "Date" #Transaction is only in key to avoid conflict with :date
  payment_state: "Payment status"
  shipping_state: "Shipping status"
  value: "Value"
  balance_due: "Balance due"
  credit: "Credit"
  Paid: "Paid"
  Ready: "Ready"
  ok: OK
  not_visible: not visible
  you_have_no_orders_yet: "You have no orders yet"
  show_only_complete_orders: "Only show complete orders"
  successfully_created: ! '%{resource} has been successfully created!'
  successfully_removed: ! '%{resource} has been successfully removed!'
  successfully_updated: ! '%{resource} has been successfully updated!'
  running_balance: "Running balance"
  outstanding_balance: "Outstanding balance"
  admin_enterprise_relationships: "Enterprise Permissions"
  admin_enterprise_relationships_everything: "Everything"
  admin_enterprise_relationships_permits: "permits"
  admin_enterprise_relationships_seach_placeholder: "Search"
  admin_enterprise_relationships_button_create: "Create"
  admin_enterprise_groups: "Enterprise Groups"
  admin_enterprise_groups_name: "Name"
  admin_enterprise_groups_owner: "Owner"
  admin_enterprise_groups_on_front_page: "On front page ?"
  admin_enterprise_groups_enterprise: "Enterprises"
  admin_enterprise_groups_data_powertip: "The primary user responsible for this group."
  admin_enterprise_groups_data_powertip_logo: "This is the logo for the group"
  admin_enterprise_groups_data_powertip_promo_image: "This image is displayed at the top of the Group profile"
  admin_enterprise_groups_contact: "Contact"
  admin_enterprise_groups_contact_phone_placeholder: "eg. 98 7654 3210"
  admin_enterprise_groups_contact_address1_placeholder: "eg. 123 High Street"
  admin_enterprise_groups_contact_city: "Suburb"
  admin_enterprise_groups_contact_city_placeholder: "eg. Northcote"
  admin_enterprise_groups_contact_zipcode: "Postcode"
  admin_enterprise_groups_contact_zipcode_placeholder: "eg. 3070"
  admin_enterprise_groups_contact_state_id: "State"
  admin_enterprise_groups_contact_country_id: "Country"
  admin_enterprise_groups_web: "Web Resources"
  admin_enterprise_groups_web_twitter: "eg. @the_prof"
  admin_enterprise_groups_web_website_placeholder: "eg. www.truffles.com"
  admin_order_cycles: "Admin Order Cycles"
  open: "Open"
  close: "Close"
  create: "Create"
  search: "Search"
  supplier: "Supplier"
  product_name: "Product Name"
  product_description: "Product Description"
  units: "Unit Size"
  coordinator: "Coordinator"
  distributor: "Distributor"
  enterprise_fees: "Enterprise Fees"
  process_my_order: "Process My Order"
  delivery_instructions: Delivery Instructions
  delivery_method: Delivery Method
  fee_type: "Fee Type"
  tax_category: "Tax Category"
  calculator: "Calculator"
  calculator_values: "Calculator values"
  flat_percent_per_item: "Flat Percent (per item)"
  flat_rate_per_item: "Flat Rate (per item)"
  flat_rate_per_order: "Flat Rate (per order)"
  flexible_rate: "Flexible Rate"
  price_sack: "Price Sack"
  new_order_cycles: "New Order Cycles"
  new_order_cycle: "New Order Cycle"
  select_a_coordinator_for_your_order_cycle: "Select a coordinator for your order cycle"
  notify_producers: 'Notify producers'
  edit_order_cycle: "Edit Order Cycle"
  roles: "Roles"
  update: "Update"
  delete: Delete
  add_producer_property: "Add producer property"
  in_progress: "In Progress"
  started_at: "Started at"
  queued: "Queued"
  scheduled_for: "Scheduled for"
  customers: "Customers"
  please_select_hub: "Please select a Hub"
  loading_customers: "Loading Customers"
  no_customers_found: "No customers found"
  go: "Go"
  hub: "Hub"
  producer: "Producer"
  product: "Product"
  price: "Price"
  on_hand: "On hand"
  save_changes: "Save Changes"
  order_saved: "Order Saved"
  no_products: No Products
  spree_admin_overview_enterprises_header: "My Enterprises"
  spree_admin_overview_enterprises_footer: "MANAGE MY ENTERPRISES"
  spree_admin_enterprises_hubs_name: "Name"
  spree_admin_enterprises_create_new: "CREATE NEW"
  spree_admin_enterprises_shipping_methods: "Shipping Methods"
  spree_admin_enterprises_fees: "Enterprise Fees"
  spree_admin_enterprises_none_create_a_new_enterprise: "CREATE A NEW ENTERPRISE"
  spree_admin_enterprises_none_text: "You don't have any enterprises yet"
  spree_admin_enterprises_tabs_hubs: "HUBS"
  spree_admin_enterprises_producers_manage_products: "MANAGE PRODUCTS"
  spree_admin_enterprises_create_new_product: "CREATE A NEW PRODUCT"
  spree_admin_single_enterprise_alert_mail_confirmation: "Please confirm the email address for"
  spree_admin_single_enterprise_alert_mail_sent: "We've sent an email to"
  spree_admin_overview_action_required: "Action Required"
  spree_admin_overview_check_your_inbox: "Please check your inbox for further instructions. Thanks!"
  spree_admin_unit_value: Unit Value
  spree_admin_unit_description: Unit Description
  spree_admin_variant_unit: Variant unit
  spree_admin_variant_unit_scale: Variant unit scale
  spree_admin_supplier: Supplier
  spree_admin_product_category: Product Category
  spree_admin_variant_unit_name: Variant unit name
  change_package: "Change Package"
  spree_admin_single_enterprise_hint: "Hint: To allow people to find you, turn on your visibility under"
  spree_admin_eg_pickup_from_school: "eg. 'Pick-up from Primary School'"
  spree_admin_eg_collect_your_order: "eg. 'Please collect your order from 123 Imaginary St, Northcote, 3070'"
  spree_classification_primary_taxon_error: "Taxon %{taxon} is the primary taxon of %{product} and cannot be deleted"
  spree_order_availability_error: "Distributor or order cycle cannot supply the products in your cart"
  spree_order_populator_error: "That distributor or order cycle can't supply all the products in your cart. Please choose another."
  spree_order_populator_availability_error: "That product is not available from the chosen distributor or order cycle."
  spree_distributors_error: "At least one hub must be selected"
  spree_user_enterprise_limit_error: "^%{email} is not permitted to own any more enterprises (limit is %{enterprise_limit})."
  spree_variant_product_error: must have at least one variant
  your_profil_live: "Your profile live"
  on_ofn_map: "on the Open Food Network map"
  see: "See"
  live: "live"
  manage: "Manage"
  resend: "Resend"
  add_and_manage_products: "Add & manage products"
  add_and_manage_order_cycles: "Add & manage order cycles"
  manage_order_cycles: "Manage order cycles"
  manage_products: "Manage products"
  edit_profile_details: "Edit profile details"
  edit_profile_details_etc: "Change your profile description, images, etc."
  order_cycle: "Order Cycle"
  order_cycles: "Order Cycles"
  enterprise_relationships: "Enterprise permissions"
  remove_tax: "Remove tax"
  first_name_begins_with: "First name begins with"
  last_name_begins_with: "Last name begins with"

  enterprise_tos_link: "Enterprise Terms of Service link"
  enterprise_tos_message: "We want to work with people that share our aims and values. As such we ask new enterprises to agree to our "
  enterprise_tos_link_text: "Terms of Service."
  enterprise_tos_agree: "I agree to the above Terms of Service"

  tax_settings: "Tax Settings"
  products_require_tax_category: "products require tax category"
  admin_shared_address_1: "Address"
  admin_shared_address_2: "Address (cont.)"
  admin_share_city: "City"
  admin_share_zipcode: "Postcode"
  admin_share_country: "Country"
  admin_share_state: "State"
  hub_sidebar_hubs: "Hubs"
  hub_sidebar_none_available: "None Available"
  hub_sidebar_manage: "Manage"
  hub_sidebar_at_least: "At least one hub must be selected"
  hub_sidebar_blue: "blue"
  hub_sidebar_red: "red"
  report_customers_distributor: "Distributor"
  report_customers_supplier: "Supplier"
  report_customers_cycle: "Order Cycle"
  report_customers_type: "Report Type"
  report_customers_csv: "Download as csv"
  report_producers: "Producers: "
  report_type: "Report Type: "
  report_hubs: "Hubs: "
  report_payment: "Payment Methods: "
  report_distributor: "Distributor: "
  report_payment_by: 'Payments By Type'
  report_itemised_payment: 'Itemised Payment Totals'
  report_payment_totals: 'Payment Totals'
  report_all: 'all'
  report_order_cycle: "Order Cycle: "
  report_enterprises: "Enterprises: "
  report_users: "Users: "
  report_tax_rates: Tax rates
  report_tax_types: Tax types
  report_header_order_cycle: Order Cycle
  report_header_user: User
  report_header_email: Email
  report_header_status: Status
  report_header_comments: Comments
  report_header_first_name: First Name
  report_header_last_name: Last Name
  report_header_suburb: Suburb
  report_header_phone: Phone
  report_header_suburb: Suburb
  report_header_address: Address
  report_header_billing_address: Billing Address
  report_header_relationship: Relationship
  report_header_hub: Hub
  report_header_hub_address: Hub Address
  report_header_to_hub: To Hub
  report_header_hub_code: Hub Code
  report_header_code: Code
  report_header_paid: Paid?
  report_header_delivery: Delivery?
  report_header_shipping: Shipping
  report_header_shipping_method: Shipping Method
  report_header_shipping_instructions: Shipping instructions
  report_header_ship_street: Ship Street
  report_header_ship_street_2: Ship Street 2
  report_header_ship_city: Ship City
  report_header_ship_postcode: Ship Postcode
  report_header_ship_state: Ship State
  report_header_billing_street: Billing Street
  report_header_billing_street_2: Billing Street 2
  report_header_billing_street_3: Billing Street 3
  report_header_billing_street_4: Billing Street 4
  report_header_billing_city: Billing City
  report_header_billing_postcode: Billing Postcode
  report_header_billing_state: Billing State
  report_header_incoming_transport: Incoming Transport
  report_header_special_instructions: Special Instructions
  report_header_order_number: Order number
  report_header_date: Date
  report_header_confirmation_date: Confirmation Date
  report_header_tags: Tags
  report_header_items: Items
  report_header_items_total: "Items total %{currency_symbol}"
  report_header_taxable_items_total: "Taxable Items Total (%{currency_symbol})"
  report_header_sales_tax: "Sales Tax (%{currency_symbol})"
  report_header_delivery_charge: "Delivery Charge (%{currency_symbol})"
  report_header_tax_on_delivery: "Tax on Delivery (%{currency_symbol})"
  report_header_tax_on_fees: "Tax on Fees (%{currency_symbol})"
  report_header_total_tax: "Total Tax (%{currency_symbol})"
  report_header_enterprise: Enterprise
  report_header_customer: Customer
  report_header_customer_code: Customer Code
  report_header_product: Product
  report_header_product_properties: Product Properties
  report_header_quantity: Quantity
  report_header_max_quantity: Max Quantity
  report_header_variant: Variant
  report_header_variant_value: Variant Value
  report_header_variant_unit: Variant Unit
  report_header_total_available: Total available
  report_header_unallocated: Unallocated
  report_header_max_quantity_excess: Max Quantity Excess
  report_header_taxons: Taxons
  report_header_supplier: Supplier
  report_header_producer: Producer
  report_header_producer_suburb: Producer Suburb
  report_header_unit: Unit
  report_header_group_buy_unit_quantity: Group Buy Unit Quantity
  report_header_cost: Cost
  report_header_shipping_cost: Shipping Cost
  report_header_curr_cost_per_unit: Curr. Cost per Unit
  report_header_total_shipping_cost: Total Shipping Cost
  report_header_payment_method: Payment Method
  report_header_sells: Sells
  report_header_visible: Visible
  report_header_price: Price
  report_header_unit_size: Unit Size
  report_header_distributor: Distributor
  report_header_distributor_address: Distributor address
  report_header_distributor_city: Distributor city
  report_header_distributor_postcode: Distributor postcode
  report_header_delivery_address: Delivery Address
  report_header_delivery_postcode: Delivery Postcode
  report_header_bulk_unit_size: Bulk Unit Size
  report_header_weight: Weight
  report_header_sum_total: Sum Total
  report_header_date_of_order: Date of Order
  report_header_amount_owing: Amount Owing
  report_header_amount_paid: Amount Paid
  report_header_units_required: Units Required
  report_header_remainder: Remainder
  report_header_order_date: Order date
  report_header_order_id: Order Id
  report_header_item_name: Item name
  report_header_temp_controlled_items: Temp Controlled Items?
  report_header_customer_name: Customer Name
  report_header_customer_email: Customer Email
  report_header_customer_phone: Customer Phone
  report_header_customer_city: Customer City
  report_header_payment_state: Payment State
  report_header_payment_type: Payment Type
  report_header_item_price: "Item (%{currency})"
  report_header_item_fees_price: "Item + Fees (%{currency})"
  report_header_admin_handling_fees: "Admin & Handling (%{currency})"
  report_header_ship_price: "Ship (%{currency})"
  report_header_pay_fee_price: "Pay fee (%{currency})"
  report_header_total_price: "Total (%{currency})"
  report_header_product_total_price: "Product Total (%{currency})"
  report_header_shipping_total_price: "Shipping Total (%{currency})"
  report_header_outstanding_balance_price: "Outstanding Balance (%{currency})"
  report_header_eft_price: "EFT (%{currency})"
  report_header_paypal_price: "PayPal (%{currency})"
  report_header_sku: SKU
  report_header_amount: Amount
  report_header_balance: Balance
  report_header_total_cost: "Total Cost"
  report_header_total_ordered: Total Ordered
  report_header_total_max: Total Max
  report_header_total_units: Total Units
  report_header_sum_max_total: "Sum Max Total"
  report_header_total_excl_vat: "Total excl. tax (%{currency_symbol})"
  report_header_total_incl_vat: "Total incl. tax (%{currency_symbol})"
  report_header_temp_controlled: TempControlled?
  report_header_is_producer: Producer?
  report_header_not_confirmed: Not Confirmed
  report_header_gst_on_income: GST on Income
  report_header_gst_free_income: GST Free Income
  report_header_total_untaxable_produce: Total untaxable produce (no tax)
  report_header_total_taxable_produce: Total taxable produce (tax inclusive)
  report_header_total_untaxable_fees: Total untaxable fees (no tax)
  report_header_total_taxable_fees: Total taxable fees (tax inclusive)
  report_header_delivery_shipping_cost: Delivery Shipping Cost (tax inclusive)
  report_header_transaction_fee: Transaction Fee (no tax)
  report_header_total_untaxable_admin: Total untaxable admin adjustments (no tax)
  report_header_total_taxable_admin: Total taxable admin adjustments (tax inclusive)
  initial_invoice_number: "Initial invoice number:"
  invoice_date: "Invoice date:"
  due_date: "Due date:"
  account_code: "Account code:"
  equals: "Equals"
  contains: "contains"
  discount: "Discount"
  filter_products: "Filter Products"
  delete_product_variant: "The last variant cannot be deleted!"
  progress: "progress"
  saving: "Saving.."
  success: "success"
  failure: "failure"
  unsaved_changes_confirmation: "Unsaved changes will be lost. Continue anyway?"
  one_product_unsaved: "Changes to one product remain unsaved."
  products_unsaved: "Changes to %{n} products remain unsaved."
  is_already_manager: "is already a manager!"
  no_change_to_save: " No change to save"
  user_invited: "%{email} has been invited to manage this enterprise"
  add_manager: "Add an existing user"
  users:  "Users"
  about: "About"
  images: "Images"
  contact: "Contact"
  web: "Web"
  primary_details: "Primary Details"
  adrdress: "Address"
  contact: "Contact"
  social: "Social"
  business_details: "Business Details"
  properties: "Properties"
  shipping: "Shipping"
  shipping_methods: "Shipping Methods"
  payment_methods: "Payment Methods"
  payment_method_fee: "Transaction fee"
  payment_processing_failed: "Payment could not be processed, please check the details you entered"
  payment_updated: "Payment Updated"
  inventory_settings: "Inventory Settings"
  tag_rules: "Tag Rules"
  shop_preferences: "Shop Preferences"
  enterprise_fee_whole_order: Whole order
  enterprise_fee_by: "%{type} fee by %{role} %{enterprise_name}"
  validation_msg_relationship_already_established: "^That relationship is already established."
  validation_msg_at_least_one_hub: "^At least one hub must be selected"
  validation_msg_product_category_cant_be_blank: "^Product Category cant be blank"
  validation_msg_tax: "^Tax Category is required"
  validation_msg_tax_category_cant_be_blank: "^Tax Category can't be blank"
  validation_msg_is_associated_with_an_exising_customer: "is associated with an existing customer"
  content_configuration_pricing_table: "(TODO: Pricing table)"
  content_configuration_case_studies: "(TODO: Case studies)"
  content_configuration_detail: "(TODO: Detail)"
  enterprise_name_error: "has already been taken. If this is your enterprise and you would like to claim ownership, or if you would like to trade with this enterprise please contact the current manager of this profile at %{email}."
  enterprise_owner_error: "^%{email} is not permitted to own any more enterprises (limit is %{enterprise_limit})."
  enterprise_role_uniqueness_error: "^That role is already present."
  inventory_item_visibility_error: must be true or false
  product_importer_file_error: "error: no file uploaded"
  product_importer_spreadsheet_error: "could not process file: invalid filetype"
  product_importer_products_save_error: did not save any products successfully
  product_import_file_not_found_notice: 'File not found or could not be opened'
  product_import_no_data_in_spreadsheet_notice: 'No data found in spreadsheet'
  order_choosing_hub_notice: Your hub has been selected.
  order_cycle_selecting_notice: Your order cycle has been selected.
  adjustments_tax_rate_error: "^Please check that the tax rate for this adjustment is correct."
  active_distributors_not_ready_for_checkout_message_singular: >-
    The hub %{distributor_names} is listed in an active order cycle,
    but does not have valid shipping and payment methods.
    Until you set these up, customers will not be able to shop at this hub.
  active_distributors_not_ready_for_checkout_message_plural: >-
    The hubs %{distributor_names} are listed in an active order cycle,
    but do not have valid shipping and payment methods.
    Until you set these up, customers will not be able to shop at these hubs.
  enterprise_fees_update_notice: Your enterprise fees have been updated.
  enterprise_fees_destroy_error: "That enterprise fee cannot be deleted as it is referenced by a product distribution: %{id} - %{name}."
  enterprise_register_package_error: "Please select a package"
  enterprise_register_error: "Could not complete registration for %{enterprise}"
  enterprise_register_success_notice: "Congratulations! Registration for %{enterprise} is complete!"
  enterprise_bulk_update_success_notice: "Enterprises updated successfully"
  enterprise_bulk_update_error: 'Update failed'
  order_cycles_create_notice: 'Your order cycle has been created.'
  order_cycles_update_notice: 'Your order cycle has been updated.'
  order_cycles_bulk_update_notice: 'Order cycles have been updated.'
  order_cycles_clone_notice: "Your order cycle %{name} has been cloned."
  order_cycles_email_to_producers_notice: 'Emails to be sent to producers have been queued for sending.'
  order_cycles_no_permission_to_coordinate_error: "None of your enterprises have permission to coordinate an order cycle"
  order_cycles_no_permission_to_create_error: "You don't have permission to create an order cycle coordinated by that enterprise"
  back_to_orders_list: "Back to order list"
  no_orders_found: "No Orders Found"
  order_information: "Order Information"
  date_completed: "Date Completed"
  amount: "Amount"
  state_names:
    ready: Ready
    pending: Pending
    shipped: Shipped
  js:
    saving: 'Saving...'
    changes_saved: 'Changes saved.'
    save_changes_first: Save changes first.
    all_changes_saved: All changes saved
    unsaved_changes: You have unsaved changes
    all_changes_saved_successfully: All changes saved successfully
    oh_no: "Oh no! I was unable to save your changes."
    unauthorized: "You are unauthorised to access this page."
    error: Error
    unavailable: Unavailable
    profile: Profile
    hub: Hub
    shop: Shop
    choose: Choose
    resolve_errors: Please resolve the following errors
    more_items: "+ %{count} More"
    default_card_updated: Default Card Updated
    admin:
      enterprise_limit_reached: "You have reached the standard limit of enterprises per account. Write to %{contact_email} if you need to increase it."
      modals:
        got_it: Got it
        close: "Close"
        invite: "Invite"
        invite_title: "Invite an unregistered user"
        tag_rule_help:
          title: Tag Rules
          overview: Overview
          overview_text: >
            Tag rules provide a way to describe which items are visible or otherwise
            to which customers. Items can be Shipping Methods, Payment Methods,
            Products and Order Cycles.
          by_default_rules: "'By Default...' Rules"
          by_default_rules_text: >
            Default rules allow you to hide items so that they are not visible by default.
            This behaviour can then be overriden by non-default rules for customers with
            particular tags.
          customer_tagged_rules: "'Customers Tagged...' Rules"
          customer_tagged_rules_text: >
            By creating rules related to a specific customer tag, you can override the default
            behaviour (whether it be to show or to hide items) for customers with the specified tag.
      panels:
        save: SAVE
        saved: SAVED
        saving: SAVING
        enterprise_package:
          hub_profile: Hub Profile
          hub_profile_cost: "COST: ALWAYS FREE"
          hub_profile_text1: >
            People can find and contact you on the Open Food Network. Your enterprise will be
            visible on the map, and will be searchable in listings.
          hub_profile_text2: >
            Having a profile, and making connections within your local food system through
            the Open Food Network will always be free.
          hub_shop: Hub Shop
          hub_shop_text1: >
            Your enterprise is the backbone of your local food system. You aggregate produce
            from other enterprises and can sell it through your shop on the Open Food Network.
          hub_shop_text2: >
            Hubs can take many forms, whether they be a food co-op, a buying group, a veggie-box
            program, or a local grocery store.
          hub_shop_text3: >
            If you also want to sell your own products, you will need to switch this enterprise
            to be a producer.
          choose_package: Please Choose a Package
          choose_package_text1: >
            Your enterprise will not be fully activated until a package is selected from the
            options on the left.
          choose_package_text2: >
            Click on an option to see more detailed information about each package, and hit
            the red SAVE button when you are done!
          profile_only: Profile Only
          profile_only_cost: "COST: ALWAYS FREE"
          profile_only_text1: >
            A profile makes you visible and contactable to others and is a way to share your story.
          profile_only_text2: >
            If you prefer to focus on producing food, and want to leave the work of selling it
            to someone else, you won't require a shop on the Open Food Network.
          profile_only_text3: >
            Add your products to Open Food Network, allowing hubs to stock your products in
            their stores.
          producer_shop: Producer Shop
          producer_shop_text1: >
            Sell your products directly to customers through your very own Open Food Network
            shopfront.
          producer_shop_text2: >
            A Producer Shop is for your produce only, if you want to sell produce grown/produced
            off site, please select 'Producer Hub'.
          producer_hub: Producer Hub
          producer_hub_text1: >
            Your enterprise is the backbone of your local food system. You can sell your own
            produce as well as produce aggregated from other enterprises through your shopfront
            on the Open Food Network.
          producer_hub_text2: >
            Producer Hubs can take many forms, whether they be a CSA, a veggie-box program,
            or a food co-op with a rooftop garden.
          producer_hub_text3: >
            The Open Food Network aims to support as many hub models as possible, so no matter
            your situation, we want to provide the tools you need to run your organisation or
            local food business.
          get_listing: Get a listing
          always_free: ALWAYS FREE
          sell_produce_others: Sell produce from others
          sell_own_produce: Sell your own produce
          sell_both: Sell produce from self and others
        enterprise_producer:
          producer: Producer
          producer_text1: >
            Producers make yummy things to eat or drink. You're a producer if you grow it,
            raise it, brew it, bake it, ferment it, milk it or mould it.
          producer_text2: >
            Producers can also perform other functions, such as aggregating food from other
            enterprises and selling it through a shop on the Open Food Network.
          non_producer: Non-producer
          non_producer_text1: >
            Non-producers do not produce any food themselves, meaning that they cannot create
            their own products for sale through the Open Food Network.
          non_producer_text2: >
            Instead, non-producers specialise in linking producers to the end eater, whether it
            be by aggregating, grading, packing, selling or delivering food.
          producer_desc: Producers of food
          producer_example: eg. GROWERS, BAKERS, BREWERS, MAKERS
          non_producer_desc: All other food enterprises
          non_producer_example: eg. Grocery stores, Food co-ops, Buying groups
        enterprise_status:
          status_title: "%{name} is set up and ready to go!"
          severity: Severity
          description: Description
          resolve: Resolve
      new_tag_rule_dialog:
        select_rule_type: "Select a rule type:"
      orders:
        index:
          per_page: "%{results} per page"
          view_file: "View File"
          compiling_invoices: "Compiling Invoices"
          bulk_invoice_created: "Bulk Invoice created"
          bulk_invoice_failed: "Failed to create Bulk Invoice"
          please_wait: "Please wait until the PDF is ready before closing this modal."
        order_state:
          address: "address"
          adjustments: "adjustments"
          awaiting_return: "awaiting return"
          canceled: "cancelled"
          cart: "cart"
          complete: "complete"
          confirm: "confirm"
          delivery: "delivery"
          paused: "paused"
          payment: "payment"
          pending: "pending"
          resumed: "resumed"
          returned: "returned"
          skrill: "skrill"
        shipment_states:
          backorder: "backorder"
          partial: "partial"
          pending: "pending"
          ready: "ready"
          shipped: "shipped"
        payment_states:
          balance_due: "balance due"
          completed: "completed"
          checkout: "checkout"
          credit_owed: "credit owed"
          failed: "failed"
          paid: "paid"
          pending: "pending"
          processing: "processing"
          void: "void"
          invalid: "invalid"
      resend_user_email_confirmation:
        resend: "Resend"
        sending: "Resend..."
        done: "Resend done ✓"
        failed: "Resend failed ✗"
    insufficient_stock: "Insufficient stock available, only %{on_hand} remaining"
    out_of_stock:
      reduced_stock_available: Reduced stock available
      out_of_stock_text: >
        While you've been shopping, the stock levels for one or more of the products
        in your cart have reduced. Here's what's changed:
      now_out_of_stock: is now out of stock.
      only_n_remainging: "now only has %{num} remaining."
    variants:
      on_demand:
        "yes": "On demand"
    variant_overrides:
      on_demand:
        use_producer_settings: "Use producer stock settings"
        "yes": "Yes"
        "no": "No"
      inventory_products: "Inventory Products"
      hidden_products: "Hidden Products"
      new_products: "New Products"
      reset_stock_levels: Reset Stock Levels To Defaults
      changes_to: Changes to
      one_override: one override
      overrides: overrides
      remain_unsaved: remain unsaved.
      no_changes_to_save: No changes to save.'
      no_authorisation: "I couldn't get authorisation to save those changes, so they remain unsaved."
      some_trouble: "I had some trouble saving: %{errors}"
      changing_on_hand_stock: Changing on hand stock levels...
      stock_reset: Stocks reset to defaults.
    tag_rules:
      show_hide_variants: 'Show or Hide variants in my shopfront'
      show_hide_shipping: 'Show or Hide shipping methods at checkout'
      show_hide_payment: 'Show or Hide payment methods at checkout'
      show_hide_order_cycles: 'Show or Hide order cycles in my shopfront'
      visible: VISIBLE
      not_visible: NOT VISIBLE
    services:
      unsaved_changes_message: Unsaved changes currently exist, save now or ignore?
      save: SAVE
      ignore: IGNORE
      add_to_order_cycle: "add to order cycle"
      manage_products: "manage products"
      edit_profile: "edit profile"
      add_products_to_inventory: "add products to inventory"
    resources:
      could_not_delete_customer: 'Could not delete customer'
    product_import:
      confirmation: |
        This will set stock level to zero on all products for this
        enterprise that are not present in the uploaded file.
    order_cycles:
      create_failure: "Failed to create order cycle"
      update_success: 'Your order cycle has been updated.'
      update_failure: "Failed to update order cycle"
      no_distributors: There are no distributors in this order cycle. This order cycle will not be visible to customers until you add one. Would you like to continue saving this order cycle?'
    enterprises:
      producer: "Producer"
      non_producer: "Non-Producer"
    customers:
      select_shop: 'Please select a shop first'
      could_not_create: Sorry! Could not create
    subscriptions:
      closes: closes
      closed: closed
      close_date_not_set: Close date not set
    spree:
      users:
        order: "Order"
<<<<<<< HEAD
=======
    registration:
      welcome_to_ofn: "Welcome to the Open Food Network!"
      signup_or_login: "Start By Signing Up (or logging in)"
      have_an_account: "Already have an account?"
      action_login: "Log in now."

>>>>>>> 7e06807a
  producers:
    signup:
      start_free_profile: "Start with a free profile, and expand when you're ready!"

  order_management:
    reports:
      enterprise_fee_summary:
        date_end_before_start_error: "must be after start"
        parameter_not_allowed_error: "You are not authorized to use one or more selected filters for this report."
        fee_calculated_on_transfer_through_all: "All"
        fee_calculated_on_transfer_through_entire_orders: "Entire Orders through %{distributor}"
        tax_category_various: "Various"
        fee_type:
          payment_method: "Payment Transaction"
          shipping_method: "Shipment"
        fee_placements:
          supplier: "Incoming"
          distributor: "Outgoing"
          coordinator: "Coordinator"
        tax_category_name:
          shipping_instance_rate: "Platform Rate"
        formats:
          csv:
            header:
              fee_type: "Fee Type"
              enterprise_name: "Enterprise Owner"
              fee_name: "Fee Name"
              customer_name: "Customer"
              fee_placement: "Fee Placement"
              fee_calculated_on_transfer_through_name: "Fee Calc on Transfer Through"
              tax_category_name: "Tax Category"
              total_amount: "$$ SUM"
          html:
            header:
              fee_type: "Fee Type"
              enterprise_name: "Enterprise Owner"
              fee_name: "Fee Name"
              customer_name: "Customer"
              fee_placement: "Fee Placement"
              fee_calculated_on_transfer_through_name: "Fee Calc on Transfer Through"
              tax_category_name: "Tax Category"
              total_amount: "$$ SUM"
        invalid_filter_parameters: "The filters you selected for this report are invalid."

  order: "Order"
  distribution: "Distribution"
  order_details: "Order Details"
  customer_details: "Customer Details"
  adjustments: "Adjustments"
  payments: "Payments"

  payment: "Payment"
  payment_method: "Payment Method"
  shipment: "Shipment"
  shipment_inc_vat: "Shipment including VAT"
  shipping_tax_rate: "Shipping Tax Rate"
  category: "Category"
  delivery: "Delivery"
  temperature_controlled: "Temperature Controlled"
  new_product: "New Product"

  administration: "Administration"
  logged_in_as: "Logged in as"
  account: "Account"
  logout: "Logout"

  date_range: "Date Range"
  status: "status"
  new: "New"
  start: "Start"
  stop: "Stop"
  first: "First"
  previous: "Previous"
  last: "Last"

  spree:
    your_order_is_empty_add_product: "Your order is empty, please search for and add a product above"
    add_product: "Add Product"
    name_or_sku: "Name or SKU (enter at least first 4 characters of product name)"
    resend: Resend
    back_to_orders_list: Back To Orders List
    select_stock: "Select stock"
    location: "Location"
    count_on_hand: "Count On Hand"
    quantity: "Quantity"
    package_from: "package from"
    item_description: "Item Description"
    price: "Price"
    total: "Total"
    edit: "Edit"
    split: "Split"
    delete: "Delete"
    cannot_set_shipping_method_without_address: "Cannot set shipping method until customer details are provided."
    no_tracking_present: "No tracking details provided."
    order_total: "Order Total"
    customer_details: "Customer Details"
    customer_search: "Customer Search"
    choose_a_customer: "Choose a customer"
    account: "Account"
    billing_address: "Billing Address"
    shipping_address: "Shipping Address"
    first_name: "First name"
    last_name: "Last name"
    street_address: "Street Address"
    street_address_2: "Street Address (cont'd)"
    city: "City"
    zip: "Zip"
    country: "Country"
    state: "State"
    phone: "Phone"
    update: "Update"
    use_billing_address: "Use Billing Address"
    adjustments: "Adjustments"
    continue: "Continue"
    fill_in_customer_info: "Please fill in customer info"
    new_payment: "New Payment"

    configurations: "Configurations"
    general_settings: "General Settings"
    site_name: "Site Name"
    site_url: "Site URL"
    default_seo_title: "Default Seo Title"
    default_meta_description: "Default Meta Description"
    default_meta_keywords: "Default Meta Keywords"
    security_settings: "Security Settings"
    allow_ssl_in_development_and_test: "Allow SSL to be used when in development and test modes"
    allow_ssl_in_production: "Allow SSL to be used in production mode"
    allow_ssl_in_staging: "Allow SSL to be used in staging mode"
    check_for_spree_alerts: "Check for Spree alerts"
    currency_decimal_mark: "Currency decimal mark"
    currency_settings: "Currency Settings"
    currency_symbol_position: Put "currency symbol before or after dollar amount?"
    currency_thousands_separator: "Currency thousands separator"
    hide_cents: "Hide cents"
    display_currency: "Display currency"
    choose_currency: "Choose Currency"

    mail_method_settings: "Mail Method Settings"
    general: "General"
    enable_mail_delivery: "Enable Mail Delivery"
    send_mails_as: "Send Mails As"
    smtp_send_all_emails_as_from_following_address: "Send all mails as from the following address."
    send_copy_of_all_mails_to: "Send Copy of All Mails To"
    smtp_send_copy_to_this_addresses: "Sends a copy of all outgoing mails to this address. For multiple addresses, separate with commas."
    intercept_email_address: "Intercept Email Address"
    intercept_email_instructions: "Override email recipient and replace with this address."
    smtp: "SMTP"
    smtp_domain: "SMTP Domain"
    smtp_mail_host: "SMTP Mail Host"
    smtp_port: "SMTP Port"
    secure_connection_type: "Secure Connection Type"
    smtp_authentication_type: "SMTP Authentication Type"
    smtp_username: "SMTP Username"
    smtp_password: "SMTP Password"

    image_settings: "Image Settings"
    image_settings_warning: "You will need to regenerate thumbnails if you update the paperclip styles. Use rake paperclip:refresh:thumbnails CLASS=Spree::Image to do this."
    attachment_default_style: Attachments Style
    attachment_default_url: "Attachments Default URL"
    attachment_path: "Attachments Path"
    attachment_styles: "Paperclip Styles"
    attachment_url: "Attachments URL"
    add_new_style: "Add New Style"
    image_settings_updated: "Image Settings successfully updated."

    tax_categories: "Tax Categories"
    listing_tax_categories: "Listing Tax Categories"
    back_to_tax_categories_list: "Back To Tax Categories List"

    tax rate: "Tax Rates"
    new_tax_rate: "New Tax Rate"
    tax_category: "Tax Category"
    rate: "Rate"
    tax_rate_amount_explanation: "Tax rates are a decimal amount to aid in calculations, (i.e. if the tax rate is 5% then enter 0.05)"
    included_in_price: "Included in Price"
    show_rate_in_label: "Show rate in label"
    back_to_tax_rates_list: "Back to Tax Rates List"

    tax_settings: "Tax Settings"
    zones: "Zones"
    new_zone: "New Zone"
    default_tax: "Default Tax"
    default_tax_zone: "Default Tax Zone"
    country_based: "Country Based"
    state_based: "State Based"

    countries: "Countries"
    listing_countries: "Listing Countries"
    iso_name: "ISO Name"
    states_required: "States Required"
    editing_country: "Editing Country"
    back_to_countries_list: "Back to Countries List"

    states: "States"
    abbreviation: "Abbreviation"
    new_state: "New State"

    payment_methods: "Payment Methods"
    new_payment_method: "New Payment Method"
    provider: "Provider"

    taxonomies: "Taxonomies"
    new_taxonomy: "New Taxonomy"
    back_to_taxonomies_list: "Back to Taxonomies List"

    shipping_methods: "Shipping Methods"

    shipping_categories: "Shipping Categories"
    new_shipping_category: "NEWEW Shipping Categories"
    back_to_shipping_categories: "Back To Shipping Categories"

    analytics_trackers: "Analytics Trackers"
    no_trackers_found: "No Trackers Found"
    new_tracker: "New Tracker"
    add_one: "Add One"
    google_analytics_id: "Analytics ID"
    back_to_trackers_list: "Back to Trackers List"

    name: "Name"
    description: "Description"
    type: "Type"
    default: "default"
    calculator: "Calculator"
    zone: "Zone"
    display: "Display"
    environment: "Environment"
    active: "Active"
    nore: "More"
    no_results: "No results"
    create: "Create"
    loading: "Loading"

    # TODO: remove `email` key once we get to Spree 2.0
    email: Email
    # TODO: remove 'account_updated' key once we get to Spree 2.0
    account_updated: "Account updated!"
    my_account: "My account"
    date: "Date"
    time: "Time"
    inventory_error_flash_for_insufficient_quantity: "An item in your cart has become unavailable."
<<<<<<< HEAD
=======
    inventory: Inventory
    zipcode: Postcode
    weight: Weight (per kg)

    actions:
      update: "Update"
>>>>>>> 7e06807a
    errors:
      messages:
        blank: "can't be blank"
    layouts:
      admin:
        header:
          store: Store
    admin:
      tab:
        dashboard: "Dashboard"
        orders: "Orders"
        bulk_order_management: "Bulk Order Management"
        subscriptions: "Subscriptions"
        products: "Products"
        option_types: "Option Types"
        properties: "Properties"
        prototypes: "Prototypes"
        variant_overrides: "Inventory"
        reports: "Reports"
        configuration: "Configuration"
        users: "Users"
        roles: "Roles"
        order_cycles: "Order Cycles"
        enterprises: "Enterprises"
        enterprise_relationships: "Permissions"
        customers: "Customers"
        groups: "Groups"
      product_properties:
        index:
          inherits_properties_checkbox_hint: "Inherit properties from %{supplier}? (unless overridden above)"
      orders:
        index:
          listing_orders: "Listing Orders"
          new_order: "New Order"
          capture: "Capture"
          ship: "Ship"
          edit: "Edit"
          note: "Note"
          first: "First"
          last: "Last"
          previous: "Previous"
          next: "Next"
          loading: "Loading"
          no_orders_found: "No Orders Found"
          results_found: "%{number} Results found."
          viewing: "Viewing %{start} to %{end}."
          print_invoices: "Print Invoices"
        sortable_header:
          payment_state: "Payment State"
          shipment_state: "Shipment State"
          completed_at: "Completed At"
          number: "Number"
          state: "State"
          email: "Customer E-Mail"
        invoice:
          issued_on: "Issued on"
          tax_invoice: "TAX INVOICE"
          code: "Code"
          from: "From"
          to: "To"
        form:
          distribution_fields:
            title: "Distribution"
            distributor: "Distributor:"
            order_cycle: "Order cycle:"
      overview:
        products:
          active_products:
            zero: "You don't have any active products."
            one: "You have one active product"
            other: "You have %{count} active products"
        order_cycles:
          order_cycles: "Order Cycles"
          order_cycles_tip: "Order cycles determine when and where your products are available to customers."
          you_have_active:
            zero: "You don't have any active order cycles."
            one: "You have one active order cycle."
            other: "You have %{count} active order cycles."
          manage_order_cycles: "MANAGE ORDER CYCLES"
      payment_methods:
        new:
          new_payment_method: "New Payment Method"
          back_to_payment_methods_list: "Back To Payment Methods List"
        edit:
          editing_payment_method: "Editing Payment Method"
          back_to_payment_methods_list: "Back To Payment Methods List"
        stripe_connect:
          enterprise_select_placeholder: Choose...
          loading_account_information_msg: Loading account information from stripe, please wait...
          stripe_disabled_msg: Stripe payments have been disabled by the system administrator.
          request_failed_msg: Sorry. Something went wrong when trying to verify account details with Stripe...
          account_missing_msg: No Stripe account exists for this enterprise.
          connect_one: Connect One
          access_revoked_msg: Access to this Stripe account has been revoked, please reconnect your account.
          status: Status
          connected: Connected
          account_id: Account ID
          business_name: Business Name
          charges_enabled: Charges Enabled
      payments:
        source_forms:
          stripe:
            error_saving_payment: Error saving payment
            submitting_payment: Submitting payment...
      products:
        new:
          title: 'New Product'
        unit_name_placeholder: 'eg. bunches'
        index:
          header:
            title: Bulk Edit Products
          indicators:
            title: LOADING PRODUCTS
            no_products: "No products yet. Why don't you add some?"
            no_results: "Sorry, no results match"
          products_head:
            name: Name
            unit: Unit
            display_as: Display As
            category: Category
            tax_category: Tax Category
            inherits_properties?: Inherits Properties?
            available_on: Available On
            av_on: "Av. On"
            import_date: "Import Date"
          products_variant:
            variant_has_n_overrides: "This variant has %{n} override(s)"
            new_variant: "New variant"
          product_name: Product Name
        primary_taxon_form:
          product_category: Product Category
        group_buy_form:
          group_buy: "Group Buy?"
          bulk_unit_size: Bulk unit size
        display_as:
          display_as: Display As
      reports:
        table:
          select_and_search: "Select filters and click on %{option} to access your data."
        bulk_coop:
          bulk_coop_supplier_report: 'Bulk Co-op - Totals by Supplier'
          bulk_coop_allocation: 'Bulk Co-op - Allocation'
          bulk_coop_packing_sheets: 'Bulk Co-op - Packing Sheets'
          bulk_coop_customer_payments: 'Bulk Co-op - Customer Payments'
        enterprise_fee_summaries:
          filters:
            date_range: "Date Range"
            report_format_csv: "Download as CSV"
            generate_report: "Generate Report"
          report:
            none: "None"
            select_and_search: "Select filters and click on GENERATE REPORT to access your data."
      users:
        index:
          listing_users: "Listing Users"
          new_user: "New User"
          user: "User"
          enterprise_limit: "Enterprise Limit"
          search: "Search"
          email: "Email"
        edit:
          editing_user: "Editing User"
          back_to_users_list: "Back To Users List"
          general_settings: "General Settings"
        form:
          email: "Email"
          roles: "Roles"
          enterprise_limit: "Enterprise Limit"
          confirm_password: "Confirm Password"
          password: "Password"
        email_confirmation:
          confirmation_pending: "Email confirmation is pending. We've sent a confirmation email to %{address}."
      variants:
        autocomplete:
          producer_name: Producer
      general_settings:
        edit:
          legal_settings: "Legal Settings"
          cookies_consent_banner_toggle: "Display cookies consent banner"
          privacy_policy_url: "Privacy Policy URL"
          enterprises_require_tos: "Enterprises must accept Terms of Service"
          cookies_policy_matomo_section: "Display Matomo section on cookies policy page"
          cookies_policy_ga_section: "Display Google Analytics section on cookies policy page"
          footer_tos_url: "Terms of Service URL"
    checkout:
      payment:
        stripe:
          choose_one: Choose one
          enter_new_card: Enter details for a new card
          used_saved_card: "Use a saved card:"
          or_enter_new_card: "Or, enter details for a new card:"
          remember_this_card: Remember this card?
    date_picker:
      format: ! '%Y-%m-%d'
      js_format: 'yy-mm-dd'
    orders:
      edit:
        login_to_view_order: "Please log in to view your order."
      bought:
        item: "Already ordered in this order cycle"
      line_item:
        insufficient_stock: "Insufficient stock available, only %{on_hand} remaining"
        out_of_stock: "Out of Stock"
    shipment_states:
      backorder: backorder
      partial: partial
      pending: pending
      ready: ready
      shipped: shipped
    payment_states:
      balance_due: balance due
      completed: completed
      checkout: checkout
      credit_owed: credit owed
      failed: failed
      paid: paid
      pending: pending
      processing: processing
      void: void
      invalid: invalid
    order_mailer:
      invoice_email:
        hi: "Hi %{name}"
        invoice_attached_text: Please find attached an invoice for your recent order from
    order_state:
      address: address
      adjustments: adjustments
      awaiting_return: awaiting return
      canceled: cancelled
      cart: cart
      complete: complete
      confirm: confirm
      delivery: delivery
      paused: paused
      payment: payment
      pending: pending
      resumed: resumed
      returned: returned
      skrill: skrill
    subscription_state:
      active: active
      pending: pending
      ended: ended
      paused: paused
      canceled: cancelled
    user_mailer:
      reset_password_instructions:
        request_sent_text: |
          A request to reset your password has been made.
          If you did not make this request, simply ignore this email.
        link_text: >
          If you did make this request just click the link below:
        issue_text: |
          If the above URL does not work try copying and pasting it into your browser.
          If you continue to have problems please feel free to contact us.
      confirmation_instructions:
        subject: Please confirm your OFN account
    users:
      form:
        account_settings: Account Settings
      show:
        tabs:
          orders: Orders
          cards: Credit Cards
          transactions: Transactions
          settings: Account Settings
        unconfirmed_email: "Pending email confirmation for: %{unconfirmed_email}. Your email address will be updated once the new email is confirmed."
      orders:
        open_orders: Open Orders
        past_orders: Past Orders
      transactions:
        transaction_history: Transaction History
      open_orders:
        order: Order
        shop: Shop
        changes_allowed_until: Changes Allowed Until
        items: Items
        total: Total
        edit: Edit
        cancel: Cancel
        closed: Closed
        until: Until
      past_orders:
        order: Order
        shop: Shop
        completed_at: Completed At
        items: Items
        total: Total
        paid?: Paid?
        view: View
      saved_cards:
        default?: Default?
        delete?: Delete?
      cards:
        authorised_shops: Authorised Shops
        authorised_shops_popover: This is the list of shops which are permitted to charge your default credit card for any subscriptions (ie. repeating orders) you may have. Your card details will be kept secure and will not be shared with shop owners. You will always be notified when you are charged.
        saved_cards_popover: This is the list of cards you have opted to save for later use. Your 'default' will be selected automatically when you checkout an order, and can be charged by any shops you have allowed to do so (see right).
      authorised_shops:
        shop_name: "Shop Name"
        allow_charges?: "Allow Charges?"
    localized_number:
      invalid_format: has an invalid format. Please enter a number.<|MERGE_RESOLUTION|>--- conflicted
+++ resolved
@@ -2619,15 +2619,12 @@
     spree:
       users:
         order: "Order"
-<<<<<<< HEAD
-=======
     registration:
       welcome_to_ofn: "Welcome to the Open Food Network!"
       signup_or_login: "Start By Signing Up (or logging in)"
       have_an_account: "Already have an account?"
       action_login: "Log in now."
 
->>>>>>> 7e06807a
   producers:
     signup:
       start_free_profile: "Start with a free profile, and expand when you're ready!"
@@ -2868,15 +2865,12 @@
     date: "Date"
     time: "Time"
     inventory_error_flash_for_insufficient_quantity: "An item in your cart has become unavailable."
-<<<<<<< HEAD
-=======
     inventory: Inventory
     zipcode: Postcode
     weight: Weight (per kg)
 
     actions:
       update: "Update"
->>>>>>> 7e06807a
     errors:
       messages:
         blank: "can't be blank"
