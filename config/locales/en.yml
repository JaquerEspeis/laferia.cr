--- conflicted
+++ resolved
@@ -39,7 +39,6 @@
   footer_about_url: "About URL"
   footer_tos_url: "Terms of Service URL"
   invoice: "Invoice"
-<<<<<<< HEAD
 
   name: Name
   first_name: First Name
@@ -632,7 +631,5 @@
   transport_fee: "Transport fee"
   fundraising_fee: "Fundraising fee"
   price_graph: "Price graph"
-=======
   included_tax: "Included tax"
-  remove_tax: "Remove tax"
->>>>>>> e20d8d3e
+  remove_tax: "Remove tax"