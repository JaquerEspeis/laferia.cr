--- conflicted
+++ resolved
@@ -38,9 +38,7 @@
   footer_links_md: "Links"
   footer_about_url: "About URL"
   footer_tos_url: "Terms of Service URL"
-<<<<<<< HEAD
   invoice: "Invoice"
-=======
 
   name: Name
   first_name: First Name
@@ -632,5 +630,4 @@
   packing_fee: "Packing fee"
   transport_fee: "Transport fee"
   fundraising_fee: "Fundraising fee"
-  price_graph: "Price graph"
->>>>>>> 1751a959
+  price_graph: "Price graph"