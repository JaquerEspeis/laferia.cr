de_DE:
  language_name: "Deutsch"
  activerecord:
    attributes:
      spree/order:
        payment_state: Zahlungsstatus
        shipment_state: Lieferstatus
        completed_at: Erfolgt am
        number: Nummer
        email: E-Mail des Kunden
      spree/payment:
        amount: Menge
      order_cycle:
        orders_close_at: Schlussdatum
    errors:
      models:
        spree/user:
          attributes:
            email:
              taken: "Es gibt bereits ein Konto für diese E-Mail-Adresse. Bitte versuchen Sie sich einzuloggen oder setzen Sie Ihr Passwort zurück."
        spree/order:
          no_card: Es sind keine gültigen Kreditkarten verfügbar
        order_cycle:
          attributes:
            orders_close_at:
              after_orders_open_at: muss nach dem Öffnungsdatum sein
  activemodel:
    errors:
      models:
        subscription_validator:
          attributes:
            subscription_line_items:
              at_least_one_product: "^ Bitte fügen Sie mindestens ein Produkt hinzu"
              not_available: "^ %{name} ist im ausgewählten Plan nicht verfügbar"
            ends_at:
              after_begins_at: "Muss nach \"beginnt um\" sein "
            customer:
              does_not_belong_to_shop: "gehört nicht zu %{shop}"
            schedule:
              not_coordinated_by_shop: "wird nicht von %{shop} koordiniert"
            payment_method:
              not_available_to_shop: "ist nicht verfügbar für %{shop}"
              invalid_type: "muss eine Bar- oder Stripe-Methode sein"
            shipping_method:
              not_available_to_shop: "ist nicht verfügbar für %{shop}"
            credit_card:
              not_available: "ist nicht verfügbar"
              blank: "wird benötigt"
  devise:
    confirmations:
      send_instructions: "Sie erhalten in einigen Minuten eine E-Mail mit Anweisungen zur Bestätigung Ihres Kontos."
      failed_to_send: "Beim Senden der Bestätigungs-E-Mail ist ein Fehler aufgetreten."
      resend_confirmation_email: "Bestätigungsmail erneut senden."
      confirmed: "Danke für die Bestätigung Ihrer E-Mail! Sie können sich jetzt einloggen."
      not_confirmed: "Ihre E-Mail-Adresse konnte nicht bestätigt werden. Vielleicht haben Sie diesen Schritt bereits abgeschlossen?"
    user_registrations:
      spree_user:
        signed_up_but_unconfirmed: "Eine Nachricht mit einem Bestätigungslink wurde an Ihre E-Mail-Adresse gesendet. Bitte öffnen Sie den Link, um Ihr Konto zu aktivieren."
    failure:
      invalid: |
          Ungültige E-Mail-Adresse oder Passwort.
          Haben Sie als Gast bestellt? Vielleicht brauchen Sie ein neues Konto oder müssen Ihr Passwort zurücksetzen.
      unconfirmed: "Sie müssen Ihr Konto bestätigen, bevor Sie fortfahren."
      already_registered: "Diese E-Mail ist bereits registriert. Bitte loggen Sie sich ein oder verwenden Sie eine andere E-Mail-Adresse."
    user_passwords:
      spree_user:
        updated_not_active: "Ihr Passwort wurde zurückgesetzt, aber ihre E-Mail muss noch bestätigt werden."
  enterprise_mailer:
    confirmation_instructions:
      subject: "Bitte bestätigen Sie die E-Mail-Adresse für %{enterprise}"
    welcome:
      subject: "%{enterprise} ist jetzt auf %{sitename}"
    invite_manager:
      subject: "%{enterprise} hat Sie eingeladen, ein Manager zu sein"
  producer_mailer:
    order_cycle:
      subject: "Bestellungszyklusreport für %{producer}"
  subscription_mailer:
    placement_summary_email:
      subject: Eine Zusammenfassung der kürzlich aufgegebenen Abonnementbestellungen
      greeting: "Hallo %{name},"
      intro: "Im Folgenden finden Sie eine Zusammenfassung der Abonnementbestellungen, die gerade für %{shop} erteilt wurden."
    confirmation_summary_email:
      subject: Eine Zusammenfassung der kürzlich bestätigten Abonnementbestellungen
      greeting: "Hallo %{name},"
      intro: "Im Folgenden finden Sie eine Zusammenfassung der Abonnementbestellungen, die gerade für %{shop} abgeschlossen wurden."
    summary_overview:
      total: Insgesamt wurden %{count} Abonnements für die automatische Verarbeitung markiert.
      success_zero: Von diesen wurde keine erfolgreich verarbeitet.
      success_some: Von diesen wurde %{count} erfolgreich verarbeitet.
      success_all: Alle wurden erfolgreich verarbeitet.
      issues: Details zu den aufgetretenen Problemen finden Sie unten.
    summary_detail:
      no_message_provided: Keine Fehlermeldung angegeben
      changes:
        title: Unzureichende Lagerbestände (%{count} Bestellungen)
        explainer: Diese Bestellungen wurden bearbeitet, aber für einige angeforderte Artikel war nicht genügend Lagerbestand verfügbar
      empty:
        title: Keine Lagerbestellung (%{count} Bestellungen)
        explainer: Diese Bestellungen konnten nicht bearbeitet werden, da für die angeforderten Artikel kein Bestand verfügbar war
      complete:
        title: Bereits verarbeitet (%{count} Bestellungen)
        explainer: Diese Bestellungen wurden bereits als vollständig markiert und daher nicht verändert
      processing:
        title: Fehler aufgetreten (%{count} Bestellungen)
        explainer: Die automatische Verarbeitung dieser Aufträge ist aufgrund eines Fehlers fehlgeschlagen. Der Fehler wurde soweit möglich aufgelistet.
      failed_payment:
        title: Fehlgeschlagene Zahlung (%{count} Bestellungen)
        explainer: Die automatische Zahlungsabwicklung für diese Bestellungen ist aufgrund eines Fehlers fehlgeschlagen. Der Fehler wurde soweit möglich aufgelistet.
      other:
        title: Andere Fehler (%{count} Bestellungen)
        explainer: Die automatische Verarbeitung dieser Aufträge ist aus einem unbekannten Grund fehlgeschlagen. Dies sollte nicht geschehen, bitte kontaktieren Sie uns, wenn Sie dies sehen.
  home: "OFN"
  title: Open Food Network
  welcome_to: 'Willkommen auf'
  site_meta_description: "Wir starten von Grund auf, in dem die Landwirte und Landwirtinnen sowie die Erzeuger und Erzeugerinnen Ihre Geschichten voll Stolz und wahrhaftig erzählen können. Und indem die Verteilenden uns Konsumierende gerecht und ehrlich Zugang zu den Produkten bieten können. Mit Konsumierenden, die glauben, dass dies die bessere Entscheidung für den Wocheneinkauf darstellen kann."
  search_by_name: Suche nach Name oder Ort...
  producers_join: 'Wir laden Deutsche Produzenten ein, jetzt dem Open Food Network beizutreten. '
  charges_sales_tax: Berechnet Steuern?
  print_invoice: "Rechnung drucken"
  print_ticket: "Ticket drucken"
  select_ticket_printer: "Wählen Sie einen Drucker für die Tickets"
  send_invoice: "Rechnung senden"
  resend_confirmation: "Bestätigung erneut senden"
  view_order: "Bestellung zeigen"
  edit_order: "Bestellung bearbeiten"
  ship_order: "Bestellung liefern"
  cancel_order: "Bestellung stornieren"
  confirm_send_invoice: "Eine Rechnung für diese Bestellung wird an den Kunden geschickt. Sind Sie sicher, dass sie fortfahren möchten?"
  confirm_resend_order_confirmation: "Sind Sie sicher, dass Sie die Bestätigungs-E-Mail erneut senden wollen?"
  must_have_valid_business_number: "%{enterprise_name} sollte eine gültige Steuer-ID-Nummer haben, bevor die Rechnung gesendet wird."
  invoice: "Rechnung"
  percentage_of_sales: "%{percentage} des Umsatzes"
  capped_at_cap: "maximal festgelegt auf {cap}%"
  per_month: "pro Monat"
  free: "kostenlos"
  free_trial: "kostenloser Versuch"
  plus_tax: "zuzüglich Umsatzsteuer"
  min_bill_turnover_desc: "sobald der Umsatz %{mbt_amount} übersteigt"
  say_no: "Nein"
  say_yes: "Ja"
  then: dann
  ongoing: Laufend
  bill_address: Rechnungsadresse
  ship_address: Lieferanschrift
  sort_order_cycles_on_shopfront_by: "Sortiere die Bestellungszyklen des Shops nach"
  required_fields: Die erforderlichen Felder sind mit * bezeichnet
  select_continue: Auswählen und fortfahren
  remove: Entfernen
  or: oder
  collapse_all: Alle Details verbergen
  expand_all: Alle Details anzeigen
  loading: Laden...
  show_more: Mehr anzeigen
  show_all: Alles anzeigen
  show_all_with_more: "Alles anzeigen (%{num} mehr)"
  cancel: Abbrechen
  edit: Bearbeite
  clone: Klonen
  distributors: Verteilende
  distribution: Verteilung
  bulk_order_management: Massenbearbeitung von Bestellungen
  enterprise_groups: Gruppen
  reports: Berichte
  variant_overrides: Inventar
  spree_products: Spree Produkte
  all: Alle
  current: Aktuell
  available: Verfügbar
  dashboard: Übersicht
  undefined: undefiniert
  unused: ungebraucht
  admin_and_handling: Admin & Handhabung
  profile: Profil
  supplier_only: Nur Anbieter
  weight: Gewicht
  volume: Menge
  items: Artikel
  summary: Zusammenfassung
  detailed: Detailliert
  updated: Aktualisiert
  'yes': "Ja"
  'no': "Nein"
  y: 'J'
  n: 'N'
  powered_by: Unterstützt von
  blocked_cookies_alert: "Ihr Browser blockiert möglicherweise Cookies, die für die Verwendung dieses Shops erforderlich sind. Klicken Sie unten, um Cookies zuzulassen und die Seite neu zu laden."
  allow_cookies: "Erlaube Cookies"
  notes: Notizen
  error: Fehler
  processing_payment: Bezahlung wird verarbeitet...
  show_only_unfulfilled_orders: Nur ausstehende Bestellungen anzeigen
  filter_results: Ergebnisse filtern
  quantity: Menge
  pick_up: Abholen
  copy: Kopieren
  actions:
    create_and_add_another: "Erstellen und weitere hinzufügen"
  admin:
    begins_at: Beginnt um
    begins_on: Beginnt am
    customer: Kunde
    date: Datum
    email: E-Mail
    ends_at: Endet um
    ends_on: Endet am
    name: Name
    on_hand: verfügbar
    on_demand: Auf Anfrage
    on_demand?: Unbegrenzt?
    order_cycle: Bestellungszyklus
    payment: Zahlung
    payment_method: Bezahlverfahren
    phone: Telefonnummer
    price: Preis
    producer: Produzent
    image: Bild
    product: Produkt
    quantity: Menge
    schedule: Plan
    shipping: Versand
    shipping_method: Versandart
    shop: Shop
    sku: Artikelnummer
    status_state: Zustand
    tags: Stichworte
    variant: Variante
    weight: Gewicht
    volume: Menge
    items: Artikel
    select_all: Alles auswählen
    obsolete_master: Überholter Master
    quick_search: Schnellsuche
    clear_all: Alle löschen
    start_date: "Anfangsdatum"
    end_date: "Enddatum"
    form_invalid: "Das Formular beinhaltet fehlende oder ungültige Felder"
    clear_filters: Filter löschen
    clear: klar
    save: Speichern
    cancel: Abrechen
    back: Zurück
    show_more: Mehr zeigen
    show_n_more: Zeige %{num} mehr
    choose: "Wählen..."
    please_select: Bitte auswählen...
    columns: Spalten
    actions: Aktionen
    viewing: "Anzeigen: %{current_view_name}"
    description: Beschreibung
    whats_this: Was ist das?
    tag_has_rules: "Vorhandene Regeln für dieses Tag: %{num}"
    has_one_rule: "hat eine Regel"
    has_n_rules: "hat %{num} Regel(n)"
    unsaved_confirm_leave: "Es gibt ungespeicherte Änderungen auf dieser Seite. Möchten Sie ohne Speichern fortfahren?"
    unsaved_changes: "Sie haben ungespeicherte Änderungen"
    accounts_and_billing_settings:
      method_settings:
        default_accounts_payment_method: "Zahlungsart des Standardkontos"
        default_accounts_shipping_method: "Lieferart des Standardkontos"
      edit:
        accounts_and_billing: "Konten und Abrechung"
        accounts_administration_distributor: "Kontenadministrator"
        admin_settings: "Einstellungen"
        update_invoice: "Rechnungen aktualisieren"
        auto_update_invoices: "Rechnungen automatisch jede Nacht um 1:00 Uhr aktualisieren"
        finalise_invoice: "Rechnungen fertigstellen"
        auto_finalise_invoices: "Rechnungen automatisch am 2. jedes Monats um 1.30 Uhr fertigstellen"
        manually_run_task: "Vorgang manuell ausführen"
        update_user_invoice_explained: "Verwenden Sie diesen Button, um die Rechnungen für den jeweiligen Monat für jeden Unternehmensbenutzer im System sofort zu aktualisieren. Diese Aufgabe kann so eingerichtet werden, dass sie jede Nacht automatisch ausgeführt wird."
        finalise_user_invoices: "Benutzerrechnungen fertigstellen"
        finalise_user_invoice_explained: "Verwenden Sie diesen Button, um die Rechnungen für den Vormonat zu aktualisieren. Diese Aufgabe kann so eingerichtet werden, dass sie einmal im Monat automatisch abläuft."
        update_user_invoices: "Benutzerrechungen aktualisieren"
      errors:
        accounts_distributor: Muss gewählt werden, wenn Sie Rechnungen für Unternehmen erstellen möchten.
        default_payment_method: Muss gewählt werden, wenn Sie Rechnungen für Unternehmen erstellen möchten.
        default_shipping_method: Muss gewählt werden, wenn Sie Rechnungen für Unternehmen erstellen möchten.
    shopfront_settings:
      embedded_shopfront_settings: "Eingebettete Shopfront-Einstellungen"
      enable_embedded_shopfronts: "Eingebettete Shopfronts erlauben"
      embedded_shopfronts_whitelist: "Externe Domains Whitelist"
    number_localization:
      number_localization_settings: "Nummernlokalisierungseinstellungen"
      enable_localized_number: "Verwenden Sie die internationale Tausendertrennungslogik"
    business_model_configuration:
      edit:
        business_model_configuration: "Geschäftsmodel"
        business_model_configuration_tip: "Konfigurieren Sie die Rate, mit der die Geschäfte jeden Monat für die Nutzung des Open Food Network berechnet werden."
        bill_calculation_settings: "Rechnungsberechnungseinstellungen"
        bill_calculation_settings_tip: "Passen Sie den Betrag an, der Unternehmen jeden Monat für die Nutzung des OFN in Rechnung gestellt wird."
        shop_trial_length: "Laden Testlänge (Tage)"
        shop_trial_length_tip: "Die Zeitdauer (in Tagen), die Unternehmen, die als Geschäfte eingerichtet sind, als Testphase ausführen können."
        fixed_monthly_charge: "feste Monatsgebühren"
        fixed_monthly_charge_tip: "Die monatliche Gebühr für Unternehmen, die als Laden laufen und ein Minimum an rechnungsfähigem Umsatz erreicht haben (falls verwendet)."
        percentage_of_turnover: "Prozentsatz des Umsatzes"
        percentage_of_turnover_tip: "Falls nicht null, wird dieser Prozentsatz (0.0 - 1.0) dem Umsatz eines Ladens angerechnet und zu jeglichen Festgebühren (links) addiert, um daraus die monatliche Rechnung zu erstellen. "
        monthly_cap_excl_tax: "Monatliche Obergrenze (exkl. Steuer)"
        monthly_cap_excl_tax_tip: "Falls größer als Null, wird dieser Wert als Obergrenze  für den Betrag, den die Läden jeden Monat zahlen müssen, festgelegt."
        tax_rate: "Steuerrate"
        tax_rate_tip: "Steuersatz, der für die monatliche Rechnung gilt, die den Unternehmen für die Nutzung des Systems in Rechnung gestellt wird."
        minimum_monthly_billable_turnover: "Monatlicher Mindestumsatz"
        minimum_monthly_billable_turnover_tip: "Der monatliche Mindestumsatz unter dem ein Laden nicht berechnet wird. Geschäften die weniger umsetzen wird weder eine Festgebühr noch ein Prozentsatz in Rechnung gestellt.  "
        example_bill_calculator: "Beispielrechner"
        example_bill_calculator_legend: "Ändern Sie den Beispielumsatz, um den Effekt der Einstellungen auf der linken Seite zu visualisieren."
        example_monthly_turnover: "Beispiel monatlicher Umsatz"
        example_monthly_turnover_tip: "Ein beispielhafter monatlicher Umsatz eines Unternehmens, mit dem unten eine Beispiel-Monatsrechnung erstellt wird."
        cap_reached?: "Limit erreicht ?"
        cap_reached?_tip: "Ob die Kappe (links angegeben) erreicht wurde, unter Berücksichtigung der Einstellungen und des Umsatzes."
        included_tax: "inkl. Steuer"
        included_tax_tip: "Die Gesamtsteuer, die in der Beispiel-Monatsrechnung enthalten ist, unter Berücksichtigung der Einstellungen und des Umsatzes."
        total_monthly_bill_incl_tax: "Monatliche Gesamtkosten (inkl. Steuern)"
        total_monthly_bill_incl_tax_tip: "Die Beispiel-Gesamt-Monatsrechnung mit Steuern inklusive, unter Berücksichtigung der Einstellungen und des Umsatzes."
    customers:
      index:
        add_customer: "Kunden hinzufügen"
        new_customer: "Neuer Kunde"
        customer_placeholder: "Kunde@beispiel.org"
        valid_email_error: Bitte geben Sie eine gültige E-Mail-Adresse ein
        add_a_new_customer_for: Neuer Kunde für %{shop_name} hinzufügen
        code: Kode
        duplicate_code: "Dieser Kode wird bereits verwendet."
        bill_address: "Rechnungsadresse"
        ship_address: "Lieferadresse"
        update_address_success: 'Adresse wurde erfolgreich aktualisiert.'
        update_address_error: 'Es tut uns leid! Bitte füllen Sie alle erforderlichen Felder aus!'
        edit_bill_address: 'Rechnungsadresse bearbeiten'
        edit_ship_address: 'Lieferadresse bearbeiten'
        required_fileds: 'Die erforderlichen Felder sind mit einem Sternchen gekennzeichnet.'
        select_country: 'Land wählen'
        select_state: 'Bundesland wählen'
        edit: 'Bearbeiten'
        update_address: 'Adresse aktualisieren'
        confirm_delete: 'Sicher zu löschen?'
        search_by_email: "Suche nach Email/Kode"
      destroy:
        has_associated_orders: 'Löschen fehlgeschlagen: Kunde hat Bestellungen mit diesem Laden'
    cache_settings:
      show:
        title: Cachen
        distributor: Verteiler
        order_cycle: Bestellungszyklus
        status: Status
        diff: Diff
        error: Fehler
    contents:
      edit:
        title: Inhalt
        header: Header
        home_page: Homepage
        producer_signup_page: Hersteller-Anmeldeseite
        hub_signup_page: Hub-Anmeldeseite
        group_signup_page: Gruppen-Anmeldeseite
        footer_and_external_links: Fußzeile und externe Links
        your_content: Ihr Inhalt
    enterprise_fees:
      index:
        title: Unternehmensgebühren
        enterprise: Unternehmen
        fee_type: Art der Gebühr
        name: Name
        tax_category: Steuerkategorie
        calculator: Rechner
        calculator_values: Werte des Rechners
    enterprise_groups:
      index:
        new_button: Neue Unternehmensgruppe
    enterprise_roles:
      form:
        manages: verwaltet
      enterprise_role:
        manages: verwaltet
    products:
<<<<<<< HEAD
      unit_name_placeholder: 'z.B. Trauben'
      index:
=======
      unit_name_placeholder: 'z.B. Bündel'
      bulk_edit:
>>>>>>> 8da8a5a0
        unit: Einheit
        display_as: Angezeigt als
        category: Kategorie
        tax_category: Steuerkategorie
        inherits_properties?: Vererbt Eigenschaften?
        available_on: Verfügbar am
        av_on: "Verfüg. am"
        import_date: Importiert
        upload_an_image: Bild hochladen
      product_search_keywords: Keywords für die Produktsuche
      product_search_tip: Geben Sie Wörter ein, um Ihre Produkte in den Geschäften zu suchen. Verwenden Sie Leerzeichen, um jedes Keyword zu trennen.
      SEO_keywords: SEO Schlüsselwörter
      seo_tip: Geben Sie Wörter ein, um Ihre Produkte im Internet zu durchsuchen. Verwenden Sie Leerzeichen, um jedes Keyword zu trennen.
      Search: Suche
      properties:
        property_name: Name der Eigenschaft
        inherited_property: Vererbte Eigenschaft
      variants:
        to_order_tip: "Artikel, die auf Bestellung hergestellt werden, haben keinen festgelegten Lagerbestand."
      product_distributions: "Produktverteilungen"
      group_buy_options: "Gruppenkaufoptionen"
      back_to_products_list: "Zurück zur Produktliste"
    product_import:
      title: Produkt importieren
      file_not_found: Datei nicht gefunden oder konnte nicht geöffnet werden
      no_data: Keine Daten in der Tabelle gefunden
      confirm_reset: "Dadurch wird der Lagerbestand für alle Produkte auf Null gesetzt\n Unternehmen, die in der hochgeladenen Datei nicht vorhanden sind"
      model:
        no_file: "Fehler: keine Datei hochgeladen"
        could_not_process: "Datei konnte nicht verarbeitet werden: ungültiger Dateityp"
        incorrect_value: falscher Wert
        conditional_blank: Kann nicht leer sein, wenn unit_type leer ist
        no_product: hat keine Produkte in der Datenbank gefunden
        not_found: nicht in der Datenbank gefunden
        blank: kann nicht leer sein
        products_no_permission: Sie sind nicht berechtigt, Produkte für dieses Unternehmen zu verwalten
        inventory_no_permission: Sie sind nicht berechtigt, Inventar für diesen Produzenten zu erstellen
        none_saved: hat keine Produkte erfolgreich gespeichert
        line: Linie
      index:
        select_file: Wählen Sie eine Tabelle zum Hochladen aus
        spreadsheet: Kalkulationstabelle
        import_into: "Importieren in:"
        product_list: Produktliste
        inventories: Vorräte
        import: Einführen
        upload: Hochladen
      import:
        review: Rezension
        proceed: Vorgehen
        save: Speichern
        results: Ergebnisse
        save_imported: Speichern Sie importierte Produkte
        no_valid_entries: Keine gültigen Einträge gefunden
        none_to_save: Es gibt keine Einträge, die gespeichert werden können
        some_invalid_entries: Importierte Datei enthält einige ungültige Einträge
        save_valid?: Gültige Einträge für jetzt speichern und die anderen verwerfen?
        no_errors: Keine Fehler gefunden!
        save_all_imported?: Alle importierten Produkte speichern?
        options_and_defaults: Importoptionen und Standardwerte
        no_permission: Sie sind nicht berechtigt, dieses Unternehmen zu verwalten
        not_found: Unternehmen konnte nicht in der Datenbank gefunden werden
        no_name: Kein Name
        blank_supplier: Einige Produkte haben einen leeren Lieferantennamen
        reset_absent?: Fehlende Produkte zurücksetzen?
        overwrite_all: Alles überschreiben
        overwrite_empty: Überschreiben, wenn leer
        default_stock: Stellen Sie den Lagerbestand ein
        default_tax_cat: Stellen Sie die Steuerkategorie ein
        default_shipping_cat: Legen Sie die Versandkategorie fest
        default_available_date: Stellen Sie das verfügbare Datum ein
        validation_overview: Validierungsübersicht importieren
        entries_found: Einträge in der importierten Datei gefunden
        entries_with_errors: Artikel enthalten Fehler und werden nicht importiert
        products_to_create: Produkte werden erstellt
        products_to_update: Produkte werden aktualisiert
        inventory_to_create: Inventargegenstände werden erstellt
        inventory_to_update: Inventargegenstände werden aktualisiert
        products_to_reset: Bestehende Produkte werden auf Null zurückgesetzt
        inventory_to_reset: Bestehende Inventarartikel werden auf Null zurückgesetzt
        line: Linie
        item_line: Artikelzeile
      save:
        final_results: Importieren Sie die endgültigen Ergebnisse
        products_created: Produkte erstellt
        products_updated: Produkte aktualisiert
        inventory_created: Inventarelemente erstellt
        inventory_updated: Inventargegenstände aktualisiert
        products_reset: Bei den Produkten wurde der Lagerbestand auf Null zurückgesetzt
        inventory_reset: Bei Inventarartikeln wurde der Lagerbestand auf Null zurückgesetzt
        all_saved: "Alle Artikel wurden erfolgreich gespeichert"
        some_saved: "Elemente wurden erfolgreich gespeichert"
        save_errors: Fehler speichern
        view_products: Produkte anzeigen
        view_inventory: Inventar anzeigen
    variant_overrides:
      loading_flash:
        loading_inventory: LADEN INVENTAR
      index:
        title: Inventar
        description: Verwenden Sie diese Seite, um Bestände für Ihre Unternehmen zu verwalten. Alle hier eingestellten Produktdetails überschreiben diejenigen, die auf der Seite "Produkte" eingestellt sind
        enable_reset?: Lagerbestand zurücksetzbar?
        inherit?: Übernehme
        add: Füge hinzu
        hide: Verstecke
        import_date: Importiert
        select_a_shop: Wähle einen Laden
        review_now: Überprüfe jetzt
        new_products_alert_message: Es sind %{new_product_count} neue Produkte verfügbar, die ins Sortiment mit aufgenommen werden können
        currently_empty: Deine Inventur ist momentan leer.
        no_matching_products: Es wurden keine passenden Produkte in Deiner Inventur gefunden.
        no_hidden_products: Aus diesem Inventar wurden keine Produkte ausgeblendet
        no_matching_hidden_products: Keine versteckten Produkte entsprechen Ihren Suchkriterien
        no_new_products: Es sind keine neuen Produkte verfügbar, die zu diesem Inventar hinzugefügt werden können
        no_matching_new_products: Keine neuen Produkte entsprechen Ihren Suchkriterien
        inventory_powertip: Dies ist Ihr Warenbestand. Um Produkte zu Ihrem Inventar hinzuzufügen, wählen Sie "Neue Produkte" aus dem Dropdown-Menü "Anzeigen".
        hidden_powertip: Diese Produkte wurden in Ihrem Inventar versteckt und können nicht in Ihrem Shop hinzugefügt werden. Sie können auf "Hinzufügen" klicken, um ein Produkt zu Ihrem Inventar hinzuzufügen.
        new_powertip: Diese Produkte können Ihrem Inventar hinzugefügt werden. Klicken Sie auf "Hinzufügen", um ein Produkt zu Ihrem Inventar hinzuzufügen, oder auf "Ausblenden", um es aus der Ansicht auszublenden. Du kannst deine Meinung später immer ändern!
      controls:
        back_to_my_inventory: Zurück zu meinem Inventar
    orders:
      index:
        capture: "Erfassung"
        ship: "Schiff"
      invoice_email_sent: 'Rechnungs-E-Mail wurde gesendet'
      order_email_resent: 'E-Mail-Bestellung wurde erneut gesendet'
      bulk_management:
        tip: "Verwenden Sie diese Seite, um Produktmengen über mehrere Bestellungen hinweg zu ändern. Produkte können bei Bedarf auch komplett aus Bestellungen entfernt werden."
        shared: "Gemeinsame Ressource?"
        order_no: "Best.-Nr."
        order_date: "Auftragsdatum"
        max: "Max"
        product_unit: "Produkt: Einheit"
        weight_volume: "Gewicht / Volumen"
        ask: "Fragen?"
        page_title: "Massenbearbeitung von Bestellungen"
        actions_delete: "Ausgewählte löschen"
        loading: "Bestellungen werden geladen"
        no_results: "Keine Bestellungen gefunden."
        group_buy_unit_size: "Gruppe Kaufen Einheitsgröße"
        total_qtt_ordered: "Gesamtmenge bestellt"
        max_qtt_ordered: "Max Menge bestellt"
        current_fulfilled_units: "Aktuelle erfüllte Einheiten"
        max_fulfilled_units: "Max erfüllte Einheiten"
        order_error: "Einige Fehler müssen behoben werden, bevor Sie Aufträge aktualisieren können.\nFelder mit roten Rahmen enthalten Fehler."
        variants_without_unit_value: "WARNUNG: Einige Varianten haben keinen Einheitswert"
      select_variant: "Wählen Sie eine Variante"
    enterprise:
      select_outgoing_oc_products_from: Wählen Sie ausgehende OC-Produkte aus
    enterprises:
      index:
        title: Unternehmen
        new_enterprise: Neue Unternehmung
        producer?: "Produzent?"
        package: Paket
        status: Status
        manage: Verwalten
      form:
        about_us:
          desc_short: Kurze Beschreibung
          desc_short_placeholder: Erzähl uns von deinem Unternehmen in ein oder zwei Sätzen
          desc_long: Über uns
          desc_long_placeholder: Erzähle Kunden von dir. Diese Information wird in Ihrem öffentlichen Profil angezeigt.
        business_details:
          abn: ABN
          abn_placeholder: z.B. 99 123 456 789
          acn: ACN
          acn_placeholder: z.B. 123 456 789
          display_invoice_logo: Logo in Rechnungen anzeigen
          invoice_text: Fügen Sie benutzerdefinierten Text am Ende der Rechnungen hinzu
        contact:
          name: Name
          name_placeholder: z.B. Gustav Pflaume
          email_address: Öffentliche E-Mail-Adresse
          email_address_placeholder: z.B. anfragen@fresh-food.com
          email_address_tip: "Diese E-Mail-Adresse wird in Ihrem öffentlichen Profil angezeigt"
          phone: Telefon
          phone_placeholder: z.B. 98 7654 3210
          website: Webseite
          website_placeholder: z.B. www.truffles.com
        enterprise_fees:
          name: Name
          fee_type: Art der Gebühr
          manage_fees: Unternehmensgebühren verwalten
          no_fees_yet: Sie haben noch keine Unternehmensgebühren.
          create_button: Erstelle jetzt einen
        images:
          logo: Logo
          promo_image_placeholder: 'Dieses Bild wird in "Über uns" angezeigt'
          promo_image_note1: 'BITTE BEACHTEN SIE:'
          promo_image_note2: Jedes hier hochgeladene Promo-Bild wird auf 1200 x 260 beschnitten.
          promo_image_note3: Das Werbebild wird oben auf der Profilseite eines Unternehmens und in Pop-ups angezeigt.
        inventory_settings:
          text1: Sie können sich dafür entscheiden, Lagerbestände und Preise über Ihre zu verwalten
          inventory: Inventar
          text2: >
              Wenn Sie das Inventar-Tool verwenden, können Sie auswählen, ob neue
              Produkte, die von Ihren Lieferanten hinzugefügt wurden, zu Ihrem Inventar
              hinzugefügt werden müssen, bevor sie gelagert werden können. Wenn Sie
              Ihr Inventar nicht zur Verwaltung Ihrer Produkte verwenden, sollten
              Sie die folgende Option auswählen:
          preferred_product_selection_from_inventory_only_yes: Neue Produkte können in meine Shopfront gelegt werden (empfohlen)
          preferred_product_selection_from_inventory_only_no: Neue Produkte müssen zu meinem Inventar hinzugefügt werden, bevor sie in meine Shopfront gelegt werden können
        payment_methods:
          name: Name
          applies: Gilt?
          manage: Zahlungsmethoden verwalten
          not_method_yet: noch keine Zahlungsmethoden
          create_button: Neue Zahlungsmethode
          create_one_button: Erstelle jetzt einen
        primary_details:
          name: Name
          name_placeholder: z.B. Professor Plums biodynamische Trüffel
          groups: Gruppen
          groups_tip: Wählen Sie beliebige Gruppen oder Regionen aus, bei denen Sie Mitglied sind. Dies hilft Kunden, Ihr Unternehmen zu finden.
          groups_placeholder: Beginnen Sie mit der Eingabe, um nach verfügbaren Gruppen zu suchen ...
          primary_producer: primärer Erzeuger
          primary_producer_tip: Wählen Sie "Produzent", wenn Sie ein Hauptproduzent von Lebensmitteln sind.
          producer: Produzent
          any: Egal
          none: Keine
          own: Eigene
          sells: vertreibt
          sells_tip: "None - Unternehmen verkauft nicht direkt an Kunden. <br /> Own - Enterprise verkauft eigene Produkte an Kunden. <br /> Any - Enterprise kann eigene oder andere Unternehmensprodukte verkaufen. <br />"
          visible_in_search: öffentlich sichtbar in der Suche
          visible_in_search_tip: Bestimmt, ob dieses Unternehmen für Kunden beim Durchsuchen der Website sichtbar ist.
          visible: öffentlich sichtbar
          not_visible: nicht sichtbar
          permalink: Permalink (keine Leerzeichen)
          permalink_tip: "Dieser Permalink wird verwendet, um die URL zu Ihrem Shop zu erstellen: %{link}your-shop-name / shop"
          link_to_front: Link zum Online Shop
          link_to_front_tip: Ein direkter Link zu Ihrer Ladenfront im Open Food Network.
        shipping_methods:
          name: Name
          applies: Gilt?
          manage: Versandmethoden verwalten
          create_button: Erstellen Sie eine neue Versandmethode
          create_one_button: Erstelle jetzt einen
          no_method_yet: Sie haben noch keine Versandmethoden.
        shop_preferences:
          shopfront_requires_login: "Öffentlich sichtbare Ladenfront?"
          shopfront_requires_login_tip: "Wählen Sie aus, ob sich Kunden anmelden müssen, um die Shopfront zu sehen oder ob sie für alle sichtbar sind."
          shopfront_requires_login_false: "Öffentlich sichtbar"
          shopfront_requires_login_true: "Nur für registrierte Nutzer sichtbar"
          recommend_require_login: "Wenn Bestellungen nachträglich geändert werden dürfen, dann emfehlen wir Einkauf nur für eingeloggte Nutzer."
          allow_guest_orders: "Gast Einkauf"
          allow_guest_orders_tip: "Gasteinkauf erlauben oder nur für eingeloggte Nutzer"
          allow_guest_orders_false: "Einkauf nur für eingeloggte Nutzer"
          allow_guest_orders_true: "Gast Einkauf erlauben"
          allow_order_changes: "Bestellungen nachträglich ändern"
          allow_order_changes_tip: "Kunden erlauben, ihre Bestellung zu ändern, solange der Bestellzyklus offen ist."
          allow_order_changes_false: "Platzierte Bestellungen können nicht geändert / storniert werden"
          allow_order_changes_true: "Kunden können Bestellungen ändern oder stornieren, während der Bestellzyklus geöffnet ist"
          enable_subscriptions: "Abonnements"
          enable_subscriptions_tip: "Abo-Funktionalität aktivieren?"
          enable_subscriptions_false: "Behindert"
          enable_subscriptions_true: "aktiviert"
          shopfront_message: Shopfront-Nachricht
          shopfront_message_placeholder: >
              Eine optionale Erklärung für Kunden, die detailliert beschreibt, wie
              Ihr Shop funktioniert, wird oberhalb der Produktliste auf Ihrer Shop-Seite
              angezeigt.
          shopfront_closed_message: Geschlossene Shopfront-Nachricht
          shopfront_closed_message_placeholder: >
              Eine Nachricht, die eine detailliertere Erklärung liefert, warum Ihr
              Geschäft geschlossen ist und / oder wann Kunden erwarten können, dass
              es wieder geöffnet wird. Dies wird in Ihrem Shop nur angezeigt, wenn
              Sie keine aktiven Bestellzyklen haben (dh Shop ist geschlossen).
          shopfront_category_ordering: Shopfront Kategorie Bestellung
          open_date: Öffnungsdatum
          close_date: Abschlussdatum
        social:
          twitter_placeholder: z.B. @the_prof
        stripe_connect:
          connect_with_stripe: "Verbinde dich mit Streifen"
          stripe_connect_intro: "Um Zahlungen mit Kreditkarte zu akzeptieren, müssen Sie Ihr Stripe-Konto mit dem Open Food Network verbinden. Verwenden Sie den Knopf rechts, um loszulegen."
          stripe_account_connected: "Stripe-Konto verbunden."
          disconnect: "Trennen Sie das Konto"
          confirm_modal:
            title: Verbinde dich mit Streifen
            part1: Stripe ist ein Zahlungsverarbeitungsdienst, der es Geschäften im OFN ermöglicht, Kreditkartenzahlungen von Kunden zu akzeptieren.
            part2: Um diese Funktion zu verwenden, müssen Sie Ihr Stripe-Konto mit dem OFN verbinden. Wenn Sie unten auf "Ich stimme zu" klicken, wird die Stripe-Website an Sie weitergeleitet, wo Sie ein bestehendes Stripe-Konto verbinden oder ein neues erstellen können.
            part3: Dadurch kann das Open Food Network Kreditkartenzahlungen von Kunden in Ihrem Namen akzeptieren. Bitte beachten Sie, dass Sie ein eigenes Stripe-Konto unterhalten müssen, die Gebühren für Stripe-Gebühren bezahlen und etwaige Rückbuchungen und Kundenservice selbst vornehmen müssen.
            i_agree: Ich stimme zu
            cancel: Stornieren
        tag_rules:
          default_rules:
            by_default: Standardmäßig
            no_rules_yet: Es gelten noch keine Standardregeln
            add_new_button: '+ Fügen Sie eine neue Standardregel hinzu'
          no_tags_yet: Für dieses Unternehmen sind noch keine Tags vorhanden
          no_rules_yet: Für dieses Tag gelten noch keine Regeln
          for_customers_tagged: 'Für Kunden mit dem Tag:'
          add_new_rule: '+ Fügen Sie eine neue Regel hinzu'
          add_new_tag: '+ Hinzufügen eines neuen Tags'
        users:
          email_confirmation_notice_html: "E-Mail-Bestätigung steht aus. Wir haben eine Bestätigungs-E-Mail an %{email} gesendet."
          resend: Erneut senden
          owner: 'Inhaber'
          contact: "Kontakt"
          contact_tip: "Der Manager, der Enterprise-E-Mails für Bestellungen und Benachrichtigungen erhält. Muss eine bestätigte E-Mail-Adresse haben."
          owner_tip: Der primäre Benutzer, der für dieses Unternehmen verantwortlich ist.
          notifications: Benachrichtigungen
          notifications_tip: Benachrichtigungen über Bestellungen werden an diese E-Mail-Adresse gesendet.
          notifications_placeholder: z.B. lisa@maier.de
          notifications_note: 'Hinweis: Eine neue E-Mail-Adresse muss möglicherweise vor der Verwendung bestätigt werden'
          managers: Manager
          managers_tip: Die anderen Benutzer mit der Berechtigung, dieses Unternehmen zu verwalten.
          invite_manager: "Einladungsmanager"
          invite_manager_tip: "Laden Sie einen nicht registrierten Benutzer ein, sich anzumelden und ein Manager dieses Unternehmens zu werden."
          add_unregistered_user: "Fügen Sie einen nicht registrierten Benutzer hinzu"
          email_confirmed: "E-Mail bestätigt"
          email_not_confirmed: "E-Mail nicht bestätigt"
      actions:
        edit_profile: Profil bearbeiten
        properties: Eigenschaften
        payment_methods: Zahlungsarten
        payment_methods_tip: Dieses Unternehmen hat keine Zahlungsmethoden
        shipping_methods: Liefermethoden
        shipping_methods_tip: Dieses Unternehmen hat Versandmethoden
        enterprise_fees: Unternehmensgebühren
        enterprise_fees_tip: Dieses Unternehmen hat keine Gebühren
      admin_index:
        name: Name
        role: Rolle
        sells: vertreibt
        visible: Sichtbar?
        owner: Inhaber
        producer: Produzent
      change_type_form:
        producer_profile: Erzeuger Profil
        connect_ofn: Verbindung über OFN herstellen
        always_free: IMMER FREI
        producer_description_text: Fügen Sie Ihre Produkte zu Open Food Network hinzu, damit Hubs Ihre Produkte in ihren Geschäften lagern können.
        producer_shop: Produzent Laden
        sell_your_produce: Verkaufen Sie Ihre eigenen Produkte
        producer_shop_description_text: Verkaufen Sie Ihre Produkte direkt an Ihre Kunden über Ihre eigene Open Food Network-Ladenfront.
        producer_shop_description_text2: Ein Producer Shop ist nur für Ihre Produkte bestimmt, wenn Sie Produkte verkaufen möchten, die außerhalb der Produktionsstätte angebaut werden, wählen Sie "Producer Hub".
        producer_hub: Produzent Hub
        producer_hub_text: Verkaufe Produkte von dir selbst und anderen
        producer_hub_description_text: Ihr Unternehmen ist das Rückgrat Ihres lokalen Lebensmittelsystems. Sie können Ihre eigenen Produkte verkaufen und aggregierte Produkte von anderen Unternehmen über Ihre Ladenfront im Open Food Network produzieren.
        profile: Profil nur
        get_listing: Holen Sie sich einen Eintrag
        profile_description_text: Menschen können Sie im Open Food Network finden und kontaktieren. Ihr Unternehmen wird auf der Karte angezeigt und kann in den Suchergebnissen durchsucht werden.
        hub_shop: Hub-Shop
        hub_shop_text: Verkaufe Produkte von anderen
        hub_shop_description_text: Ihr Unternehmen ist das Rückgrat Ihres lokalen Lebensmittelsystems. Sie aggregieren Produkte von anderen Unternehmen und können sie über Ihr Geschäft im Open Food Network verkaufen.
        choose_option: Bitte wähle eine der oben genannten Optionen.
        change_now: Jetzt ändern
      enterprise_user_index:
        loading_enterprises: LADEN VON UNTERNEHMEN
        no_enterprises_found: Keine Unternehmen gefunden.
        search_placeholder: Suche mit Name
        manage: Verwalten
      new_form:
        owner: Inhaber
        owner_tip: Der primäre Benutzer, der für dieses Unternehmen verantwortlich ist.
        i_am_producer: Ich bin ein Produzent
        contact_name: Kontaktname
      edit:
        editing: 'Bearbeitung:'
        back_link: Zurück zur Unternehmensliste
      new:
        title: Neue Unternehmung
        back_link: Zurück zur Unternehmensliste
      welcome:
        welcome_title: Willkommen im Open Food Netzwerk!
        welcome_text: Sie haben erfolgreich eine erstellt
        next_step: Nächster Schritt
        choose_starting_point: 'Wählen Sie Ihr Paket:'
      invite_manager:
        user_already_exists: "Benutzer existiert bereits"
        error: "Etwas ist schief gelaufen"
    order_cycles:
      edit:
        advanced_settings: Erweiterte Einstellungen
        update_and_close: Aktualisieren und schließen
        choose_products_from: 'Wählen Sie Produkte aus:'
      exchange_form:
        pickup_time_tip: Wenn Bestellungen von diesem OC für den Kunden bereit sind
        pickup_instructions_placeholder: "Abholungsanweisungen"
        pickup_instructions_tip: Diese Anweisungen werden Kunden nach Abschluss einer Bestellung angezeigt
        pickup_time_placeholder: "Bereit für (dh Datum / Uhrzeit)"
        receival_instructions_placeholder: "Empfangsanweisungen"
        add_fee: 'Gebühr hinzufügen'
        selected: 'ausgewählt'
      add_exchange_form:
        add_supplier: 'Anbieter hinzufügen'
        add_distributor: 'Händler hinzufügen'
      advanced_settings:
        title: Erweiterte Einstellungen
        choose_product_tip: Sie können alle verfügbaren Produkte (sowohl eingehende als auch ausgehende) auf nur diejenigen im Inventar von %{inventory} beschränken.
        preferred_product_selection_from_coordinator_inventory_only_here: Nur das Inventar des Koordinators
        preferred_product_selection_from_coordinator_inventory_only_all: Alle verfügbaren Produkte
        save_reload: Speichern und neu laden
      coordinator_fees:
        add: Koordinatorgebühr hinzufügen
      form:
        incoming: Eingehend
        supplier: Zulieferer
        receival_details: Empfangsdetails
        fees: Gebühren
        outgoing: Ausgehende
        distributor: Verteiler
        products: Produkte
        tags: Stichworte
        add_a_tag: Füge einen Tag hinzu
        delivery_details: Abhol- / Lieferdetails
        debug_info: Debug-Informationen
      index:
        involving: Einbeziehen
        schedule: Zeitplan
        schedules: Termine
        adding_a_new_schedule: Hinzufügen eines neuen Zeitplans
        updating_a_schedule: Einen Zeitplan aktualisieren
        new_schedule: Neue Terminplanung
        create_schedule: Zeitplan erstellen
        update_schedule: Zeitplan aktualisieren
        delete_schedule: Zeitplan löschen
        created_schedule: Zeitplan erstellt
        updated_schedule: Aktualisierter Zeitplan
        deleted_schedule: Zeitplan gelöscht
        schedule_name_placeholder: Zeitplanname
        name_required_error: Bitte geben Sie einen Namen für diesen Zeitplan ein
        no_order_cycles_error: Bitte wählen Sie mindestens einen Bestellzyklus aus (Drag & Drop)
      name_and_timing_form:
        name: Name
        orders_open: Bestellungen öffnen um
        coordinator: Koordinator
        orders_close: Bestellungen schließen
      row:
        suppliers: Lieferanten
        distributors: Händler
        variants: Varianten
      simple_form:
        ready_for: Fertig am
        ready_for_placeholder: Terminzeit
        customer_instructions: Kunden Anweisungen
        customer_instructions_placeholder: Abhol- oder Lieferscheine
        products: Produkte
        fees: Gebühren
      destroy_errors:
        orders_present: Dieser Bestellzyklus wurde von einem Kunden ausgewählt und kann nicht gelöscht werden. Um zu verhindern, dass Kunden darauf zugreifen, schließen Sie es stattdessen.
        schedule_present: Dieser Bestellzyklus ist mit einem Zeitplan verknüpft und kann nicht gelöscht werden. Bitte heben Sie die Verknüpfung auf oder löschen Sie den Zeitplan zuerst.
      bulk_update:
        no_data: Hm, etwas ist schief gelaufen. Keine Bestellzyklusdaten gefunden.
    producer_properties:
      index:
        title: Herstellereigenschaften
    proxy_orders:
      cancel:
        could_not_cancel_the_order: Die Bestellung konnte nicht storniert werden
      resume:
        could_not_resume_the_order: Die Bestellung konnte nicht fortgesetzt werden
    shared:
      user_guide_link:
        user_guide: Benutzerhandbuch
    invoice_settings:
      edit:
        title: Rechnungseinstellungen
        invoice_style2?: Verwenden Sie das alternative Rechnungsmodell, das die gesamte Steueraufschlüsselung pro Tarif- und Steuersatzinfo pro Artikel enthält (noch nicht für Länder mit Preisen ohne Steuern geeignet)
        enable_receipt_printing?: Optionen zum Drucken von Belegen mit Thermodruckern in der Dropdown-Liste anzeigen?
    overview:
      enterprises_header:
        ofn_with_tip: Unternehmen sind Hersteller und / oder Hubs und sind die grundlegende Organisationseinheit innerhalb des Open Food Network.
      enterprises_hubs_tabs:
        has_no_payment_methods: "%{enterprise} hat keine Zahlungsmethoden"
        has_no_shipping_methods: "%{enterprise} hat keine Versandarten"
        has_no_enterprise_fees: "%{enterprise} hat keine Unternehmensgebühren"
    enterprise_issues:
      create_new: Erstelle neu
      resend_email: E-Mail zurücksenden
      has_no_payment_methods: "%{enterprise} hat derzeit keine Zahlungsmethoden"
      has_no_shipping_methods: "%{enterprise} hat derzeit keine Versandarten"
      email_confirmation: "E-Mail-Bestätigung steht aus. Wir haben eine Bestätigungs-E-Mail an %{email} gesendet."
      not_visible: "%{enterprise} ist nicht sichtbar und kann daher nicht auf der Karte oder in Suchen gefunden werden"
    reports:
      hidden: VERSTECKT
      unitsize: EINHEITSGRÖSSE
      total: GESAMT
      total_items: GESAMTANZAHL
      supplier_totals: Bestellzyklus Lieferantensummen
      supplier_totals_by_distributor: Order Cycle Supplier Gesamtsumme von Distributor
      totals_by_supplier: Order Cycle Distributor Summen nach Lieferant
      customer_totals: Bestellzyklus Kundensummen
      all_products: Alle Produkte
      inventory: Aktueller Bestand)
      lettuce_share: SalatShare
      mailing_list: Mailingliste
      addresses: Adressen
      payment_methods: Zahlungsmethoden Bericht
      delivery: Sendebericht
      tax_types: Steuerarten
      tax_rates: Steuersätze
      pack_by_customer: Nach Kunde verpacken
      pack_by_supplier: Nach Lieferant verpacken
      orders_and_distributors:
        name: Bestellungen und Händler
        description: Bestellungen mit Händlerdetails
      bulk_coop:
        name: Massen-Co-Op
        description: Berichte für Bulk-Co-Op-Bestellungen
      payments:
        name: Zahlungsberichte
        description: Berichte für Zahlungen
      orders_and_fulfillment:
        name: Bestellungen & Erfüllungsberichte
      customers:
        name: Kunden
      products_and_inventory:
        name: Produkte und Inventar
      sales_total:
        name: Verkäufe insgesamt
        description: Gesamtumsatz für alle Bestellungen
      users_and_enterprises:
        name: Benutzer und Unternehmen
        description: Unternehmenseigentum & Status
      order_cycle_management:
        name: Auftragszyklus-Management
      sales_tax:
        name: Mehrwertsteuer
      xero_invoices:
        name: Xero Rechnungen
        description: Rechnungen für den Import in Xero
      packing:
        name: Verpackungsberichte
    subscriptions:
      subscriptions: Abonnements
      new: Neues Abonnement
      create: Abonnement erstellen
      index:
        please_select_a_shop: Bitte wählen Sie ein Geschäft
        edit_subscription: Abonnement bearbeiten
        pause_subscription: Abo pausieren
        unpause_subscription: Abonnement aufheben
        cancel_subscription: Abonnement beenden
      setup_explanation:
        just_a_few_more_steps: 'Noch ein paar Schritte bevor Sie beginnen können:'
        enable_subscriptions: "Aktivieren Sie Abonnements für mindestens einen Ihrer Shops"
        enable_subscriptions_step_1_html: 1. Gehen Sie zur Seite %{enterprises_link}, suchen Sie Ihren Shop und klicken Sie auf "Verwalten"
        enable_subscriptions_step_2: 2. Aktivieren Sie unter "Shop-Einstellungen" die Option Abonnements
        set_up_shipping_and_payment_methods_html: Richten Sie die Methoden %{shipping_link} und %{payment_link} ein
        set_up_shipping_and_payment_methods_note_html: Beachten Sie, dass nur Bar- und Stripe-Zahlungsmethoden für Abonnements verwendet werden dürfen
        ensure_at_least_one_customer_html: Stellen Sie sicher, dass mindestens eine %{customer_link} vorhanden ist
        create_at_least_one_schedule: Erstellen Sie mindestens einen Zeitplan
        create_at_least_one_schedule_step_1_html: 1. Gehen Sie auf die Seite %{order_cycles_link}
        create_at_least_one_schedule_step_2: 2. Erstellen Sie einen Bestellzyklus, falls Sie dies noch nicht getan haben
        create_at_least_one_schedule_step_3: 3. Klicken Sie auf "+ Neuer Zeitplan" und füllen Sie das Formular aus
        once_you_are_done_you_can_html: Sobald Sie fertig sind, können Sie %{reload_this_page_link}
        reload_this_page: lade diese Seite neu
      steps:
        details: 1. Grundlegende Details
        address: 2. Adresse
        products: 3. Fügen Sie Produkte hinzu
        review: 4. Überprüfen und speichern
      details:
        details: Einzelheiten
        invalid_error: Hoppla! Bitte füllen Sie alle erforderlichen Felder aus ...
        allowed_payment_method_types_tip: Zurzeit können nur Bar- und Stripe-Zahlungsmethoden verwendet werden
        credit_card: Kreditkarte
        no_cards_available: Keine Karten verfügbar
      loading_flash:
        loading: LADEN VON ABONNEMENTS
      review:
        details: Einzelheiten
        address: Adresse
        products: Produkte
      product_already_in_order: Dieses Produkt wurde bereits zur Bestellung hinzugefügt. Bitte bearbeiten Sie die Menge direkt.
      orders:
        number: Nummer
        confirm_edit: Sind Sie sicher, dass Sie diese Bestellung bearbeiten möchten? Dies kann die automatische Synchronisierung von Änderungen am Abonnement in Zukunft erschweren.
      confirm_cancel_msg: Sind Sie sicher, dass Sie dieses Abonnement kündigen möchten? Diese Aktion kann nicht rückgängig gemacht werden.
      cancel_failure_msg: 'Entschuldigung, Stornierung fehlgeschlagen!'
      confirm_pause_msg: Möchten Sie dieses Abonnement wirklich pausieren?
      pause_failure_msg: 'Entschuldigung, die Pause ist fehlgeschlagen!'
      confirm_unpause_msg: Möchten Sie dieses Abonnement wirklich wieder aktivieren?
      unpause_failure_msg: 'Entschuldigung, fehlgeschlagen!'
      confirm_cancel_open_orders_msg: "Einige Bestellungen für dieses Abonnement sind derzeit geöffnet. Der Kunde wurde bereits darüber informiert, dass die Bestellung aufgegeben wird. Möchten Sie diese Bestellung (en) stornieren oder behalten?"
      resume_canceled_orders_msg: "Einige Bestellungen für dieses Abonnement können jetzt fortgesetzt werden. Sie können sie aus dem Dropdown-Menü für Bestellungen wiederherstellen."
      yes_cancel_them: Annulliere sie
      no_keep_them: Behalte sie
      yes_i_am_sure: Ja, ich bin mir sicher
      order_update_issues_msg: Einige Bestellungen konnten nicht automatisch aktualisiert werden, dies liegt wahrscheinlich daran, dass sie manuell bearbeitet wurden. Bitte überprüfen Sie die unten aufgeführten Punkte und nehmen Sie gegebenenfalls Anpassungen an einzelnen Bestellungen vor.
      no_results:
        no_subscriptions: Noch keine Abonnements
        why_dont_you_add_one: Warum fügst du keinen hinzu? :)
        no_matching_subscriptions: Keine passenden Abonnements gefunden
    schedules:
      destroy:
        associated_subscriptions_error: Dieser Zeitplan kann nicht gelöscht werden, da ihm Subskriptionen zugeordnet sind
    stripe_connect_settings:
      edit:
        title: "Streifen verbinden"
        settings: "die Einstellungen"
        stripe_connect_enabled: Shops aktivieren, um Zahlungen über Stripe Connect zu akzeptieren?
        no_api_key_msg: Für dieses Unternehmen existiert kein Stripe-Konto.
        configuration_explanation_html: Detaillierte Anweisungen zur Konfiguration der Stripe Connect-Integration finden Sie unter <a href='https://github.com/openfoodfoundation/openfoodnetwork/wiki/Setting-up-Stripe-on-an-OFN-instance' target='_blank'> konsultieren Sie diese Anleitung </a>.
        status: Status
        ok: OK
        instance_secret_key: Instanzgeheimschlüssel
        account_id: Konto-ID
        business_name: Geschäftsname
        charges_enabled: Gebühren aktiviert
        charges_enabled_warning: "Warnung: Gebühren sind für Ihr Konto nicht aktiviert"
        auth_fail_error: Der von Ihnen angegebene API-Schlüssel ist ungültig
        empty_api_key_error_html: Es wurde kein Stripe-API-Schlüssel bereitgestellt. Um den API-Schlüssel festzulegen, folgen Sie bitte <a href="https://github.com/openfoodfoundation/openfoodnetwork/wiki/Setting-up-Stripe-on-anOFN-instance" target="_blank"> diesen Anweisungen < / a>
    controllers:
      enterprises:
        stripe_connect_cancelled: "Die Verbindung zu Stripe wurde abgebrochen"
        stripe_connect_success: "Stripe-Konto erfolgreich verbunden"
        stripe_connect_fail: Die Verbindung Ihres Stripe-Kontos ist fehlgeschlagen
      stripe_connect_settings:
        resource: Streifenverbindungskonfiguration
  checkout:
    already_ordered:
      cart: "Wagen"
      message_html: "Sie haben bereits eine Bestellung für diesen Bestellzyklus. Überprüfen Sie die %{cart}, um die Artikel zu sehen, die Sie zuvor bestellt haben. Sie können Artikel auch stornieren, solange der Bestellzyklus geöffnet ist."
  shops:
    hubs:
      show_closed_shops: "Geöffnete Geschäfte anzeigen"
      hide_closed_shops: "Versteckte Geschäfte ausblenden"
      show_on_map: "Zeige alle auf der Karte"
  shared:
    menu:
      cart:
        checkout: "Checke jetzt aus"
        already_ordered_products: "Bereits in dieser Reihenfolge bestellt"
    register_call:
      selling_on_ofn: "Interesse am Open Food Network?"
      register: "Hier anmelden"
  shop:
    messages:
      login: "Anmeldung"
      register: "registrieren"
      contact: "Kontakt"
      require_customer_login: "Dieser Shop ist nur für Kunden."
      require_login_html: "Bitte %{login}, wenn Sie bereits ein Konto haben. Andernfalls, %{register}, um Kunde zu werden."
      require_customer_html: "Bitte %{contact} %{enterprise}, um Kunde zu werden."
  card_could_not_be_updated: Die Karte konnte nicht aktualisiert werden
  card_could_not_be_saved: Karte konnte nicht gespeichert werden
  spree_gateway_error_flash_for_checkout: "Bei den Zahlungsinformationen ist ein Problem aufgetreten: %{error}"
  invoice_billing_address: "Rechnungsadresse:"
  invoice_column_tax: "GST"
  invoice_column_price: "Preis"
  invoice_column_item: "Artikel"
  invoice_column_qty: "Menge"
  invoice_column_unit_price_with_taxes: "Stückpreis (inkl. Steuern)"
  invoice_column_unit_price_without_taxes: "Stückpreis (zzgl. Steuern)"
  invoice_column_price_with_taxes: "Gesamtpreis (inkl. Steuern)"
  invoice_column_price_without_taxes: "Gesamtpreis (ohne Steuern)"
  invoice_column_tax_rate: "Steuersatz"
  invoice_tax_total: "Gesamtkosten:"
  tax_invoice: "Steuerrechnung"
  tax_total: "Gesamtsteuer (%{rate}):"
  total_excl_tax: "Summe (ohne Steuern):"
  total_incl_tax: "Gesamt (Inkl. Steuern):"
  abn: "ABN:"
  acn: "ACN:"
  invoice_issued_on: "Rechnung ausgestellt am:"
  order_number: "Rechnungsnummer:"
  date_of_transaction: "Datum der Transaktion:"
  ticket_column_qty: "Menge"
  ticket_column_item: "Artikel"
  ticket_column_unit_price: "Einzelpreis"
  ticket_column_total_price: "Gesamtpreis"
  logo: "Logo (640x130)"
  logo_mobile: "Mobiles Logo (75x26)"
  logo_mobile_svg: "Mobiles Logo (SVG)"
  home_hero: "Heldenbild"
  home_show_stats: "Zeige Statistiken"
  footer_logo: "Logo (220x76)"
  footer_facebook_url: "Facebook URL"
  footer_twitter_url: "Twitter-URL"
  footer_instagram_url: "Instagram URL"
  footer_linkedin_url: "LinkedIn-URL"
  footer_googleplus_url: "Google Plus-URL"
  footer_pinterest_url: "Pinterest-URL"
  footer_email: "E-Mail:"
  footer_links_md: "Links"
  footer_about_url: "Über URL"
  footer_tos_url: "Nutzungsbedingungen URL"
  name: Name
  first_name: Vorname
  last_name: Nachname
  email: 'E-Mail:'
  phone: Telefonnummer
  next: Weiter
  address: Adresse
  address_placeholder: z.B. Gartenstrasse 123
  address2: Adresse (Fortsetzung)
  city: Ort
  city_placeholder: z.B. Northcote
  postcode: Postleitzahl
  postcode_placeholder: z.B. 3070
  state: Bundesland
  country: Land
  unauthorized: Nicht autorisiert
  terms_of_service: "Geschäftsbedingungen"
  on_demand: Auf Anfrage
  none: Keine
  not_allowed: Nicht erlaubt
  no_shipping: keine Versandarten
  no_payment: keine Zahlungsmethoden
  no_shipping_or_payment: keine Versand- oder Zahlungsmethoden
  unconfirmed: unbestätigt
  days: Tage
  label_shop: "Geschäft"
  label_shops: "Shops"
  label_map: "Karte"
  label_producer: "Hersteller"
  label_producers: "Produzenten"
  label_groups: "Gruppen"
  label_about: "Über"
  label_connect: "Verbinde"
  label_learn: "Lerne"
  label_blog: "Blog"
  label_support: "Unterstützung"
  label_shopping: "Einkaufen"
  label_login: "Login"
  label_logout: "Logout"
  label_signup: "Registrieren"
  label_administration: "Administration"
  label_admin: "Administrator"
  label_account: "Konto"
  label_more: "Mehr anzeigen"
  label_less: "Weniger anzeigen"
  label_notices: "Notizen"
  cart_items: "Artikel"
  cart_headline: "Ihr Einkaufswagen"
  total: "Total"
  cart_updating: "Einkaufswagen aktualisieren..."
  cart_empty: "Leerer Einkaufswagen"
  cart_edit: "Einkaufswagen bearbeiten"
  card_number: Kartennummer
  card_securitycode: "Sicherheitscode"
  card_expiry_date: Ablaufdatum
  card_masked_digit: "X"
  card_expiry_abbreviation: "Exp"
  new_credit_card: "Neue Kreditkarte"
  my_credit_cards: Meine Kreditkarten
  add_new_credit_card: Fügen Sie eine neue Kreditkarte hinzu
  saved_cards: Gespeicherte Karten
  add_a_card: Füge eine Karte hinzu
  add_card: Karte hinzufügen
  you_have_no_saved_cards: Du hast noch keine Karten gespeichert
  saving_credit_card: Kreditkarte speichern ...
  card_has_been_removed: "Ihre Karte wurde entfernt (Nummer: %{number})"
  card_could_not_be_removed: Entschuldigung, die Karte konnte nicht entfernt werden
  ie_warning_headline: "Ihr Browser ist veraltet :-("
  ie_warning_text: "Für das beste Open-Food-Network-Erlebnis empfehlen wir dringend, Ihren Browser zu aktualisieren:"
  ie_warning_chrome: Chrome herunterladen
  ie_warning_firefox: Firefox herunterlade
  ie_warning_ie: Internet Explorer aktualisieren
  ie_warning_other: "Können Sie Ihren Browser nicht aktualisieren? Testen Sie Open Food Network auf Ihrem Smartphone :-)"
  footer_global_headline: "OFN Global"
  footer_global_home: "Zuhause"
  footer_global_news: "Nachrichten"
  footer_global_about: "Über"
  footer_global_contact: "Kontakt"
  footer_sites_headline: "OFN Seiten"
  footer_sites_developer: "Entwickler"
  footer_sites_community: "Community"
  footer_sites_userguide: "Benutzerhandbuch"
  footer_secure: "Sicher und vertrauenswürdig."
  footer_secure_text: "Open Food Network verwendet überall SSL-Verschlüsselung (2048 Bit RSA), um Ihre Einkaufs- und Zahlungsinformationen geheim zu halten. Unsere Server speichern Ihre Kreditkartendetails nicht und Zahlungen werden von PCI-konformen Services verarbeitet."
  footer_contact_headline: "Den Kontakt halten"
  footer_contact_email: "Schreiben Sie uns eine E-Mail"
  footer_nav_headline: "Navigieren"
  footer_join_headline: "Begleiten Sie uns"
  footer_join_body: "Erstellen Sie einen Eintrag, ein Geschäft oder ein Gruppenverzeichnis im Open Food Network."
  footer_join_cta: "Erzähl mir mehr!"
  footer_legal_call: "Lesen Sie unsere"
  footer_legal_tos: "Geschäftsbedingungen"
  footer_legal_visit: "Finden Sie uns auf"
  footer_legal_text_html: "Open Food Network ist eine freie und Open-Source-Software-Plattform. Unser Inhalt ist mit %{content_license} und unserem Code mit %{code_license} lizenziert."
  footer_skylight_dashboard_html: Leistungsdaten sind unter %{dashboard} verfügbar.
  home_shop: Jetzt einkaufen
  brandstory_headline: "Essen, ohne eigene Rechtspersönlichkeit."
  brandstory_intro: "Manchmal ist der beste Weg, das System zu reparieren, ein neues zu starten ..."
  brandstory_part1: "Wir beginnen von Grund auf. Mit Bauern und Züchtern, die bereit sind, ihre Geschichten stolz und wahrhaftig zu erzählen. Mit Händlern, die bereit sind, Menschen mit Produkten fair und ehrlich zu verbinden. Mit Käufern, die glauben, dass bessere wöchentliche Einkaufsentscheidungen die Welt ernsthaft verändern können."
  brandstory_part2: "Dann brauchen wir einen Weg, um es real zu machen. Ein Weg, jeden zu stärken, der Lebensmittel anbaut, verkauft und kauft. Ein Weg, um alle Geschichten zu erzählen, um die gesamte Logistik zu bewältigen. Eine Möglichkeit, Transaktionen jeden Tag in Transformation umzuwandeln."
  brandstory_part3: "Also bauen wir einen Online-Marktplatz auf, der das Spielfeld ebnet. Es ist transparent und schafft echte Beziehungen. Es ist Open Source, also gehört es allen. Es skaliert zu Regionen und Nationen, so dass Leute Versionen auf der ganzen Welt starten."
  brandstory_part4: "Es funktioniert überall. Es verändert alles."
  brandstory_part5_strong: "Wir nennen es Open Food Network."
  brandstory_part6: "Wir alle lieben das Essen. Jetzt können wir unser Nahrungssystem auch lieben."
  learn_body: "Erkunden Sie Modelle, Geschichten und Ressourcen, um Sie bei der Entwicklung Ihres Fair-Food-Geschäfts oder Ihrer Organisation zu unterstützen. Finden Sie Schulungen, Veranstaltungen und andere Möglichkeiten, um von Gleichgesinnten zu lernen."
  learn_cta: "Lass dich inspirieren"
  connect_body: "Durchsuchen Sie unsere vollständigen Verzeichnisse von Herstellern, Hubs und Gruppen, um Fair-Food-Händler in Ihrer Nähe zu finden. Listen Sie Ihr Unternehmen oder Ihre Organisation auf dem OFN auf, damit Käufer Sie finden können. Treten Sie der Community bei, um Rat zu bekommen und Probleme gemeinsam zu lösen."
  connect_cta: "Erkunden"
  system_headline: "Einkaufen - so funktioniert es."
  system_step1: "1. Suche"
  system_step1_text: "Durchsuchen Sie unsere verschiedenen, unabhängigen Geschäfte nach saisonalem lokalem Essen. Suche nach Nachbarschaft und Lebensmittelkategorie, oder ob Sie Lieferung oder Abholung bevorzugen."
  system_step2: "2. Geschäft"
  system_step2_text: "Transformieren Sie Ihre Transaktionen mit erschwinglichen lokalen Lebensmitteln von verschiedenen Herstellern und Hubs. Kenne die Geschichten hinter deinem Essen und den Menschen, die es schaffen!"
  system_step3: "3. Abholung / Lieferung"
  system_step3_text: "Bleiben Sie für Ihre Lieferung oder besuchen Sie Ihren Hersteller oder Hub für eine persönlichere Verbindung mit Ihrem Essen. Lebensmitteleinkauf so vielfältig wie die Natur es beabsichtigt hat."
  cta_headline: "Einkaufen, das die Welt zu einem besseren Ort macht."
  cta_label: "Ich bin bereit"
  stats_headline: "Wir schaffen ein neues Ernährungssystem."
  stats_producers: "Nahrungsmittelproduzenten"
  stats_shops: "Lebensmittelgeschäfte"
  stats_shoppers: "Lebensmitteleinkäufer"
  stats_orders: "Essen Bestellungen"
  checkout_title: Auschecken
  checkout_now: Checke jetzt aus
  checkout_order_ready: Bestellung bereit für
  checkout_hide: Verstecke
  checkout_expand: Erweitern
  checkout_headline: "Ok, bereit zur Kasse?"
  checkout_as_guest: "Kasse als Gast"
  checkout_details: "Deine Details"
  checkout_billing: "Rechnungsinfo"
  checkout_default_bill_address: "Als Standard-Rechnungsadresse speichern"
  checkout_shipping: Versandinformation
  checkout_default_ship_address: "Als Standardversandadresse speichern"
  checkout_method_free: Frei
  checkout_address_same: Lieferadresse wie Rechnungsadresse?
  checkout_ready_for: "Bereit für:"
  checkout_instructions: "Irgendwelche Kommentare oder spezielle Anweisungen?"
  checkout_payment: Bezahlung
  checkout_send: Jetzt bestellen
  checkout_your_order: Ihre Bestellung
  checkout_cart_total: Warenkorb insgesamt
  checkout_shipping_price: Versand
  checkout_total_price: Total
  checkout_back_to_cart: "Zurück zum Warenkorb"
  cost_currency: "Kosten Währung"
  order_paid: BEZAHLT
  order_not_paid: NICHT BEZAHLT
  order_total: Gesamtbestellung
  order_payment: "Bezahlen über:"
  order_billing_address: Rechnungsadresse
  order_delivery_on: Lieferung am
  order_delivery_address: Lieferadresse
  order_delivery_time: Lieferzeit
  order_special_instructions: "Deine Noten:"
  order_pickup_time: abholbereit
  order_pickup_instructions: Sammlung Anweisungen
  order_produce: Produzieren
  order_total_price: Total
  order_includes_tax: (inkl. Steuern)
  order_payment_paypal_successful: Ihre Zahlung via PayPal wurde erfolgreich abgewickelt.
  order_hub_info: Hub-Info
  order_back_to_store: Zurück zum Laden
  order_back_to_cart: Zurück zum Warenkorb
  bom_tip: "Verwenden Sie diese Seite, um Produktmengen über mehrere Bestellungen hinweg zu ändern. Produkte können bei Bedarf auch komplett aus Bestellungen entfernt werden."
  unsaved_changes_warning: "Nicht gespeicherte Änderungen sind vorhanden und gehen verloren, wenn Sie fortfahren."
  unsaved_changes_error: "Felder mit roten Rahmen enthalten Fehler."
  products: "Produkte"
  products_in: "in %{oc}"
  products_at: "bei %{distributor}"
  products_elsewhere: "Produkte an anderer Stelle"
  email_welcome: "Willkommen"
  email_confirmed: "Vielen Dank für die Bestätigung Ihrer E-Mail-Adresse."
  email_registered: "ist jetzt Teil von"
  email_userguide_html: "Das Benutzerhandbuch mit ausführlicher Unterstützung für die Einrichtung Ihres Producer oder Hub finden Sie hier: %{link}"
  email_admin_html: "Sie können Ihr Konto verwalten, indem Sie sich bei %{link} anmelden oder indem Sie oben rechts auf der Startseite auf das Zahnrad klicken und Administration auswählen."
  email_community_html: "Wir haben auch ein Online-Forum für Community-Diskussionen in Bezug auf OFN-Software und die einzigartigen Herausforderungen eines Lebensmittelunternehmens. Sie werden ermutigt mitzumachen. Wir entwickeln uns ständig weiter und Ihr Beitrag in diesem Forum wird prägen, was als nächstes passiert. %{link}"
  join_community: "Trete der Community bei"
  email_confirmation_activate_account: "Bevor wir Ihr neues Konto aktivieren können, müssen wir Ihre E-Mail-Adresse bestätigen."
  email_confirmation_greeting: "Hallo, %{contact}!"
  email_confirmation_profile_created: "Ein Profil für %{name} wurde erfolgreich erstellt! Um Ihr Profil zu aktivieren, müssen wir diese E-Mail-Adresse bestätigen."
  email_confirmation_click_link: "Bitte klicken Sie auf den unten stehenden Link, um Ihre E-Mail zu bestätigen und mit der Einrichtung Ihres Profils fortzufahren."
  email_confirmation_link_label: "E-Mail-Adresse bestätigen"
  email_confirmation_help_html: "Nachdem Sie Ihre E-Mail-Adresse bestätigt haben, können Sie auf Ihr Verwaltungskonto für dieses Unternehmen zugreifen. Sehen Sie sich die %{link} an, um mehr über die Funktionen von %{sitename} zu erfahren und Ihr Profil oder Ihren Online-Shop zu verwenden."
  email_social: "Verbinde dich mit uns:"
  email_contact: "Schreiben Sie uns eine E-Mail:"
  email_signoff: "Prost,"
  email_signature: "%{sitename} Team"
  email_confirm_customer_greeting: "Hallo %[name],"
  email_confirm_customer_intro_html: "Vielen Dank für den Einkauf bei <strong> %{distributor} </ strong>!"
  email_confirm_customer_number_html: "Bestellbestätigung <strong> # %{number} </ strong>"
  email_confirm_customer_details_html: "Hier sind Ihre Bestelldetails von <strong> %{distributor} </ strong>:"
  email_confirm_customer_signoff: "Mit freundlichen Grüßen,"
  email_confirm_shop_greeting: "Hallo %{name},"
  email_confirm_shop_order_html: "Gut gemacht! Sie haben eine neue Bestellung für <strong> %{distributor} </ strong>!"
  email_confirm_shop_number_html: "Bestellbestätigung <strong> # %{number} </ strong>"
  email_order_summary_item: "Artikel"
  email_order_summary_quantity: "Menge"
  email_order_summary_price: "Preis"
  email_order_summary_subtotal: "Zwischensumme:"
  email_order_summary_total: "Gesamt:"
  email_order_summary_includes_tax: "(inkl. Steuern):"
  email_payment_paid: BEZAHLT
  email_payment_not_paid: NICHT BEZAHLT
  email_payment_summary: Zahlungsübersicht
  email_payment_method: "Bezahlen über:"
  email_so_placement_intro_html: "Sie haben eine neue Bestellung mit <strong> %{distributor} </ strong>"
  email_so_placement_details_html: "Hier sind die Details Ihrer Bestellung für <strong> %{distributor} </ strong>:"
  email_so_placement_changes: "Leider waren nicht alle von Ihnen angeforderten Produkte verfügbar. Die von Ihnen angeforderten Originalmengen sind unten durchgestrichen."
  email_so_payment_success_intro_html: "Eine automatische Zahlung wurde für Ihre Bestellung von <strong> %{distributor} </ strong> verarbeitet."
  email_so_placement_explainer_html: "Diese Bestellung wurde automatisch für Sie erstellt."
  email_so_edit_true_html: "Sie können <a href='%{order_url}'> Änderungen vornehmen </a>, bis Bestellungen auf %{orders_close_at} schließen."
  email_so_edit_false_html: "Sie können <a href='%{order_url}'> jederzeit Details zu dieser Bestellung anzeigen </a>."
  email_so_contact_distributor_html: "Wenn Sie Fragen haben, können Sie sich mit <strong> %{distributor} </ strong> über %{email} in Verbindung setzen."
  email_so_confirmation_intro_html: "Ihre Bestellung mit <strong> %{distributor} </ strong> ist jetzt bestätigt"
  email_so_confirmation_explainer_html: "Diese Bestellung wurde automatisch für Sie aufgegeben und ist nun abgeschlossen."
  email_so_confirmation_details_html: "Hier finden Sie alles, was Sie über Ihre Bestellung wissen müssen: <strong> %{distributor} </ strong>:"
  email_so_empty_intro_html: "Wir haben versucht, eine neue Bestellung mit <strong> %{distributor} </ strong> zu platzieren, hatten aber einige Probleme ..."
  email_so_empty_explainer_html: "Leider war keines der von Ihnen bestellten Produkte verfügbar, daher wurde keine Bestellung aufgegeben. Die von Ihnen angeforderten Originalmengen sind unten durchgestrichen."
  email_so_empty_details_html: "Hier sind die Details der nicht platzierten Reihenfolge für <strong> %{distributor} </ strong>:"
  email_so_failed_payment_intro_html: "Wir haben versucht, eine Zahlung zu verarbeiten, hatten aber einige Probleme ..."
  email_so_failed_payment_explainer_html: "Die Zahlung für Ihr Abonnement mit <strong> %{distributor} </ strong> ist aufgrund eines Problems mit Ihrer Kreditkarte fehlgeschlagen. <strong> %{distributor} </ strong> wurde über diese fehlgeschlagene Zahlung benachrichtigt."
  email_so_failed_payment_details_html: "Hier sind die Details des vom Zahlungs-Gateway bereitgestellten Fehlers:"
  email_shipping_delivery_details: Lieferdetails
  email_shipping_delivery_time: "Lieferung am:"
  email_shipping_delivery_address: "Lieferadresse:"
  email_shipping_collection_details: Sammlungsdetails
  email_shipping_collection_time: "Bereit für die Sammlung:"
  email_shipping_collection_instructions: "Sammlung Anweisungen:"
  email_special_instructions: "Deine Noten:"
  email_signup_greeting: Hallo!
  email_signup_welcome: "Willkommen bei %{sitename}!"
  email_signup_confirmed_email: "Vielen Dank für die Bestätigung Ihrer E-Mail."
  email_signup_shop_html: "Sie können sich jetzt unter %{link} anmelden."
  email_signup_text: "Danke, dass Sie dem Netzwerk beigetreten sind. Wenn Sie ein Kunde sind, freuen wir uns, Ihnen viele fantastische Bauern, wunderbare Essenszentren und leckeres Essen vorzustellen! Wenn Sie ein Produzent oder ein Lebensmittelunternehmen sind, freuen wir uns, Sie als Teil des Netzwerks zu haben."
  email_signup_help_html: "Wir begrüßen alle Ihre Fragen und Rückmeldungen; Sie können die Schaltfläche <em> Feedback senden </ em> auf der Website verwenden oder uns eine E-Mail an %{email} senden"
  invite_email:
    greeting: "Hallo!"
    invited_to_manage: "Sie wurden eingeladen, %{enterprise} auf %{instance} zu verwalten."
    confirm_your_email: "Sie sollten eine E-Mail mit einem Bestätigungslink erhalten haben oder in Kürze erhalten. Sie können nicht auf das Profil von %{enterprise} zugreifen, bis Sie Ihre E-Mail-Adresse bestätigt haben."
    set_a_password: "Sie werden dann aufgefordert, ein Kennwort festzulegen, bevor Sie das Unternehmen verwalten können."
    mistakenly_sent: "Nicht sicher, warum Sie diese E-Mail erhalten haben? Bitte kontaktieren Sie %{owner_email} für weitere Informationen."
  producer_mail_greeting: "Liebe/r"
  producer_mail_text_before: "Wir haben jetzt alle Verbraucherbestellungen für den nächsten Essenstropfen."
  producer_mail_order_text: "Hier finden Sie eine Zusammenfassung der Bestellungen für Ihre Produkte:"
  producer_mail_delivery_instructions: "Lagerabholung / Lieferanweisungen:"
  producer_mail_signoff: "Danke und die besten Wünsche"
  shopping_oc_closed: Bestellungen sind geschlossen
  shopping_oc_closed_description: "Bitte warten Sie, bis der nächste Zyklus beginnt (oder kontaktieren Sie uns direkt, um zu sehen, ob wir verspätete Bestellungen annehmen können)"
  shopping_oc_last_closed: "Der letzte Zyklus wurde vor %{distance_of_time} geschlossen"
  shopping_oc_next_open: "Der nächste Zyklus wird in %{distance_of_time} geöffnet"
  shopping_tabs_about: "Über %{distributor}"
  shopping_tabs_contact: "Kontakt"
  shopping_contact_address: "Adresse"
  shopping_contact_web: "Kontakt"
  shopping_contact_social: "Folgen"
  shopping_groups_part_of: "ist ein Teil von:"
  shopping_producers_of_hub: "%{hub} Produzenten:"
  enterprises_next_closing: "Nächster Auftrag schließt"
  enterprises_ready_for: "Fertig am"
  enterprises_choose: "Wählen Sie, wann Sie Ihre Bestellung wünschen:"
  maps_open: "Öffnen"
  maps_closed: "Geschlossen"
  hubs_buy: "Einkaufen:"
  hubs_shopping_here: "Hier einkaufen"
  hubs_orders_closed: "Momentan keine Bestellungen"
  hubs_profile_only: "Profil nur"
  hubs_delivery_options: "Lieferoptionen"
  hubs_pickup: "Abholen"
  hubs_delivery: "Lieferung"
  hubs_producers: "Unsere Produzenten"
  hubs_filter_by: "Filtern nach"
  hubs_filter_type: "Art"
  hubs_filter_delivery: "Lieferung"
  hubs_filter_property: "Eigentum"
  hubs_matches: "Meintest Du?"
  hubs_intro: Regional einkaufen
  hubs_distance: Am nächsten
  hubs_distance_filter: "Zeig mir Shops in der Nähe von %{location}"
  shop_changeable_orders_alert_html:
    one: Ihre Bestellung mit <a href='%{path}' target='_blank'> %{shop} / %{order} </a> kann bearbeitet werden. Sie können Änderungen bis %{oc_close} vornehmen.
    other: Sie haben <a href='%{path}' target='_blank'> %{count} Bestellungen mit %{shop} </a> zur Überprüfung geöffnet. Sie können Änderungen bis %{oc_close} vornehmen.
  orders_changeable_orders_alert_html: Diese Bestellung wurde bestätigt, Sie können jedoch bis <strong> %{oc_close} </ strong> Änderungen vornehmen.
  products_clear_all: Alles löschen
  products_showing: "Angezeigt:"
  products_with: mit
  products_search: "Suche nach Produkt oder Hersteller"
  products_loading: "Lade Produkte..."
  products_updating_cart: "Einkaufswagen aktualisieren..."
  products_cart_empty: "Leerer Einkaufswagen"
  products_edit_cart: "Einkaufswagen bearbeiten"
  products_from: von
  products_change: "Keine Änderungen zu speichern"
  products_update_error: "Das Speichern ist mit folgenden Fehlern fehlgeschlagen:"
  products_update_error_msg: "Speichern Fail"
  products_update_error_data: "Speichern wegen ungültiger Daten fehlgeschlagen:"
  products_changes_saved: "Änderungen gespeichert"
  search_no_results_html: "Es wurden leider keine Ergebnisse für %{query} gefunden. Versuchen Sie eine andere Suche?"
  components_profiles_popover: "Profile haben keine Ladenfront im Open Food Network, aber sie können ihren eigenen physischen oder Online-Shop an einem anderen Ort haben"
  components_profiles_show: "Profile anzeigen"
  components_filters_nofilters: "Keine Filter"
  components_filters_clearfilters: "Alle Filter löschen"
  groups_title: Gruppen
  groups_headline: Gruppen / Regionen
  groups_text: "Jeder Produzent ist einzigartig. Jedes Unternehmen hat etwas anderes zu bieten. Unsere Gruppen sind Kollektive von Produzenten, Hubs und Distributoren, die etwas gemeinsam haben, wie Standort, Bauernmarkt oder Philosophie. Dies erleichtert Ihr Einkaufserlebnis. Erkunden Sie unsere Gruppen und lassen Sie das Kuratieren für Sie erledigen."
  groups_search: "Suchen Sie nach Name oder Stichwort"
  groups_no_groups: "Keine Gruppen gefunden"
  groups_about: "Über uns"
  groups_producers: "Unsere Produzenten"
  groups_hubs: "Unsere Hubs"
  groups_contact_web: Kontakt
  groups_contact_social: Folgen
  groups_contact_address: Adresse
  groups_contact_email: Schreiben Sie uns eine E-Mail
  groups_contact_website: Besuche unsere Webseite
  groups_contact_facebook: Folge uns auf Facebook
  groups_signup_title: Melde dich als Gruppe an
  groups_signup_headline: Gruppen melden sich an
  groups_signup_intro: "Wir sind eine erstaunliche Plattform für kollaboratives Marketing - der einfachste Weg für Ihre Mitglieder und Interessenvertreter, neue Märkte zu erreichen. Wir sind gemeinnützig, erschwinglich und einfach."
  groups_signup_email: Schreiben Sie uns eine E-Mail
  groups_signup_motivation1: Wir verändern Lebensmittelsysteme fair.
  groups_signup_motivation2: Deshalb sind wir jeden Tag aufgestanden. Wir sind eine globale Non-Profit-Organisation, die auf Open-Source-Code basiert. Wir spielen fair. Sie können uns immer vertrauen.
  groups_signup_motivation3: Wir wissen, dass Sie große Ideen haben und wir helfen wollen. Wir teilen unser Wissen, Netzwerke und Ressourcen. Wir wissen, dass Isolation keine Veränderung verursacht, also werden wir mit Ihnen zusammenarbeiten.
  groups_signup_motivation4: Wir treffen dich, wo du bist.
  groups_signup_motivation5: Sie könnten eine Allianz von Food-Hubs, Produzenten oder Distributoren, einer Industrieorganisation oder einer lokalen Regierung sein.
  groups_signup_motivation6: Was auch immer Ihre Rolle in Ihrer lokalen Nahrungsmittelbewegung ist, wir sind bereit zu helfen. Wie auch immer Sie sich fragen, wie Open Food Network in Ihrem Teil der Welt aussehen würde oder wird, lassen Sie uns das Gespräch beginnen.
  groups_signup_motivation7: Wir machen Nahrungsmittelbewegungen sinnvoller.
  groups_signup_motivation8: Sie müssen Ihre Netzwerke aktivieren und aktivieren, wir bieten eine Plattform für Konversation und Aktion. Sie brauchen echtes Engagement. Wir helfen, alle Akteure, alle Beteiligten, alle Sektoren zu erreichen.
  groups_signup_motivation9: Sie benötigen Ressourcen. Wir bringen all unsere Erfahrung ein. Sie brauchen Kooperation. Wir verbinden Sie besser mit einem globalen Netzwerk von Peers.
  groups_signup_pricing: Gruppenkonto
  groups_signup_studies: Fallstudien
  groups_signup_contact: Bereit zu diskutieren?
  groups_signup_contact_text: "Kontaktieren Sie uns, um herauszufinden, was OFN für Sie tun kann:"
  groups_signup_detail: "Hier ist das Detail."
  login_invalid: "Ungültige E-Mail-Adresse oder ungültiges Passwort"
  modal_hubs: "Essen Hubs"
  modal_hubs_abstract: Unsere Food-Hubs sind der Kontaktpunkt zwischen Ihnen und den Menschen, die Ihr Essen zubereiten!
  modal_hubs_content1: Sie können nach einem geeigneten Hub nach Standort oder Namen suchen. Einige Hubs haben mehrere Punkte, an denen Sie Ihre Einkäufe abholen können, und einige bieten auch Lieferoptionen. Jeder Food-Hub ist eine Verkaufsstelle mit eigenständigem Geschäftsbetrieb und Logistik - so sind Unterschiede zwischen den Hubs zu erwarten.
  modal_hubs_content2: Sie können nur zu einem Zeitpunkt an einem Lebensmittelzentrum einkaufen.
  modal_groups: "Gruppen / Regionen"
  modal_groups_content1: Dies sind die Organisationen und Beziehungen zwischen Hubs, aus denen das Open Food Network besteht.
  modal_groups_content2: Einige Gruppen sind nach Standort oder Rat gruppiert, andere nach nichtgeographischen Ähnlichkeiten.
  modal_how: "Wie es funktioniert"
  modal_how_shop: Einkaufen im Open Food Netzwerk
  modal_how_shop_explained: Suchen Sie nach einem Lebensmittelzentrum in Ihrer Nähe, um mit dem Einkauf zu beginnen! Sie können jeden Food-Hub erweitern, um zu sehen, welche Arten von Goodies verfügbar sind, und klicken Sie, um den Einkauf zu starten. (Sie können jeweils nur einen Food-Hub kaufen.)
  modal_how_pickup: Abhol-, Liefer- und Versandkosten
  modal_how_pickup_explained: Einige Food-Hubs liefern an Ihre Tür, während andere Ihre Einkäufe abholen müssen. Sie können sehen, welche Optionen auf der Startseite verfügbar sind und welche Sie auf den Einkaufs- und Auscheck-Seiten auswählen möchten. Die Lieferung kostet mehr und die Preise unterscheiden sich von Hub zu Hub. Jeder Food-Hub ist eine Verkaufsstelle mit eigenständigem Geschäftsbetrieb und Logistik - so sind Schwankungen zwischen den Hubs zu erwarten.
  modal_how_more: Mehr erfahren
  modal_how_more_explained: "Wenn Sie mehr über das Open Food Network erfahren wollen, wie es funktioniert und sich einbringen, schauen Sie nach:"
  modal_producers: "Produzenten"
  modal_producers_explained: "Unsere Produzenten stellen all das leckere Essen her, das Sie im Open Food Network einkaufen können."
  producers_about: Über uns
  producers_buy: Einkaufen
  producers_contact: Kontakt
  producers_contact_phone: Anruf
  producers_contact_social: Folgen
  producers_buy_at_html: "Shop für %{enterprise} Produkte unter:"
  producers_filter: Filtern nach
  producers_filter_type: Art
  producers_filter_property: Eigentum
  producers_title: Produzenten
  producers_headline: Finden Sie lokale Produzenten
  producers_signup_title: Melde dich als Produzent an
  producers_signup_headline: Nahrungsmittelproduzenten, ermächtigt.
  producers_signup_motivation: Verkaufen Sie Ihr Essen und erzählen Sie Ihre Geschichten auf verschiedenen neuen Märkten. Sparen Sie Zeit und Geld für jeden Aufwand. Wir unterstützen Innovation ohne das Risiko. Wir haben das Spielfeld geebnet.
  producers_signup_send: Jetzt beitreten
  producers_signup_enterprise: Unternehmenskonten
  producers_signup_studies: Geschichten von unseren Produzenten.
  producers_signup_cta_headline: Jetzt beitreten!
  producers_signup_cta_action: Jetzt beitreten
  producers_signup_detail: Hier ist das Detail.
  products_item: Artikel
  products_description: Beschreibung
  products_variant: Variante
  products_quantity: Menge
  products_available: Verfügbar?
  products_producer: "Produzent"
  products_price: "Preis"
  register_title: Anmelden
  sell_title: "Registrieren"
  sell_headline: "Steigen Sie in das Open Food Netzwerk ein!"
  sell_motivation: "Stellen Sie Ihr schönes Essen vor."
  sell_producers: "Produzenten"
  sell_hubs: "Naben"
  sell_groups: "Gruppen"
  sell_producers_detail: "Richten Sie in wenigen Minuten ein Profil für Ihr Unternehmen auf dem OFN ein. Sie können Ihr Profil jederzeit auf einen Online-Shop aktualisieren und Ihre Produkte direkt an Kunden verkaufen."
  sell_hubs_detail: "Richten Sie im OFN ein Profil für Ihr Lebensmittelunternehmen oder Ihre Organisation ein. Sie können Ihr Profil jederzeit auf einen Multi-Producer-Shop upgraden."
  sell_groups_detail: "Richten Sie ein maßgeschneidertes Verzeichnis von Unternehmen (Produzenten und andere Lebensmittelunternehmen) für Ihre Region oder für Ihre Organisation ein."
  sell_user_guide: "Erfahren Sie mehr in unserem Benutzerhandbuch."
  sell_listing_price: "Die Auflistung im OFN ist kostenlos. Das Öffnen und Betreiben eines Online-Shops ist kostenlos. Das Einrichten eines Gruppenverzeichnisses in OFN für Ihre Organisation oder Ihr regionales Netzwerk ist kostenlos."
  sell_embed: "Wir können auch einen OFN-Shop in Ihre eigene Website einbetten oder eine maßgeschneiderte lokale Netzwerk-Website für Ihre Region erstellen."
  sell_ask_services: "Fragen Sie uns nach OFN-Diensten."
  shops_title: Shops
  shops_headline: Einkaufen, verwandelt.
  shops_text: Nahrung wächst in Zyklen, Bauern ernten in Zyklen und wir bestellen Nahrung in Zyklen. Wenn Sie feststellen, dass ein Bestellzyklus geschlossen ist, schauen Sie bald wieder vorbei.
  shops_signup_title: Melde dich als Hub an
  shops_signup_headline: Food-Hubs, unbegrenzt.
  shops_signup_motivation: Was auch immer Ihr Modell ist, wir unterstützen Sie. Wie auch immer Sie sich ändern, wir sind bei Ihnen. Wir sind gemeinnützig, unabhängig und Open-Source. Wir sind die Software-Partner, von denen Sie schon immer geträumt haben.
  shops_signup_action: Jetzt beitreten
  shops_signup_pricing: Unternehmenskonten
  shops_signup_stories: Geschichten aus unseren Hubs.
  shops_signup_help: Wir sind bereit zu helfen.
  shops_signup_help_text: Du brauchst eine bessere Rendite. Sie brauchen neue Käufer und Logistikpartner. Sie müssen Ihre Geschichte über den Großhandel, den Einzelhandel und den Küchentisch erzählen.
  shops_signup_detail: Hier ist das Detail.
  orders: Aufträge
  orders_fees: Gebühren...
  orders_edit_title: Einkaufswagen
  orders_edit_headline: Ihr Einkaufswagen
  orders_edit_time: Bestellung bereit für
  orders_edit_continue: Mit dem Einkaufen fortfahren
  orders_edit_checkout: Auschecken
  orders_form_empty_cart: "Einkaufskorb leeren"
  orders_form_subtotal: Zwischensumme erzeugen
  orders_form_admin: Admin & Handhabung
  orders_form_total: Total
  orders_oc_expired_headline: Bestellungen wurden für diesen Bestellzyklus geschlossen
  orders_oc_expired_text: "Entschuldigung, Bestellungen für diesen Bestellzyklus haben %{time} geschlossen! Bitte kontaktieren Sie direkt Ihren Hub, um zu sehen, ob sie verspätete Bestellungen annehmen können."
  orders_oc_expired_text_others_html: "Entschuldigung, Bestellungen für diesen Bestellzyklus haben %{time} geschlossen! Wenden Sie sich direkt an Ihren Hub, um zu sehen, ob er verspätete Bestellungen annehmen kann <strong> %{link} </ strong>."
  orders_oc_expired_text_link: "oder sehen Sie die anderen Bestellzyklen an diesem Hub"
  orders_oc_expired_email: "Email:"
  orders_oc_expired_phone: "Telefon:"
  orders_show_title: Bestellbestätigung
  orders_show_time: Bestellung bereit am
  orders_show_order_number: "Bestellung # %{number}"
  orders_show_cancelled: Storniert
  orders_show_confirmed: Bestätigt
  orders_your_order_has_been_cancelled: "Ihre Bestellung wurde storniert"
  orders_could_not_cancel: "Entschuldigung, die Bestellung konnte nicht storniert werden"
  orders_cannot_remove_the_final_item: "Der letzte Artikel aus einer Bestellung kann nicht entfernt werden. Bitte stornieren Sie stattdessen die Bestellung."
  orders_bought_items_notice:
    one: "Für diesen Bestellzyklus ist bereits eine zusätzliche Position bestätigt"
    other: "%{count} zusätzliche Artikel, die bereits für diesen Bestellzyklus bestätigt wurden"
  orders_bought_edit_button: Bestätigte Artikel bearbeiten
  orders_bought_already_confirmed: "* schon bestätigt"
  orders_confirm_cancel: Sind Sie sicher, dass Sie diese Bestellung stornieren möchten?
  products_cart_distributor_choice: "Fairteiler Deiner Bestellung"
  products_cart_distributor_change: "Ihr Händler für diese Bestellung wird in %{name} geändert, wenn Sie dieses Produkt zu Ihrem Warenkorb hinzufügen."
  products_cart_distributor_is: "Ihr Händler für diese Bestellung ist %{name}."
  products_distributor_error: "Bitte füllen Sie Ihre Bestellung unter %{link} aus, bevor Sie mit einem anderen Händler einkaufen."
  products_oc: "Bestellzyklus für Ihre Bestellung:"
  products_oc_change: "Ihr Bestellzyklus für diese Bestellung wird in %{name} geändert, wenn Sie dieses Produkt zu Ihrem Warenkorb hinzufügen."
  products_oc_is: "Ihr Bestellzyklus für diesen Auftrag lautet %{name}."
  products_oc_error: "Bitte füllen Sie Ihre Bestellung von %{link} vor dem Einkauf in einem anderen Bestellzyklus."
  products_oc_current: "Ihr aktueller Bestellzyklus"
  products_max_quantity: Max Menge
  products_distributor: Verteiler
  products_distributor_info: Wenn Sie einen Händler für Ihre Bestellung auswählen, werden hier ihre Adresse und Abholzeiten angezeigt.
  products_distribution_adjustment_label: "Produktverteilung von %{distributor} für %{product}"
  shop_trial_expires_in: "Ihr Shopfront-Test läuft ab in"
  shop_trial_expired_notice: "Gute Nachrichten! Wir haben uns entschieden, Shopfront-Tests bis auf weiteres zu verlängern."
  password: Passwort
  remember_me: Erinnere dich an mich
  are_you_sure: "Bist du sicher?"
  orders_open: Bestellungen öffnen
  closing: "Schließen"
  going_back_to_home_page: "Bring dich zurück auf die Homepage"
  creating: Erstellen
  updating: Aktualisierung
  failed_to_create_enterprise: "Fehler beim Erstellen Ihres Unternehmens"
  failed_to_create_enterprise_unknown: "Fehler beim Erstellen Ihres Unternehmens\nBitte vergewissern Sie sich, dass alle Felder vollständig ausgefüllt sind."
  failed_to_update_enterprise_unknown: "Fehler beim Aktualisieren Ihres Unternehmens\nBitte vergewissern Sie sich, dass alle Felder vollständig ausgefüllt sind."
  enterprise_confirm_delete_message: "Dadurch wird auch das von diesem Unternehmen bereitgestellte %{product} gelöscht. Bist du dir sicher, dass du weitermachen willst?"
  order_not_saved_yet: "Ihre Bestellung wurde noch nicht gespeichert. Gib uns ein paar Sekunden, um zu beenden!"
  filter_by: "Filtern nach"
  hide_filters: "Filter ausblenden"
  one_filter_applied: "1 Filter angewendet"
  x_filters_applied: " Filter angewendet"
  submitting_order: "Bestellung abschicken: Bitte warten"
  confirm_hub_change: "Bist du sicher? Dadurch wird der ausgewählte Hub geändert und alle Artikel im Einkaufswagen entfernt."
  confirm_oc_change: "Bist du sicher? Dies ändert den ausgewählten Bestellzyklus und entfernt alle Artikel in Ihrem Einkaufswagen."
  location_placeholder: "Geben Sie einen Ort ein ..."
  error_required: "kann nicht leer sein"
  error_number: "muss nummer sein"
  error_email: "muss eine E-Mail-Adresse sein"
  error_not_found_in_database: "%{name} nicht in Datenbank gefunden"
  error_no_permission_for_enterprise: "\"%{name}\": Sie sind nicht berechtigt, Produkte für dieses Unternehmen zu verwalten"
  item_handling_fees: "Artikel Bearbeitungsgebühren (in den Gesamtsummen enthalten)"
  january: "Januar"
  february: "Februar"
  march: "März"
  april: "April"
  may: "Mai"
  june: "Juni"
  july: "Juli"
  august: "August"
  september: "September"
  october: "Oktober"
  november: "November"
  december: "Dezember"
  email_not_found: "Emailadresse wurde nicht gefunden"
  email_unconfirmed: "Sie müssen Ihre E-Mail-Adresse bestätigen, bevor Sie Ihr Passwort zurücksetzen können."
  email_required: "Sie müssen eine E-Mail-Adresse angeben"
  logging_in: "Moment, wir melden uns an"
  signup_email: "Deine E-Mail-Adresse"
  choose_password: "Dein Passwort"
  confirm_password: "Passwort wiederholen"
  action_signup: "Anmelden"
  welcome_to_ofn: "Willkommen im Open Food Netzwerk!"
  signup_or_login: "Beginnen Sie mit der Anmeldung (oder Anmeldung)"
  have_an_account: "Hast du schon ein Konto?"
  action_login: "Jetzt einloggen."
  forgot_password: "Passwort vergessen?"
  password_reset_sent: "Eine E-Mail mit Anweisungen zum Zurücksetzen Ihres Passworts wurde gesendet!"
  reset_password: "Passwort zurücksetzen"
  who_is_managing_enterprise: "Wer ist verantwortlich für die Verwaltung von %{enterprise}?"
  update_and_recalculate_fees: "Aktualisieren und Gebühren neu berechnen"
  enterprise:
    registration:
      modal:
        steps:
          details:
            title: 'Einzelheiten'
            headline: "Lass uns anfangen"
            enterprise: "Woot! Zuerst müssen wir ein wenig über Ihr Unternehmen wissen:"
            producer: "Woot! Zuerst müssen wir ein wenig über Ihre Farm wissen:"
            enterprise_name_field: "Unternehmensname:"
            producer_name_field: "Name des Betriebs:"
            producer_name_field_placeholder: "z.B. Charlies großartige Farm"
            producer_name_field_error: "Bitte wählen Sie einen eindeutigen Namen für Ihr Unternehmen"
            address1_field: "Anschrift Zeile 1:"
            address1_field_placeholder: "z.B. 123 Cranberry-Laufwerk"
            address1_field_error: "Bitte geben Sie eine Adresse an"
            address2_field: "Adresszeile 2:"
            suburb_field: "Vorort:"
            suburb_field_placeholder: "z.B. Northcote"
            suburb_field_error: "Bitte geben Sie einen Vorort ein"
            postcode_field: "Postleitzahl:"
            postcode_field_placeholder: "z.B. 3070"
            postcode_field_error: "Postleitzahl erforderlich"
            state_field: "Zustand:"
            state_field_error: "Staat erforderlich"
            country_field: "Land:"
            country_field_error: "Bitte wähle ein Land"
          contact:
            title: 'Kontakt'
            contact_field: 'Hauptansprechpartner'
            contact_field_placeholder: 'Kontaktname'
            contact_field_required: "Sie müssen einen primären Kontakt eingeben."
            email_field: 'E-Mail-Addresse'
            email_field_placeholder: 'z.B. charlie@thefarm.com'
            phone_field: 'Telefonnummer'
            phone_field_placeholder: 'z.B. (03) 1234 5678'
          type:
            title: 'Art'
            headline: "Letzter Schritt zum Hinzufügen von %{enterprise}!"
            question: "Bist du ein Produzent?"
            yes_producer: "Ja, ich bin ein Produzent"
            no_producer: "Nein, ich bin kein Produzent"
            producer_field_error: "Bitte wähle eines. Bist du Produzent?"
            yes_producer_help: "Hersteller machen leckere Dinge zu essen und / oder zu trinken. Du bist ein Produzent, wenn du ihn anbaust, erziehst ihn, braue ihn, backe ihn, gähre ihn, melke ihn oder forme ihn."
            no_producer_help: "Wenn Sie kein Produzent sind, sind Sie wahrscheinlich jemand, der Lebensmittel verkauft und verteilt. Sie könnten ein Hub, Coop, Einkaufsgruppe, Einzelhändler, Großhändler oder andere sein."
          about:
            title: 'Über'
          images:
            title: 'Bilder'
          social:
            title: 'Sozial'
  enterprise_contact: "Hauptansprechpartner"
  enterprise_contact_placeholder: "Kontaktname"
  enterprise_contact_required: "Sie müssen einen primären Kontakt eingeben."
  enterprise_email_address: "E-Mail-Adresse"
  enterprise_email_placeholder: "z.B. charlie@thefarm.com"
  enterprise_phone: "Telefonnummer"
  enterprise_phone_placeholder: "z.B. (03) 1234 5678"
  back: "Zurück"
  continue: "Fortsetzen"
  limit_reached_headline: "Ach nein!"
  limit_reached_message: "Du hast das Limit erreicht!"
  limit_reached_text: "Sie haben das Limit für die Anzahl der Unternehmen erreicht, zu denen Sie berechtigt sind"
  limit_reached_action: "Kehre zur Homepage zurück"
  select_promo_image: "Schritt 3. Wählen Sie Promo-Bild"
  promo_image_tip: "Tipp: Als Banner dargestellt, ist die bevorzugte Größe 1200 × 260 Pixel"
  promo_image_label: "Wählen Sie ein Promo-Bild"
  action_or: "ODER"
  promo_image_drag: "Ziehe deine Werbung hier hin und her"
  review_promo_image: "Schritt 4. Überprüfen Sie Ihr Promo Banner"
  review_promo_image_tip: "Tipp: Für optimale Ergebnisse sollte Ihr Werbebild den verfügbaren Platz ausfüllen"
  promo_image_placeholder: "Ihr Logo wird hier zur Überprüfung angezeigt, sobald es hochgeladen wurde"
  uploading: "Hochladen ..."
  select_logo: "Schritt 1. Wählen Sie Logo Image"
  logo_tip: "Tipp: Quadratische Bilder funktionieren am besten, vorzugsweise mindestens 300 × 300 Pixel"
  logo_label: "Wählen Sie ein Logo Bild"
  logo_drag: "Ziehe dein Logo hier hin und her"
  review_logo: "Schritt 2. Überprüfen Sie Ihr Logo"
  review_logo_tip: "Tipp: Für beste Ergebnisse sollte Ihr Logo den verfügbaren Platz ausfüllen"
  logo_placeholder: "Ihr Logo wird hier zur Überprüfung angezeigt, sobald es hochgeladen wurde"
  enterprise_about_headline: "Schön!"
  enterprise_about_message: "Lassen Sie uns nun die Details darlegen"
  enterprise_success: "Erfolg! %{enterprise} wurde dem Open Food Network hinzugefügt"
  enterprise_description: "Kurze Beschreibung"
  enterprise_description_placeholder: "Ein kurzer Satz beschreibt Ihr Unternehmen"
  enterprise_long_desc: "Ausführliche Beschreibung"
  enterprise_long_desc_placeholder: "Dies ist Ihre Chance, die Geschichte Ihres Unternehmens zu erzählen - was macht Sie anders und wundervoll? Wir empfehlen, Ihre Beschreibung auf unter 600 Zeichen oder 150 Wörter zu beschränken."
  enterprise_long_desc_length: "%{num} Zeichen / bis zu 600 empfohlen"
  enterprise_limit: Unternehmensgrenze
  enterprise_abn: "ABN"
  enterprise_abn_placeholder: "z.B. 99 123 456 789"
  enterprise_acn: "ACN"
  enterprise_acn_placeholder: "z.B. 123 456 789"
  enterprise_tax_required: "Sie müssen eine Auswahl treffen."
  enterprise_final_step: "Letzter Schritt!"
  enterprise_social_text: "Wie können Leute %{enterprise} online finden?"
  website: "Webseite"
  website_placeholder: "z.B. openfoodnetwork.org.au"
  facebook: "Facebook"
  facebook_placeholder: "z.B. www.facebook.com/PageNameHere"
  linkedin: "LinkedIn"
  linkedin_placeholder: "z.B. www.linkedin.com/IhrNameHier"
  twitter: "Twitter"
  twitter_placeholder: "z.B. @twitter Griff"
  instagram: "Instagram"
  instagram_placeholder: "z.B. @instagram_handle"
  registration_greeting: "Hallo!"
  registration_intro: "Sie können jetzt ein Profil für Ihren Producer oder Hub erstellen"
  registration_action: "Lass uns anfangen!"
  registration_checklist: "Du brauchst"
  registration_time: "5-10 Minuten"
  registration_enterprise_address: "Unternehmensadresse"
  registration_contact_details: "Hauptkontaktdetails"
  registration_logo: "Ihr Logo Bild"
  registration_promo_image: "Landschaftsbild für Ihr Profil"
  registration_about_us: "'Über uns' Text"
  registration_outcome_headline: "Was bekomme ich?"
  registration_outcome1_html: "Dein Profil hilft den Leuten, <strong> dich zu finden </ strong> und <strong> dich im Open Food Network zu kontaktieren </ strong>."
  registration_outcome2: "Nutzen Sie diesen Bereich, um die Geschichte Ihres Unternehmens zu erzählen und Verbindungen zu Ihrer sozialen und Online-Präsenz zu knüpfen."
  registration_outcome3: "Es ist auch der erste Schritt zum Handel im Open Food Network oder zur Eröffnung eines Online-Shops."
  registration_finished_headline: "Fertig!"
  registration_finished_thanks: "Danke für das Ausfüllen der Details für %{enterprise}."
  registration_finished_login: "Sie können Ihr Unternehmen jederzeit ändern oder aktualisieren, indem Sie sich bei Open Food Network anmelden und zum Admin gehen."
  registration_finished_action: "Open Food Netzwerk nach Hause"
  registration_contact_name: 'Kontaktname'
  registration_type_headline: "Letzter Schritt zum Hinzufügen von %{enterprise}!"
  registration_type_question: "Sind Sie ein Produzent?"
  registration_type_producer: "Ja, ich bin ein Produzent."
  registration_type_no_producer: "Nein, ich bin kein Produzent"
  registration_type_error: "Bitte wählen Sie: Sind Sie ein Produzent?"
  registration_type_producer_help: "Hersteller machen leckere Dinge zu essen und / oder zu trinken. Du bist ein Produzent, wenn du ihn anbaust, erziehst ihn, braue ihn, backe ihn, gähre ihn, melke ihn oder forme ihn."
  registration_type_no_producer_help: "Wenn Sie kein Produzent sind, sind Sie wahrscheinlich jemand, der Lebensmittel verkauft und verteilt. Sie könnten ein Hub, Coop, Einkaufsgruppe, Einzelhändler, Großhändler oder andere sein."
  create_profile: "Profil erstellen"
  registration_images_headline: "Dankeschön!"
  registration_images_description: "Lass uns ein paar schöne Bilder hochladen, damit dein Profil gut aussieht! :)"
  registration_detail_headline: "Lass uns anfangen"
  registration_detail_enterprise: "Woot! Zuerst müssen wir ein wenig über Ihr Unternehmen wissen:"
  registration_detail_producer: "Woot! Zuerst müssen wir ein wenig über Ihre Farm wissen:"
  registration_detail_name_enterprise: "Unternehmensname:"
  registration_detail_name_producer: "Name des Betriebs:"
  registration_detail_name_placeholder: "z.B. Charlies großartige Farm"
  registration_detail_name_error: "Bitte wählen Sie einen eindeutigen Namen für Ihr Unternehmen"
  registration_detail_address1: "Anschrift Zeile 1:"
  registration_detail_address1_placeholder: "z.B. 123 Cranberry-Laufwerk"
  registration_detail_address1_error: "Bitte geben Sie eine Adresse an"
  registration_detail_address2: "Adresszeile 2:"
  registration_detail_suburb: "Vorort:"
  registration_detail_suburb_placeholder: "z.B. Northcote"
  registration_detail_suburb_error: "Bitte geben Sie einen Vorort ein"
  registration_detail_postcode: "Postleitzahl:"
  registration_detail_postcode_placeholder: "z.B. 3070"
  registration_detail_postcode_error: "Postleitzahl erforderlich"
  registration_detail_state: "Zustand:"
  registration_detail_state_error: "Staat erforderlich"
  registration_detail_country: "Land:"
  registration_detail_country_error: "Bitte wähle ein Land"
  shipping_method_destroy_error: "Diese Versandmethode kann nicht gelöscht werden, da sie in einer Bestellung referenziert wird: %{number}."
  accounts_and_billing_task_already_running_error: "Eine Aufgabe wird bereits ausgeführt. Bitte warten Sie, bis sie abgeschlossen ist"
  accounts_and_billing_start_task_notice: "Aufgabe in Warteschlange gestellt"
  fees: "Gebühren"
  item_cost: "Gegenstandskosten"
  bulk: "Bulk"
  shop_variant_quantity_min: "Mindest"
  shop_variant_quantity_max: "max"
  follow: "Folgen"
  shop_for_products_html: "Shop für <span class = \"türkis\"> %{enterprise} </ span> Produkte unter:"
  change_shop: "Shop wechseln zu:"
  shop_at: "Kaufe jetzt bei:"
  price_breakdown: "Vollständige Preisaufschlüsselung"
  admin_fee: "Gebühr Administration"
  sales_fee: "Gebühr Verkauf"
  packing_fee: "Gebühr Umverpackung"
  transport_fee: "Gebühr Transport"
  fundraising_fee: "Fundraising-Gebühr"
  price_graph: "Preisdiagramm"
  included_tax: "inkl. Steuer"
  balance: "Gesamt"
  transaction: "Transaktion"
  transaction_date: "Datum"
  payment_state: "Zahlungsstatus"
  shipping_state: "Versandstatus"
  value: "Wert"
  balance_due: "Restbetrag fällig"
  credit: "Kredit"
  Paid: "Bezahlt"
  Ready: "Bereit"
  ok: OK
  not_visible: nicht sichtbar
  you_have_no_orders_yet: "Du hast noch keine Bestellungen"
  running_balance: "Laufendes Gleichgewicht"
  outstanding_balance: "Offener Betrag"
  admin_entreprise_relationships: "Unternehmensbeziehungen"
  admin_entreprise_relationships_everything: "Alles"
  admin_entreprise_relationships_permits: "Genehmigungen"
  admin_entreprise_relationships_seach_placeholder: "Suche"
  admin_entreprise_relationships_button_create: "Neu"
  admin_entreprise_groups: "Unternehmensgruppen"
  admin_entreprise_groups_name: "Name"
  admin_entreprise_groups_owner: "Inhaber"
  admin_entreprise_groups_on_front_page: "Auf der ersten Seite?"
  admin_entreprise_groups_entreprise: "Unternehmen"
  admin_entreprise_groups_data_powertip: "Der primäre Benutzer, der für diese Gruppe verantwortlich ist."
  admin_entreprise_groups_data_powertip_logo: "Dies ist das Logo für die Gruppe"
  admin_entreprise_groups_data_powertip_promo_image: "Dieses Bild wird oben im Gruppenprofil angezeigt"
  admin_entreprise_groups_contact: "Kontakt"
  admin_entreprise_groups_contact_phone_placeholder: "z.B. 98 7654 3210"
  admin_entreprise_groups_contact_address1_placeholder: "z.B. Gartenweg 12"
  admin_entreprise_groups_contact_city: "Vorort"
  admin_entreprise_groups_contact_city_placeholder: "z.B. Northcote"
  admin_entreprise_groups_contact_zipcode: "Postleitzahl"
  admin_entreprise_groups_contact_zipcode_placeholder: "z.B. 3070"
  admin_entreprise_groups_contact_state_id: "Bundesland"
  admin_entreprise_groups_contact_country_id: "Land"
  admin_entreprise_groups_web: "Webressourcen"
  admin_entreprise_groups_web_twitter: "z.B. @the_prof"
  admin_entreprise_groups_web_website_placeholder: "z.B. www.truffles.com"
  admin_order_cycles: "Admin-Bestellzyklen"
  open: "Öffnen"
  close: "Abschließen"
  create: "Neu"
  search: "Suche"
  supplier: "Zulieferer"
  product_name: "Produktname"
  product_description: "Produktbeschreibung"
  units: "Einheitsgröße"
  coordinator: "Koordinator"
  distributor: "Verteiler"
  enterprise_fees: "Unternehmensgebühren"
  process_my_order: "Verarbeite meine Bestellung"
  delivery_instructions: Lieferanleitungen
  delivery_method: Zustellungsmethode
  fee_type: "Art der Gebühr"
  tax_category: "Steuerkategorie"
  calculator: "Rechner"
  calculator_values: "Rechnerwerte"
  flat_percent_per_item: "Flache Prozent (pro Artikel)"
  flat_rate_per_item: "Pauschale (pro Stück)"
  flat_rate_per_order: "Pauschalpreis pro Bestellung)"
  new_order_cycles: "Neue Bestellzyklen"
  new_order_cycle: "Neuer Bestellzyklus"
  select_a_coordinator_for_your_order_cycle: "Wählen Sie einen Koordinator für Ihren Bestellzyklus"
  notify_producers: 'Hersteller benachrichtigen'
  edit_order_cycle: "Bestellzyklus bearbeiten"
  roles: "Rollen"
  update: "Aktualisieren"
  delete: Löschen
  add_producer_property: "Fügen Sie Produzenteneigenschaft hinzu"
  in_progress: "In Bearbeitung"
  started_at: "seit"
  queued: "In Warteschlange"
  scheduled_for: "Eingetragen für"
  customers: "Kunden"
  please_select_hub: "Wähle einen Hub"
  loading_customers: "Kunden werden geladen"
  no_customers_found: "Keine Kunden gefunden"
  go: "Gehen"
  hub: "Nabe"
  producer: "Produzent"
  product: "Produkt"
  price: "Preis"
  on_hand: "Auf der Hand"
  save_changes: "Änderungen speichern"
  order_saved: "Bestellung gespeichert"
  no_products: Keine Produkte
  spree_admin_overview_enterprises_header: "Meine Unternehmen"
  spree_admin_overview_enterprises_footer: "VERWALTEN SIE MEINE UNTERNEHMEN"
  spree_admin_enterprises_hubs_name: "Name"
  spree_admin_enterprises_create_new: "neu erstellen"
  spree_admin_enterprises_shipping_methods: "Lieferoptionen"
  spree_admin_enterprises_fees: "Unternehmensgebühren"
  spree_admin_enterprises_none_create_a_new_enterprise: "ERSTELLEN SIE EIN NEUES UNTERNEHMEN"
  spree_admin_enterprises_none_text: "Sie haben noch keine Unternehmen"
  spree_admin_enterprises_tabs_hubs: "HUBS"
  spree_admin_enterprises_producers_manage_products: "PRODUKTE VERWALTEN"
  spree_admin_enterprises_any_active_products_text: "Sie haben keine aktiven Produkte."
  spree_admin_enterprises_create_new_product: "NEUES PRODUKT"
  spree_admin_single_enterprise_alert_mail_confirmation: "Bitte bestätige die E-Mail-Adresse für"
  spree_admin_single_enterprise_alert_mail_sent: "Wir haben eine E-Mail an gesendet"
  spree_admin_overview_action_required: "Handlung erforderlich"
  spree_admin_overview_check_your_inbox: "Bitte überprüfen Sie Ihren Posteingang für weitere Anweisungen. Vielen Dank!"
  spree_admin_unit_value: Einheitswert
  spree_admin_unit_description: Einheit Beschreibung
  spree_admin_variant_unit: Varianteneinheit
  spree_admin_variant_unit_scale: Variationseinheitsskala
  spree_admin_supplier: Lieferant
  spree_admin_product_category: Produktkategorie
  spree_admin_variant_unit_name: Name der Varianteinheit
  change_package: "Paket ändern"
  spree_admin_single_enterprise_hint: "Tipp: Um es Ihnen zu ermöglichen, Sie zu finden, aktivieren Sie Ihre Sichtbarkeit unter"
  spree_admin_eg_pickup_from_school: "z.B. \"Abholung von der Grundschule\""
  spree_admin_eg_collect_your_order: "z.B. 'Bitte sammeln Sie Ihre Bestellung von 123 Imaginary St, Northcote, 3070'"
  spree_classification_primary_taxon_error: "Taxon %{taxon} ist das primäre Taxon von %{product} und kann nicht gelöscht werden"
  spree_order_availability_error: "Distributor oder Bestellzyklus kann die Produkte in Ihrem Warenkorb nicht liefern"
  spree_order_populator_error: "Dieser Verteiler oder Bestellzyklus kann nicht alle Produkte in Ihrem Einkaufswagen liefern. Bitte wählen Sie ein anderes."
  spree_order_populator_availability_error: "Dieses Produkt ist im ausgewählten Distributor oder Bestellzyklus nicht verfügbar."
  spree_distributors_error: "Mindestens ein Hub muss ausgewählt sein"
  spree_user_enterprise_limit_error: "^ %{email} darf keine weiteren Unternehmen besitzen (Limit ist %{enterprise_limit})."
  spree_variant_product_error: muss mindestens eine Variante haben
  your_profil_live: "Dein Profil live"
  on_ofn_map: "auf der Open Food Network Karte"
  see: "Sehen"
  live: "Leben"
  manage: "Verwalten"
  resend: "Erneut senden"
  trial: Versuch
  add_and_manage_products: "Produkte hinzufügen und verwalten"
  add_and_manage_order_cycles: "Bestellzyklen hinzufügen und verwalten"
  manage_order_cycles: "Auftragszyklen verwalten"
  manage_products: "Produkte verwalten"
  edit_profile_details: "Profildetails bearbeiten"
  edit_profile_details_etc: "Ändern Sie Ihre Profilbeschreibung, Bilder usw."
  order_cycle: "Bestellungszyklus"
  order_cycles: "Bestellrunden"
  enterprises: "Unternehmen"
  enterprise_relationships: "Unternehmensbeziehungen"
  remove_tax: "Steuer entfernen"
  enterprise_terms_of_service: "Unternehmens-Nutzungsbedingungen"
  enterprises_require_tos: "Unternehmen müssen die Nutzungsbedingungen akzeptieren"
  enterprise_tos_link: "Links zum Unternehmens-Servicebedingungen"
  enterprise_tos_message: "Wir wollen mit Menschen zusammenarbeiten, die unsere Ziele und Werte teilen. Als solche bitten wir neue Unternehmen, uns zuzustimmen"
  enterprise_tos_link_text: "Nutzungsbedingungen."
  enterprise_tos_agree: "Ich stimme den oben genannten Nutzungsbedingungen zu"
  tax_settings: "Steuereinstellungen"
  products_require_tax_category: "Produkte benötigen eine Steuerkategorie"
  admin_shared_address_1: "Adresse"
  admin_shared_address_2: "Adresse (Fortsetzung)"
  admin_share_city: "Ort"
  admin_share_zipcode: "Postleitzahl"
  admin_share_country: "Land"
  admin_share_state: "Bundesland"
  hub_sidebar_hubs: "Naben"
  hub_sidebar_none_available: "Keine verfügbar"
  hub_sidebar_manage: "Verwalten"
  hub_sidebar_at_least: "Mindestens ein Hub muss ausgewählt sein"
  hub_sidebar_blue: "Blau"
  hub_sidebar_red: "rot"
  shop_trial_in_progress: "Ihr Shopfront-Test läuft in %{days} ab."
  report_customers_distributor: "Verteiler"
  report_customers_supplier: "Zulieferer"
  report_customers_cycle: "Bestellungszyklus"
  report_customers_type: "Berichtstyp"
  report_customers_csv: "Download als CSV"
  report_producers: "Erzeuger:"
  report_type: "Berichtstyp:"
  report_hubs: "Naben:"
  report_payment: "Zahlungsarten:"
  report_distributor: "Verteiler:"
  report_payment_by: 'Zahlungen nach Typ'
  report_itemised_payment: 'Aufgeschlüsselte Zahlung Summen'
  report_payment_totals: 'Zahlungssummen'
  report_all: 'alle'
  report_order_cycle: "Bestellzyklus:"
  report_entreprises: "Unternehmen:"
  report_users: "Benutzer:"
  report_tax_rates: Steuersätze
  report_tax_types: Steuerarten
  report_header_order_cycle: Bestellrunde
  report_header_user: Benutzer
  report_header_email: Email
  report_header_status: Status
  report_header_comments: Kommentare
  report_header_first_name: Vorname
  report_header_last_name: Familienname, Nachname
  report_header_phone: Telefon
  report_header_suburb: Vorort
  report_header_address: Adresse
  report_header_billing_address: Rechnungsadresse
  report_header_relationship: Beziehung
  report_header_hub: Nabe
  report_header_hub_address: Hubadresse
  report_header_to_hub: Zu Nabe
  report_header_hub_code: Hub-Code
  report_header_code: Code
  report_header_paid: Bezahlt?
  report_header_delivery: Lieferung?
  report_header_shipping: Lieferung
  report_header_shipping_method: Liefermethode
  report_header_shipping_instructions: Versand-Anweisungen
  report_header_ship_street: Schiffsstraße
  report_header_ship_street_2: Schiffsstraße 2
  report_header_ship_city: Schiffsstadt
  report_header_ship_postcode: Postleitzahl senden
  report_header_ship_state: Schiffsstaat
  report_header_billing_street: Rechnungsstraße
  report_header_billing_street_2: Rechnungsstraße 2
  report_header_billing_street_3: Rechnungsstraße 3
  report_header_billing_street_4: Rechnungsstraße 4
  report_header_billing_city: Abrechnungsstadt
  report_header_billing_postcode: Rechnungs Postleitzahl
  report_header_billing_state: Abrechnungs Zustand
  report_header_incoming_transport: Eingehender Transport
  report_header_special_instructions: spezielle Anweisungen
  report_header_order_number: Bestellnummer
  report_header_date: Datum
  report_header_confirmation_date: Bestätigungsdatum
  report_header_tags: Stichworte
  report_header_items: Artikel
  report_header_items_total: "Artikel insgesamt %{currency_symbol}"
  report_header_taxable_items_total: "Steuerpflichtige Posten insgesamt (%{currency_symbol})"
  report_header_sales_tax: "Umsatzsteuer (%{currency_symbol})"
  report_header_delivery_charge: "Liefergebühr (%{currency_symbol})"
  report_header_tax_on_delivery: "Versandkosten (%{currency_symbol})"
  report_header_tax_on_fees: "Steuer auf Gebühren (%{currency_symbol})"
  report_header_total_tax: "Gesamtsteuer (%{currency_symbol})"
  report_header_enterprise: Unternehmen
  report_header_customer: Kunde
  report_header_customer_code: Kundennummer
  report_header_product: Produkt
  report_header_product_properties: Produkteigenschaften
  report_header_quantity: Menge
  report_header_max_quantity: Max Menge
  report_header_variant: Variante
  report_header_variant_value: Variantenwert
  report_header_variant_unit: Varianteneinheit
  report_header_total_available: Insgesamt verfügbar
  report_header_unallocated: Nicht zugewiesen
  report_header_max_quantity_excess: Max Menge Überschuss
  report_header_taxons: Taxonen
  report_header_supplier: Zulieferer
  report_header_producer: Erzeuger
  report_header_producer_suburb: Produzent Vorort
  report_header_unit: Einheit
  report_header_group_buy_unit_quantity: Gruppe Kaufeinheitsmenge
  report_header_cost: Kosten
  report_header_shipping_cost: Versandkosten
  report_header_curr_cost_per_unit: Curr. Kosten pro Einheit
  report_header_total_shipping_cost: Gesamt Versandkosten
  report_header_payment_method: Zahlungsart
  report_header_sells: vertreibt
  report_header_visible: öffentlich sichtbar
  report_header_price: Preis
  report_header_unit_size: Einheitsgröße
  report_header_distributor: Verteiler
  report_header_distributor_address: Händleradresse
  report_header_distributor_city: Händlerstadt
  report_header_distributor_postcode: Postleitzahl des Vertriebspartners
  report_header_delivery_address: Lieferadresse
  report_header_delivery_postcode: Liefer-Postleitzahl
  report_header_bulk_unit_size: Bulk-Einheitsgröße
  report_header_weight: Gewicht
  report_header_sum_total: Gesamtsumme
  report_header_date_of_order: Datum der Bestellung
  report_header_amount_owing: Geschuldeten Betrag
  report_header_amount_paid: Bezahlter Betrag
  report_header_units_required: Benötigte Einheiten
  report_header_remainder: Rest
  report_header_order_date: Auftragsdatum
  report_header_order_id: Auftragsnummer
  report_header_item_name: Artikelname
  report_header_temp_controlled_items: Temp Kontrollierte Artikel?
  report_header_customer_name: Kundenname
  report_header_customer_email: Kunden-eMail
  report_header_customer_phone: Kundentelefon
  report_header_customer_city: Kundenstadt
  report_header_payment_state: Zahlungsstatus
  report_header_payment_type: Zahlungsart
  report_header_item_price: "Artikel (%{currency})"
  report_header_item_fees_price: "Artikel + Gebühren (%{currency})"
  report_header_admin_handling_fees: "Verwaltung und Handhabung (%{currency})"
  report_header_ship_price: "Schiff (%{currency})"
  report_header_pay_fee_price: "Gebühren (%{currency})"
  report_header_total_price: "Gesamt (%{currency})"
  report_header_product_total_price: "Produkt gesamt (%{currency})"
  report_header_shipping_total_price: "Versand Gesamt (%{currency})"
  report_header_outstanding_balance_price: "Guthaben (%{currency})"
  report_header_eft_price: "EFT (%{currency})"
  report_header_paypal_price: "PayPal (%{currency})"
  report_header_sku: Artikelnummer
  report_header_amount: Menge
  report_header_balance: Gesamt
  report_header_total_cost: "Gesamtkosten"
  report_header_total_ordered: Insgesamt bestellt
  report_header_total_max: Gesamt max
  report_header_total_units: Gesamteinheiten
  report_header_sum_max_total: "Summe Max. Summe"
  report_header_total_excl_vat: "Summe exkl. Steuern (%{currency_symbol})"
  report_header_total_incl_vat: "Summe inkl. Steuern (%{currency_symbol})"
  report_header_temp_controlled: TempControlled?
  report_header_is_producer: Hersteller?
  report_header_not_confirmed: Nicht bestätigt
  report_header_gst_on_income: GST auf Einkommen
  report_header_gst_free_income: GST Freies Einkommen
  report_header_total_untaxable_produce: Total unversteuerbares Produkt (keine Steuer)
  report_header_total_taxable_produce: Gesamtsteuerpflichtiges Produkt (inklusive Steuern)
  report_header_total_untaxable_fees: Summe nicht steuerpflichtiger Gebühren (keine Steuern)
  report_header_total_taxable_fees: Summe der steuerpflichtigen Gebühren (inklusive Steuern)
  report_header_delivery_shipping_cost: Lieferung Versandkosten (inkl. MwSt.)
  report_header_transaction_fee: Transaktionsgebühr (keine Steuern)
  report_header_total_untaxable_admin: Total nicht steuerbare Admin-Anpassungen (keine Steuern)
  report_header_total_taxable_admin: Total steuerpflichtige Admin-Anpassungen (inklusive Steuern)
  initial_invoice_number: "Anfangsrechnungsnummer:"
  invoice_date: "Rechnungsdatum:"
  due_date: "Geburtstermin:"
  account_code: "Konto Code:"
  equals: "Entspricht"
  contains: "enthält"
  discount: "Rabatt"
  filter_products: "Filterprodukte"
  delete_product_variant: "Die letzte Variante kann nicht gelöscht werden!"
  progress: "Fortschritt"
  saving: "Speichern .."
  success: "Erfolg"
  failure: "Fehler"
  unsaved_changes_confirmation: "Nicht gespeicherte Änderungen gehen verloren. Mache trotzdem weiter?"
  one_product_unsaved: "Änderungen an einem Produkt bleiben ungesichert."
  products_unsaved: "Änderungen an %{n} Produkten bleiben ungesichert."
  is_already_manager: "ist schon ein Manager!"
  no_change_to_save: " Keine Änderung zum Speichern"
  user_invited: "%{email} wurde eingeladen, dieses Unternehmen zu verwalten"
  add_manager: "Fügen Sie einen vorhandenen Benutzer hinzu"
  users: "Benutzer"
  about: "Über"
  images: "Bilder"
  web: "Netz"
  primary_details: "Primäre Details"
  adrdress: "Adresse"
  contact: "Kontakt"
  social: "Sozial"
  business_details: "Geschäftsdetails"
  properties: "Eigenschaften"
  shipping: "Versand"
  shipping_methods: "Lieferoptionen"
  payment_methods: "Zahlungsarten"
  payment_method_fee: "Transaktionsgebühr"
  inventory_settings: "Inventareinstellungen"
  tag_rules: "Tag-Regeln"
  shop_preferences: "Shop-Einstellungen"
  enterprise_fee_whole_order: Ganze Bestellung
  enterprise_fee_by: "%{type} Gebühr von %{role} %{enterprise_name}"
  validation_msg_relationship_already_established: "^ Diese Beziehung ist bereits etabliert."
  validation_msg_at_least_one_hub: "^ Mindestens ein Hub muss ausgewählt sein"
  validation_msg_product_category_cant_be_blank: "^ Produktkategorie kann nicht leer sein"
  validation_msg_tax_category_cant_be_blank: "^ Steuerkategorie darf nicht leer sein"
  validation_msg_is_associated_with_an_exising_customer: "ist mit einem bestehenden Kunden verbunden"
  content_configuration_pricing_table: "(TODO: Preistabelle)"
  content_configuration_case_studies: "(TODO: Fallstudien)"
  content_configuration_detail: "(Todo: Detail)"
  enterprise_owner_error: "^ %{email} darf keine weiteren Unternehmen besitzen (Limit ist %{enterprise_limit})."
  enterprise_role_uniqueness_error: "^ Diese Rolle ist bereits vorhanden."
  inventory_item_visibility_error: muss wahr oder falsch sein
  product_importer_file_error: "Fehler: keine Datei hochgeladen"
  product_importer_spreadsheet_error: "Datei konnte nicht verarbeitet werden: ungültiger Dateityp"
  product_importer_products_save_error: hat keine Produkte erfolgreich gespeichert
  product_import_file_not_found_notice: 'Datei nicht gefunden oder konnte nicht geöffnet werden'
  product_import_no_data_in_spreadsheet_notice: 'Keine Daten in der Tabelle gefunden'
  order_choosing_hub_notice: Ihr Hub wurde ausgewählt.
  order_cycle_selecting_notice: Ihr Bestellzyklus wurde ausgewählt.
  adjustments_tax_rate_error: "^ Bitte überprüfen Sie, ob der Steuersatz für diese Anpassung korrekt ist."
  active_distributors_not_ready_for_checkout_message_singular: >-
      Der Hub %{distributor_names} ist in einem aktiven Bestellzyklus aufgeführt,
      hat jedoch keine gültigen Versand- und Zahlungsmethoden. Bis Sie diese einrichten,
      können Kunden nicht an diesem Hub einkaufen.
  active_distributors_not_ready_for_checkout_message_plural: >-
      Die Hubs %{distributor_names} sind in einem aktiven Bestellzyklus aufgeführt,
      haben jedoch keine gültigen Versand- und Zahlungsmethoden. Bis Sie diese einrichten,
      können Kunden nicht an diesen Hubs einkaufen.
  enterprise_fees_update_notice: Ihre Unternehmensgebühren wurden aktualisiert.
  enterprise_fees_destroy_error: "Diese Unternehmensgebühr kann nicht gelöscht werden, da sie von einer Produktverteilung referenziert wird: %{id} - %{name}."
  enterprise_register_package_error: "Bitte wählen Sie ein Paket"
  enterprise_register_error: "Die Registrierung für %{enterprise} konnte nicht abgeschlossen werden"
  enterprise_register_success_notice: "Herzliche Glückwünsche! Registrierung für %{enterprise} ist abgeschlossen!"
  enterprise_bulk_update_success_notice: "Unternehmen wurden erfolgreich aktualisiert"
  enterprise_bulk_update_error: 'Update fehlgeschlagen'
  order_cycles_create_notice: 'Ihr Bestellzyklus wurde erstellt.'
  order_cycles_update_notice: 'Ihr Bestellzyklus wurde aktualisiert.'
  order_cycles_bulk_update_notice: 'Bestellzyklen wurden aktualisiert.'
  order_cycles_clone_notice: "Ihr Bestellzyklus %{name} wurde geklont."
  order_cycles_email_to_producers_notice: 'E-Mails, die an die Produzenten gesendet werden sollen, wurden zum Senden in die Warteschlange gestellt.'
  order_cycles_no_permission_to_coordinate_error: "Keines Ihrer Unternehmen ist berechtigt, einen Bestellzyklus zu koordinieren"
  order_cycles_no_permission_to_create_error: "Sie sind nicht berechtigt, einen von diesem Unternehmen koordinierten Bestellzyklus zu erstellen"
  back_to_orders_list: "Zurück zur Bestellliste"
  order_information: "Bestellinformationen"
  date_completed: "Datum abgeschlossen"
  amount: "Menge"
  state_names:
    ready: Bereit
    pending: steht aus
    shipped: Wird versendet
  js:
    saving: 'Speichern ...'
    changes_saved: 'Änderungen gespeichert'
    save_changes_first: Änderungen zuerst speichern.
    all_changes_saved: Alle Änderungen gespeichert
    unsaved_changes: Du hast nicht gespeicherte Änderungen
    all_changes_saved_successfully: Alle Änderungen wurden erfolgreich gespeichert
    oh_no: "Ach nein! Ich konnte Ihre Änderungen nicht speichern."
    unauthorized: "Sie sind nicht berechtigt, auf diese Seite zuzugreifen."
    error: Fehler
    unavailable: Nicht verfügbar
    profile: Profil
    hub: Nabe
    shop: Geschäft
    choose: Wählen
    resolve_errors: Bitte beheben Sie die folgenden Fehler
    more_items: "+ %{count} Mehr"
    admin:
      enterprise_limit_reached: "Sie haben die Standardgrenze für Unternehmen pro Konto erreicht. Schreiben Sie an %{contact_email}, wenn Sie es erhöhen müssen."
      modals:
        got_it: Ich habs
        close: "Schließen"
        invite: "Einladen"
        invite_title: "Laden Sie einen nicht registrierten Benutzer ein"
        tag_rule_help:
          title: Tag-Regeln
          overview: Überblick
          overview_text: >
              Mit Tag-Regeln können Sie beschreiben, welche Elemente für welche Kunden
              sichtbar sind oder nicht. Artikel können Versandmethoden, Zahlungsmethoden,
              Produkte und Bestellzyklen sein.
          by_default_rules: "\"Standardmäßig ...\" Regeln"
          by_default_rules_text: >
              Mit Standardregeln können Sie Elemente ausblenden, sodass sie standardmäßig
              nicht sichtbar sind. Dieses Verhalten kann dann durch nicht standardmäßige
              Regeln für Kunden mit bestimmten Tags überschrieben werden.
          customer_tagged_rules: "'Kunden getagged ...' Regeln"
          customer_tagged_rules_text: >
              Durch das Erstellen von Regeln für ein bestimmtes Kundentag können Sie
              das Standardverhalten (ob Elemente anzeigen oder ausblenden) für Kunden
              mit dem angegebenen Tag überschreiben.
      panels:
        save: SPEICHERN
        saved: GERETTET
        saving: SPAREN
        enterprise_package:
          hub_profile: Hubprofil
          hub_profile_cost: "KOSTEN: IMMER KOSTENLOS"
          hub_profile_text1: >
              Menschen können Sie im Open Food Network finden und kontaktieren. Ihr
              Unternehmen wird auf der Karte angezeigt und kann in den Suchergebnissen
              durchsucht werden.
          hub_profile_text2: >
              Ein Profil zu haben und Verbindungen innerhalb Ihres lokalen Lebensmittelsystems
              über das Open Food Network herzustellen, wird immer kostenlos sein.
          hub_shop: Hub-Shop
          hub_shop_text1: >
              Ihr Unternehmen ist das Rückgrat Ihres lokalen Lebensmittelsystems.
              Sie aggregieren Produkte von anderen Unternehmen und können sie über
              Ihr Geschäft im Open Food Network verkaufen.
          hub_shop_text2: >
              Hubs können viele Formen annehmen, egal ob es sich um eine Lebensmittelkooperative,
              eine Einkaufsgruppe, ein Gemüsekistenprogramm oder ein lokales Lebensmittelgeschäft
              handelt.
          hub_shop_text3: >
              Wenn Sie auch Ihre eigenen Produkte verkaufen möchten, müssen Sie dieses
              Unternehmen zu einem Produzenten machen.
          choose_package: Bitte wählen Sie ein Paket
          choose_package_text1: >
              Ihr Unternehmen wird nicht vollständig aktiviert, bis ein Paket aus
              den Optionen auf der linken Seite ausgewählt wird.
          choose_package_text2: >
              Klicken Sie auf eine Option, um detailliertere Informationen zu jedem
              Paket zu erhalten, und drücken Sie die rote SAVE-Taste, wenn Sie fertig
              sind!
          profile_only: Profil nur
          profile_only_cost: "KOSTEN: IMMER KOSTENLOS"
          profile_only_text1: >
              Ein Profil macht dich sichtbar und kontaktierbar für andere und ist
              eine Möglichkeit, deine Geschichte zu teilen.
          profile_only_text2: >
              Wenn Sie es vorziehen, sich auf die Produktion von Lebensmitteln zu
              konzentrieren und die Arbeit, sie an jemand anderen zu verkaufen, aufgeben
              möchten, benötigen Sie kein Geschäft im Open Food Network.
          profile_only_text3: >
              Fügen Sie Ihre Produkte zu Open Food Network hinzu, damit Hubs Ihre
              Produkte in ihren Geschäften lagern können.
          producer_shop: Produzent Laden
          producer_shop_text1: >
              Verkaufen Sie Ihre Produkte direkt an Ihre Kunden über Ihre eigene Open
              Food Network-Ladenfront.
          producer_shop_text2: >
              Ein Producer Shop ist nur für Ihre Produkte bestimmt, wenn Sie Produkte
              verkaufen möchten, die außerhalb der Produktionsstätte produziert /
              hergestellt wurden, wählen Sie bitte "Producer Hub".
          producer_hub: Produzent Hub
          producer_hub_text1: >
              Ihr Unternehmen ist das Rückgrat Ihres lokalen Lebensmittelsystems.
              Sie können Ihre eigenen Produkte verkaufen und aggregierte Produkte
              von anderen Unternehmen über Ihre Ladenfront im Open Food Network produzieren.
          producer_hub_text2: >
              Producer Hubs können viele Formen annehmen, sei es ein CSA, ein Veggie-Box-Programm
              oder eine Food Coop mit einem Dachgarten.
          producer_hub_text3: >
              Das Open Food Network zielt darauf ab, so viele Hub-Modelle wie möglich
              zu unterstützen. Daher möchten wir Ihnen unabhängig von Ihrer Situation
              die Tools zur Verfügung stellen, die Sie für Ihre Organisation oder
              Ihr lokales Lebensmittelgeschäft benötigen.
          get_listing: Holen Sie sich einen Eintrag
          always_free: IMMER FREI
          sell_produce_others: Verkaufe Produkte von anderen
          sell_own_produce: Verkaufen Sie Ihre eigenen Produkte
          sell_both: Verkaufe Produkte von dir selbst und anderen
        enterprise_producer:
          producer: Produzent
          producer_text1: >
              Produzenten machen leckere Dinge zu essen oder zu trinken. Du bist ein
              Produzent, wenn du ihn anbaust, erziehst ihn, braue ihn, backe ihn,
              gähre ihn, melke ihn oder forme ihn.
          producer_text2: >
              Die Hersteller können auch andere Funktionen übernehmen, z. B. die Zusammenführung
              von Nahrungsmitteln anderer Unternehmen und den Verkauf über ein Geschäft
              im Open Food Network.
          non_producer: Nicht-Produzent
          non_producer_text1: >
              Nichtproduzenten produzieren selbst keine Lebensmittel, dh sie können
              ihre eigenen Produkte nicht über das Open Food Network herstellen.
          non_producer_text2: >
              Stattdessen spezialisieren sich Nichtproduzenten darauf, Produzenten
              mit dem Endverbraucher zu verbinden, sei es durch Aggregation, Sortierung,
              Verpackung, Verkauf oder Lieferung von Lebensmitteln.
          producer_desc: Produzenten von Lebensmitteln
          producer_example: z.B. Züchter, Bäcker, Brauer, Hersteller
          non_producer_desc: Alle anderen Lebensmittelunternehmen
          non_producer_example: z.B. Lebensmittelgeschäfte, Essenskooperationen, Kaufgruppen
        enterprise_status:
          status_title: "%{name} ist eingerichtet und bereit zu gehen!"
          severity: Schwere
          description: Beschreibung
          resolve: Entschlossenheit
      new_tag_rule_dialog:
        select_rule_type: "Wählen Sie einen Regeltyp aus:"
    out_of_stock:
      reduced_stock_available: Reduzierter Bestand verfügbar
      out_of_stock_text: >
          Während des Einkaufs haben sich die Lagerbestände für eines oder mehrere
          Produkte in Ihrem Warenkorb verringert. Hier ist, was sich geändert hat:
      now_out_of_stock: ist jetzt ausverkauft.
      only_n_remainging: "Jetzt hat nur noch %{num} übrig."
    variant_overrides:
      inventory_products: "Inventarprodukte"
      hidden_products: "Versteckte Produkte"
      new_products: "Neue Produkte"
      reset_stock_levels: Zurücksetzen der Bestandswerte auf Standardwerte
      changes_to: Änderungen an
      one_override: ein Override
      overrides: überschreibt
      remain_unsaved: bleiben ungespeichert.
      no_changes_to_save: Keine Änderungen zum Speichern.
      no_authorisation: "Ich konnte keine Berechtigung zum Speichern dieser Änderungen erhalten, sodass sie nicht gespeichert werden."
      some_trouble: "Ich hatte Probleme beim Speichern: %{errors}"
      changing_on_hand_stock: Änderung der Lagerbestände ...
      stock_reset: Aktien werden auf Standardwerte zurückgesetzt.
    tag_rules:
      show_hide_variants: 'Produkt Varianten im Shop anzeigen'
      show_hide_shipping: 'Versandarten im Shop anzeigen'
      show_hide_payment: 'Zahlungsmethoden im Shop anzeigen'
      show_hide_order_cycles: 'Show or Hide Bestellzyklen in meiner Shopfront'
      visible: SICHTBAR
      not_visible: UNSICHTBAR
    services:
      unsaved_changes_message: Noch nicht gespeicherte Änderungen vorhanden, jetzt speichern oder ignorieren?
      save: SPEICHERN
      ignore: IGNORIEREN
      add_to_order_cycle: "zum Bestellzyklus hinzufügen"
      manage_products: "Produkte verwalten"
      edit_profile: "Profil bearbeiten"
      add_products_to_inventory: "Produkte ins Sortiment nehmen"
    resources:
      could_not_delete_customer: 'Der Kunde konnte nicht gelöscht werden'
    product_import:
      confirmation: |
          Dadurch wird der Lagerbestand für alle Produkte auf Null gesetzt
          Unternehmen, die in der hochgeladenen Datei nicht vorhanden sind.
    order_cycles:
      update_success: 'Ihr Bestellzyklus wurde aktualisiert.'
      no_distributors: In diesem Bestellzyklus gibt es keine Distributoren. Dieser Bestellzyklus ist für Kunden erst sichtbar, wenn Sie einen hinzufügen. Möchten Sie diesen Bestellzyklus weiterhin speichern?
    enterprises:
      producer: "Erzeuger"
      non_producer: "Widerverkäufer"
    customers:
      select_shop: 'Bitte wählen Sie zuerst ein Geschäft aus'
      could_not_create: Es tut uns leid! Konnte nicht ... Erstellen
    subscriptions:
      closes: schließt
      closed: geschlossen
      close_date_not_set: Abschlussdatum nicht eingestellt
  producers:
    signup:
      start_free_profile: "Beginnen Sie mit einem kostenlosen Profil und erweitern Sie es, wenn Sie fertig sind!"
  spree:
    email: Email
    account_updated: "Konto aktualisiert!"
    my_account: "Mein Konto"
    date: "Datum"
    time: "Zeit"
    admin:
      orders:
        invoice:
          issued_on: Ausgegeben am
          tax_invoice: Steuerrechnung
          code: Code
          from: Von
          to: Zu
        form:
          distribution_fields:
            title: Verteilung
            distributor: "Verteiler:"
            order_cycle: "Bestellzyklus:"
      overview:
        order_cycles:
          order_cycles: "Bestellrunden"
          order_cycles_tip: "Bestellzyklen bestimmen, wann und wo Ihre Produkte für Kunden verfügbar sind."
          you_have_active:
            zero: "Sie haben keine aktiven Bestellzyklen."
            one: "Sie haben einen aktiven Bestellzyklus."
            other: "Sie haben %{count} aktive Bestellzyklen."
          manage_order_cycles: "BESTELLRUNDEN VERWALTEN"
      payment_methods:
        stripe_connect:
          enterprise_select_placeholder: Wählen...
          loading_account_information_msg: Kontoinformationen von Stripe werden geladen, bitte warten ...
          stripe_disabled_msg: Streifenzahlungen wurden vom Systemadministrator deaktiviert.
          request_failed_msg: Es tut uns leid. Beim Versuch, Kontodaten mit Stripe zu überprüfen, ist ein Fehler aufgetreten.
          account_missing_msg: Für dieses Unternehmen existiert kein Stripe-Konto.
          connect_one: Verbinde eins
          access_revoked_msg: Der Zugriff auf dieses Stripe-Konto wurde widerrufen. Bitte verbinden Sie Ihr Konto erneut.
          status: Status
          connected: In Verbindung gebracht
          account_id: Konto-ID
          business_name: Geschäftsname
          charges_enabled: Gebühren aktiviert
      payments:
        source_forms:
          stripe:
            no_payment_via_admin_backend: Das Erstellen von Stripe-basierten Zahlungen aus dem Admin-Backend ist derzeit nicht möglich
      products:
        new:
          title: 'Neues Produkt'
        unit_name_placeholder: 'z.B. Trauben'
        index:
          header:
            title: Massenbearbeitung von Produkten
          indicators:
            title: LADE PRODUKTE
            no_products: "Noch keine Produkte Warum fügst du nicht etwas hinzu?"
            no_results: "Entschuldigung, keine Ergebnisse stimmen überein"
          products_head:
            name: Name
            unit: Einheit
            display_as: Darstellen als
            category: Kategorie
            tax_category: Steuerkategorie
            inherits_properties?: Vererbt Eigenschaften?
            available_on: Verfügbar auf
            av_on: "Ein V. Auf"
          products_variant:
            variant_has_n_overrides: "Diese Variante hat %{n} override (s)"
            new_variant: "Neue Variante"
          product_name: Produktname
        primary_taxon_form:
          product_category: Produktkategorie
        group_buy_form:
          group_buy: "Gruppenkauf?"
          bulk_unit_size: Größe der Masseneinheit
        display_as:
          display_as: Darstellen als
      reports:
        bulk_coop:
          bulk_coop_supplier_report: 'Bulk Coop - Summen nach Lieferant'
          bulk_coop_allocation: 'Massenkoop - Zuteilung'
          bulk_coop_packing_sheets: 'Massenkoop - Verpackungsblätter'
          bulk_coop_customer_payments: 'Massenkoop - Kundenzahlungen'
      shared:
        configuration_menu:
          stripe_connect: Streifen verbinden
      variants:
        autocomplete:
          producer_name: Produzent
    checkout:
      payment:
        stripe:
          choose_one: Wähle ein
          enter_new_card: Geben Sie Details für eine neue Karte ein
          used_saved_card: "Verwende eine gespeicherte Karte:"
          or_enter_new_card: "Oder geben Sie Details für eine neue Karte ein:"
          remember_this_card: Erinnerst du dich an diese Karte?
    date_picker:
      format: '% Y-% m-%d'
      js_format: 'JJ-MM-TT'
    inventory: Inventar
    orders:
      bought:
        item: "Bereits in dieser Reihenfolge bestellt"
    order_mailer:
      invoice_email:
        hi: "Hallo %{name}"
        invoice_attached_text: Im Anhang findest Du eine Rechnung für die letzte Bestellung vom
    order_state:
      address: Adresse
      adjustments: Verbesserungen
      awaiting_return: Warten auf die Rückkehr
      canceled: abgebrochen
      cart: Einkaufswagen
      complete: fertigstellen
      confirm: bestätigen
      delivery: Lieferung
      paused: pausiert
      payment: Bezahlung
      pending: steht aus
      resumed: zusammengefasst
      returned: zurück gegeben
      skrill: Skrill
    subscription_state:
      active: aktiv
      pending: steht aus
      ended: beendet
      paused: pausiert
      canceled: abgebrochen
    payment_states:
      balance_due: Betrag offen
      completed: fertig gestellt
      checkout: zur Kasse
      credit_owed: Kredit geschuldet
      failed: misslungen
      paid: bezahlt
      pending: auf Bestätigung wartend
      processing: Prozess läuft
      void: Angabe fehlt
      invalid: ungültig
    shipment_states:
      backorder: Lieferrückstand
      partial: teilweise
      pending: auf Bestätigung wartend
      ready: fertig
      shipped: versendet
    user_mailer:
      reset_password_instructions:
        request_sent_text: |
            Es wurde angefragt, das Passwort zurückzusetzen. Falls dies nicht der Fall ist, bitten wir dieses Email zu ignorieren.
        link_text: >
            Möchtest Du das Passwort zurücksetzen? Bitte den Link unten auszuwählen.
        issue_text: |
            Falls die URL unten nicht funktionieren sollte, versuche die Adresse mit Hilfe von "copy and paste" in dein Browserfenster zu übertragen.
      confirmation_instructions:
        subject: Bitte bestätigen Sie Ihr OFN-Konto
    weight: Gewicht (pro kg)
    zipcode: Postleitzahl
    users:
      form:
        account_settings: Konto Einstellungen
      show:
        tabs:
          orders: Aufträge
          cards: Kreditkarten
          transactions: Transaktionen
          settings: Konto Einstellungen
        unconfirmed_email: "Ausstehende E-Mail-Bestätigung für: %{unconfirmed_email}. Ihre E-Mail-Adresse wird aktualisiert, sobald die neue E-Mail bestätigt wurde."
      orders:
        open_orders: Offene Bestellungen
        past_orders: Frühere Bestellungen
      transactions:
        transaction_history: Verlauf der Transaktionen
      open_orders:
        order: Bestellung
        shop: Geschäft
        changes_allowed_until: Änderungen erlaubt bis
        items: Artikel
        total: Gesamt
        edit: Bearbeite
        cancel: Abrechen
        closed: Geschlossen
        until: Bis
      past_orders:
        order: Auftrag
        shop: Geschäft
        completed_at: Erfolgt am
        items: Artikel
        total: Gesamt
        paid?: Bezahlt?
        view: Aussicht
    localized_number:
      invalid_format: hat ein ungültiges Format. Bitte gebe eine Nummer ein.<|MERGE_RESOLUTION|>--- conflicted
+++ resolved
@@ -370,13 +370,8 @@
       enterprise_role:
         manages: verwaltet
     products:
-<<<<<<< HEAD
-      unit_name_placeholder: 'z.B. Trauben'
+      unit_name_placeholder: 'z.B. Bündel'
       index:
-=======
-      unit_name_placeholder: 'z.B. Bündel'
-      bulk_edit:
->>>>>>> 8da8a5a0
         unit: Einheit
         display_as: Angezeigt als
         category: Kategorie
