# Localization file for British English. Add more files in this directory for other locales.
# See https://github.com/svenfuchs/rails-i18n/tree/master/rails%2Flocale for starting points.

en-GB:
  activerecord:
    errors:
      models:
        spree/user:
          attributes:
            password:
              confirmation: you have successfully registered
              too_short: pick a longer name
    # Overridden here due to a bug in spree i18n (Issue #870)
    attributes:
      spree/order:
        payment_state: Payment State
        shipment_state: Shipment State

  devise:
    failure:
      invalid: |
        Invalid email or password.
        Were you a guest last time?  Perhaps you need to create an account or reset your password.
    enterprise_confirmations:
      enterprise:
        confirmed: Thankyou, your email address has been confirmed.
        not_confirmed: Your email address could not be confirmed. Perhaps you have already completed this step?
        confirmation_sent: "Confirmation email sent!"
        confirmation_not_sent: "Could not send a confirmation email."
  home: "OFN"
  title: Open Food Network
  welcome_to: 'Welcome to '
  site_meta_description: "We begin from the ground up. With farmers and growers ready to tell their stories proudly and truly. With distributors ready to connect people with products fairly and honestly. With buyers who believe that better weekly shopping decisions can…"
  search_by_name: Search by name...
  producers: UK Producers
  producers_join: UK producers are now welcome to join Open Food Network UK.
  charges_sales_tax: Charges VAT?
  print_invoice: "Print Invoice"
  send_invoice: "Send Invoice"
  resend_confirmation: "Resend Confirmation"
  view_order: "View Order"
  edit_order: "Edit Order"
  ship_order: "Ship Order"
  cancel_order: "Cancel Order"
  confirm_send_invoice: "An invoice for this order will be sent to the customer. Are you sure you want to continue?"
  confirm_resend_order_confirmation: "Are you sure you want to resend the order confirmation email?"
  invoice: "Invoice"
  percentage_of_sales: "%{percentage} of sales"
  percentage_of_turnover: "Percentage of turnover"
  monthly_cap_excl_tax: "monthly cap (excl. VAT)"
  capped_at_cap: "capped at %{cap}"
  per_month: "per month"
  free: "free"
  plus_tax: "plus GST"
  total_monthly_bill_incl_tax: "Total Monthly Bill (Incl. Tax)"
  say_no: "No"
  say_yes: "Yes"

  sort_order_cycles_on_shopfront_by: "Sort Order Cycles On Shopfront By"


  admin:
    # General form elements
    quick_search: Quick Search
    clear_all: Clear All
    producer: Producer
    shop: Shop
    product: Product
    variant: Variant

    columns: Columns
    actions: Actions
    viewing: "Viewing: %{current_view_name}"

    whats_this: What's this?

    customers:
      index:
        add_customer: "Add customer"
        customer_placeholder: "customer@example.org"
    inventory:
      title: Inventory
      description: Use this page to manage inventories for your enterprises. Any product details set here will override those set on the 'Products' page
      sku: SKU
      price: Price
      on_hand: On Hand
      on_demand: On Demand?
      enable_reset: Enable Stock Level Reset?
      inherit: Inherit?
      add: Add
      hide: Hide
      select_a_shop: Select A Shop
      review_now: Review Now
      new_products_alert_message: There are %{new_product_count} new products available to add to your inventory.
      currently_empty: Your inventory is currently empty
      no_matching_products: No matching products found in your inventory
      no_hidden_products: No products have been hidden from this inventory
      no_matching_hidden_products: No hidden products match your search criteria
      no_new_products: No new products are available to add to this inventory
      no_matching_new_products: No new products match your search criteria
      inventory_powertip: This is your inventory of products. To add products to your inventory, select 'New Products' from the Viewing dropdown.
      hidden_powertip: These products have been hidden from your inventory and will not be available to add to your shop. You can click 'Add' to add a product to you inventory.
      new_powertip: These products are available to be added to your inventory. Click 'Add' to add a product to your inventory, or 'Hide' to hide it from view. You can always change your mind later!


    order_cycle:
      choose_products_from: "Choose Products From:"

    enterprise:
      select_outgoing_oc_products_from: Select outgoing OC products from

    enterprises:
      form:
        primary_details:
          shopfront_requires_login: "Shopfront requires login?"
          shopfront_requires_login_tip: "Choose whether customers must login to view the shopfront."
          shopfront_requires_login_false: "Public"
          shopfront_requires_login_true: "Require customers to login"

  home:
    hubs:
      show_closed_shops: "Show closed shops"
      hide_closed_shops: "Hide closed shops"
      show_on_map: "Show all on the map"
  shared:
    register_call:
      selling_on_ofn: "Interested in getting on the Open Food Network?"
      register: "Register here"
  shop:
    messages:
      login: "login"
      register: "register"
      contact: "contact"
      require_customer_login: "This shop is for customers only."
      require_login_html: "Please %{login} if you have an account already. Otherwise, %{register} to become a customer."
      require_customer_html: "Please %{contact} %{enterprise} to become a customer."

  # Printable Invoice Columns
  invoice_column_item: "Item"
  invoice_column_qty: "Qty"
  invoice_column_tax: "VAT"
  invoice_column_price: "Price"

  logo: "Logo (640x130)" #FIXME
  logo_mobile: "Mobile logo (75x26)" #FIXME
  logo_mobile_svg: "Mobile logo (SVG)" #FIXME
  home_hero: "Hero image"
  home_show_stats: "Show statistics"
  footer_logo: "Logo (220x76)"
  footer_facebook_url: "Facebook URL"
  footer_twitter_url: "Twitter URL"
  footer_instagram_url: "Instagram URL"
  footer_linkedin_url: "LinkedIn URL"
  footer_googleplus_url: "Google Plus URL"
  footer_pinterest_url: "Pinterest URL"
  footer_email: "Email"
  footer_links_md: "Links"
  footer_about_url: "About URL"
  footer_tos_url: "Terms of Service URL"

  name: Name
  first_name: First Name
  last_name: Last Name
  email: Email
  phone: Phone
  next: Next
  address: Address
  address2: Address (contd.)
  city: City
  state: County
  postcode: Postcode
  country: Country
  unauthorized: Unauthorized
  terms_of_service: "Terms of service"
  on_demand: On demand
  none: None

  alert_selling_on_ofn: "Interested in selling food on the Open Food Network?"
  alert_start_here: "Start here"
  label_shops: "Shops"
  label_map: "Map"
  label_producers: "Producers"
  label_groups: "Groups"
  label_about: "About"
  label_shopping: "Shopping"
  label_login: "Login"
  label_logout: "Logout"
  label_signup: "Sign up"
  label_administration: "Administration"
  label_admin: "Admin"
  label_account: "Account"
  label_more: "More"
  label_less: "Show less"

  items: "items"
  cart_headline: "Your shopping cart"
  total: "Total"
  checkout: "Checkout now"
  cart_updating: "Updating cart..."
  cart_empty: "Cart empty"
  cart_edit: "Edit your cart"

  card_number: Card Number
  card_securitycode: "Security Code"
  card_expiry_date: Expiry Date

  ofn_cart_headline: "Current cart for:"
  ofn_cart_distributor: "Distributor:"
  ofn_cart_oc: "Order cycle:"
  ofn_cart_from: "From:"
  ofn_cart_to: "To:"
  ofn_cart_product: "Product:"
  ofn_cart_quantitiy: "Quantity:"
  ofn_cart_send: "Buy me"

  ie_warning_headline: "Your browser is out of date :-("
  ie_warning_text: "For the best Open Food Network experience, we strongly recommend upgrading your browser:"
  ie_warning_chrome: Download Chrome
  ie_warning_firefox: Download Firefox
  ie_warning_ie: Upgrade Internet Explorer
  ie_warning_other: "Can't upgrade your browser? Try Open Food Network on your smartphone :-)"

  footer_global_headline: "OFN Global"
  footer_global_home: "Home"
  footer_global_news: "News"
  footer_global_about: "About"
  footer_global_contact: "Contact"

  footer_sites_headline: "OFN Sites"
  footer_sites_developer: "Developer"
  footer_sites_community: "Community"
  footer_sites_userguide: "User Guide"

  footer_secure: "Secure and trusted."
  footer_secure_text: "Open Food Network uses SSL encryption (2048 bit RSA) everywhere to keep your shopping and payment information private. Our servers do not store your credit card details and payments are processed by PCI-compliant services."

  footer_contact_headline: "Keep in touch"
  footer_contact_email: "Email us"

  footer_nav_headline: "Navigate"
  footer_join_headline: "Join us"
  footer_join_producers: "Producers sign-up"
  footer_join_hubs: "Hubs sign-up"
  footer_join_groups: "Groups sign-up"
  footer_join_partners: "Food systems partners"

  footer_legal_call: "Read our"
  footer_legal_tos: "Terms and conditions"
  footer_legal_visit: "Find us on"
  footer_legal_text_html: "Open Food Network is a free and open source software platform. Our content is licensed with %{content_license} and our code with %{code_license}."

  home_shop: Shop Now

  brandstory_headline: "Food, unincorporated."
  brandstory_intro: "Sometimes the best way to fix the system is to start a new one…"
  brandstory_part1: "We begin from the ground up. With farmers and growers ready to tell their stories proudly and truly. With distributors ready to connect people with products fairly and honestly. With buyers who believe that better weekly shopping decisions can seriously change the world."
  brandstory_part2: "Then we need a way to make it real. A way to empower everyone who grows, sells and buys food. A way to tell all the stories, to handle all the logistics. A way to turn transaction into transformation every day."
  brandstory_part3: "So we build an online marketplace that levels the playing field. It’s transparent, so it creates real relationships. It’s open source, so it’s owned by everyone. It scales to regions and nations, so people start versions across the world."
  brandstory_part4: "It works everywhere. It changes everything."
  brandstory_part5_strong: "We call it Open Food Network."
  brandstory_part6: "We all love food. Now we can love our food system too."

  system_headline: "Here's how it works."
  system_step1: "1. Search"
  system_step1_text: "Search our diverse, independent shops for seasonal local food. Search by neighbourhood and food category, or whether you prefer delivery or pickup."
  system_step2: "2. Shop"
  system_step2_text: "Transform your transactions with affordable local food from diverse producers and hubs. Know the stories behind your food and the people who make it!"
  system_step3: "3. Pick-up / Delivery"
  system_step3_text: "Hang on for your delivery, or visit your producer or hub for a more personal connection with your food. Food shopping as diverse as nature intended it."

  cta_headline: "Shopping that makes the world a better place."
  cta_label: "I'm Ready"

  stats_headline: "We're creating a new food system."
  stats_producers: "food producers"
  stats_shops: "food shops"
  stats_shoppers: "food shoppers"
  stats_orders: "food orders"

  checkout_title: Checkout
  checkout_now: Checkout now
  checkout_order_ready: Order ready for
  checkout_hide: Hide
  checkout_expand: Expand
  checkout_headline: "Ok, ready to checkout?"
  checkout_as_guest: "Checkout as guest"
  checkout_details: "Your details"
  checkout_billing: "Billing info"
  checkout_shipping: Shipping info
  checkout_method_free: Free
  checkout_address_same: Shipping address same as billing address?
  checkout_ready_for: "Ready for:"
  checkout_instructions: "Any comments or special instructions?"
  checkout_payment: Payment
  checkout_send: Place order now
  checkout_your_order: Your order
  checkout_cart_total: Cart total
  checkout_shipping_price: Shipping
  checkout_total_price: Total
  checkout_back_to_cart: "Back to Cart"

  order_paid: PAID
  order_not_paid: NOT PAID
  order_total: Total order
  order_payment: "Paying via:"
  order_billing_address: Billing address
  order_delivery_on: Delivery on
  order_delivery_address: Delivery address
  order_special_instructions: "Your notes:"
  order_pickup_time: Ready for collection
  order_pickup_instructions: Collection Instructions
  order_produce: Produce
  order_total_price: Total
  order_includes_tax: (includes tax)
  order_payment_paypal_successful: Your payment via PayPal has been processed successfully.
  order_hub_info: Hub Info

  bom_tip: "Use this page to alter product quantities across multiple orders. Products may also be removed from orders entirely, if required."
  bom_shared: "Shared Resource?"
  bom_page_title: "Bulk Order Management"
  bom_no: "Order no."
  bom_date: "Order date"
  bom_cycle: "Order cycle"
  bom_max: "Max"
  bom_hub: "Hub"
  bom_variant: "Product: Unit"
  bom_final_weigth_volume: "Weight/Volume"
  bom_quantity: "Quantity"
  bom_actions_delete: "Delete Selected"
  bom_loading: "Loading orders"
  bom_no_results: "No orders found."
  bom_order_error: "Some errors must be resolved before you can update orders.\nAny fields with red borders contain errors."

  unsaved_changes_warning: "Unsaved changes exist and will be lost if you continue."
  unsaved_changes_error: "Fields with red borders contain errors."

  products: "Products"
  products_in: "in %{oc}"
  products_at: "at %{distributor}"
  products_elsewhere: "Products found elsewhere"

  email_welcome: "Welcome"
  email_confirmed: "Thank you for confirming your email address."
  email_registered: "is now part of"
  email_userguide_html: "The User Guide with detailed support for setting up your Producer or Hub is here:
%{link}"
  email_admin_html: "You can manage your account by logging into the %{link} or by clicking on the cog in the top right hand side of the homepage, and selecting Administration."
  email_community_html: "We also have an online forum for community discussion related to OFN software and the unique challenges of running a food enterprise. You are encouraged to join in. We are constantly evolving and your input into this forum will shape what happens next.
%{link}"
  email_help: "If you have any difficulties, check out our FAQs, browse the forum or post a 'Support' topic and someone will help you out!"
  email_confirmation_greeting: "Hi, %{contact}!"
  email_confirmation_profile_created: "A profile for %{name} has been successfully created!
To activate your Profile we need to confirm this email address."
  email_confirmation_click_link: "Please click the link below to confirm your email and to continue setting up your profile."
  email_confirmation_link_label: "Confirm this email address »"
  email_confirmation_help_html: "After confirming your email you can access your administration account for this enterprise.
See the %{link} to find out more about %{sitename}'s features and to start using your profile or online store."
  email_confirmation_userguide: "User Guide"
  email_social: "Connect with Us:"
  email_contact: "Email us:"
  email_signoff: "Cheers,"
  email_signature: "%{sitename} Team"

  email_confirm_customer_greeting: "Hi %{name},"
  email_confirm_customer_intro_html: "Thanks for shopping at <strong>%{distributor}</strong>!"
  email_confirm_customer_number_html: "Order confirmation <strong>#%{number}</strong>"
  email_confirm_customer_details_html: "Here are your order details from <strong>%{distributor}</strong>:"
  email_confirm_customer_signoff: "Kind regards,"
  email_confirm_shop_greeting: "Hi %{name},"
  email_confirm_shop_order_html: "Well done! You have a new order for <strong>%{distributor}</strong>!"
  email_confirm_shop_number_html: "Order confirmation <strong>#%{number}</strong>"
  email_order_summary_item: "Item"
  email_order_summary_quantity: "Qty"
  email_order_summary_price: "Price"
  email_order_summary_subtotal: "Subtotal:"
  email_order_summary_total: "Total:"
  email_payment_paid: PAID
  email_payment_not_paid: NOT PAID
  email_payment_summary: Payment summary
  email_payment_method: "Paying via:"
  email_shipping_delivery_details: Delivery details
  email_shipping_delivery_time: "Delivery on:"
  email_shipping_delivery_address: "Delivery address:"
  email_shipping_collection_details: Collection details
  email_shipping_collection_time: "Ready for collection:"
  email_shipping_collection_instructions: "Collection instructions:"
  email_special_instructions: "Your notes:"

  email_signup_greeting: Hello!
  email_signup_welcome: "Welcome to %{sitename}!"
  email_signup_login: Your login
  email_signup_email: Your login email is
  email_signup_shop_html: "You can start shopping online now at %{link}."
  email_signup_text: "Thanks for joining the network.
  If you are a customer, we look forward to introducing you to many fantastic farmers, wonderful food hubs and delicious food!
  If you are a producer or food enterprise, we are excited to have you as a part of the network."
  email_signup_help_html: "We welcome all your questions and feedback; you can use the <em>Send Feedback</em> button on the site or email us at"

  shopping_oc_closed: Orders are closed
  shopping_oc_closed_description: "Please wait until the next cycle opens (or contact us directly to see if we can accept any late orders)"
  shopping_oc_last_closed: "The last cycle closed %{distance_of_time} ago"
  shopping_oc_next_open: "The next cycle opens in %{distance_of_time}"
  shopping_tabs_about: "About %{distributor}"
  shopping_tabs_contact: "Contact"
  shopping_contact_address: "Address"
  shopping_contact_web: "Contact"
  shopping_contact_social: "Follow"
  shopping_groups_part_of: "is part of:"
  shopping_producers_of_hub: "%{hub}'s producers:"

  enterprises_next_closing: "Next order closing"
  enterprises_ready_for: "Ready for"
  enterprises_choose: "Choose when you want your order:"

  hubs_buy: "Shop for:"
  hubs_shopping_here: "Shopping here"
  hubs_orders_closed: "Orders closed"
  hubs_profile_only: "Profile only"
  hubs_delivery_options: "Delivery options"
  hubs_pickup: "Pickup"
  hubs_delivery: "Delivery"
  hubs_producers: "Our producers"
  hubs_filter_by: "Filter by"
  hubs_filter_type: "Type"
  hubs_filter_delivery: "Delivery"
  hubs_matches: "Did you mean?"
  hubs_intro: Shop in your local area
  hubs_distance: Closest to
  hubs_distance_filter: "Show me shops near %{location}"

  products_clear_all: Clear all
  products_showing: "Showing:"
  products_with: with
  products_search: "Search by product or producer"
  products_loading: "Loading products..."
  products_updating_cart: "Updating cart..."
  products_cart_empty: "Cart empty"
  products_edit_cart: "Edit your cart"
  products_from: from
  products_change: "No changes to save."
  products_update_error: "Saving failed with the following error(s):"
  products_update_error_msg: "Saving failed."
  products_update_error_data: "Save failed due to invalid data:"
  products_changes_saved: "Changes saved."

  search_no_results_html: "Sorry, no results found for %{query}. Try another search?"

  components_profiles_popover: "Profiles do not have a shopfront on the Open Food Network, but may have their own physical or online shop elsewhere"
  components_profiles_show: "Show profiles"
  components_filters_nofilters: "No filters"
  components_filters_clearfilters: "Clear all filters"

  groups_title: Groups
  groups_headline: Groups / regions
  groups_text: "Every producer is unique. Every business has something different to offer. Our groups are collectives of producers, hubs and distributors who share something in common like location, farmers market or philosophy. This makes your shopping experience easier. So explore our groups and have the curating done for you."
  groups_search: "Search name or keyword"
  groups_no_groups: "No groups found"
  groups_about: "About Us"

  groups_producers: "Our producers"
  groups_hubs: "Our hubs"
  groups_contact_web: Contact
  groups_contact_social: Follow
  groups_contact_address: Address
  groups_contact_email: Email us
  groups_contact_website: Visit our website
  groups_contact_facebook: Follow us on Facebook
  groups_signup_title: Sign up as a group
  groups_signup_headline: Groups sign up
  groups_signup_intro: "We're an amazing platform for collaborative marketing, the easiest way for your members and stakeholders to reach new markets. We're non-profit, affordable, and simple."
  groups_signup_email: Email us
  groups_signup_motivation1: We transform food systems fairly.
  groups_signup_motivation2: It's why we get out of bed every day. We're a global non-profit, based on open source code. We play fair. You can always trust us.
  groups_signup_motivation3: We know you have big ideas, and we want to help. We'll share our knowledge, networks and resources. We know that isolation doesn't create change, so we'll partner with you.
  groups_signup_motivation4: We meet you where you are.
  groups_signup_motivation5: You might be an alliance of food hubs, producers, or distributors, and an industry body, or a local government.
  groups_signup_motivation6: Whatever your role in your local food movement, we're ready to help. However you come to wonder what Open Food Network would look like or is doing in your part of the world, let's start the conversation.
  groups_signup_motivation7: We make food movements make more sense.
  groups_signup_motivation8: You need to activate and enable your networks, we offer a platform for conversation and action. You need real engagement. We’ll help reach all the players, all the stakeholders, all the sectors.
  groups_signup_motivation9: You need resourcing. We’ll bring all our experience to bear. You need cooperation. We’ll better connect you to a global network of peers.
  groups_signup_pricing: Group Account
  groups_signup_studies: Case Studies
  groups_signup_contact: Ready to discuss?
  groups_signup_contact_text: "Get in touch to discover what OFN can do for you:"
  groups_signup_detail: "Here's the detail."

  login_invalid: "Invalid email or password"

  modal_hubs: "Food Hubs"
  modal_hubs_abstract: Our food hubs are the point of contact between you and the people who make your food!
  modal_hubs_content1: You can search for a convenient hub by location or name. Some hubs have multiple points where you can pick-up your purchases, and some will also provide delivery options. Each food hub is a sales point with independent business operations and logistics - so variations between hubs are to be expected.
  modal_hubs_content2: You can only shop at one food hub at a time.

  modal_groups: "Groups / Regions"
  modal_groups_content1: These are the organisations and relationships between hubs which make up the Open Food Network.
  modal_groups_content2: Some groups are clustered by location or council, others by non-geographic similarities.

  modal_how: "How it works"
  modal_how_shop: Shop the Open Food Network
  modal_how_shop_explained: Search for a food hub near you to start shopping! You can expand each food hub to see what kinds of goodies are available, and click through to start shopping. (You can only shop one food hub at a time.)
  modal_how_pickup: Pick-ups, delivery and shipping costs
  modal_how_pickup_explained: Some food hubs deliver to your door, while others require you to pick-up your purchases. You can see which options are available on the homepage, and select which you'd like at the shopping and check-out pages. Delivery will cost more, and pricing differs from hub-to-hub. Each food hub is a sales point with independent business operations and logisitics - so variations between hubs are to be expected.
  modal_how_more: Learn more
  modal_how_more_explained: "If you want to learn more about the Open Food Network, how it works, and get involved, check out:"

  modal_producers: "Producers"
  modal_producers_explained: "Our producers make all the delicious food you can shop for on the Open Food Network."

  ocs_choice_hub: "Hub:"
  ocs_choice_oc: "Order Cycle:"
  ocs_choice_text: "You have not yet picked where you will get your order from."
  ocs_closed_headline: Orders are currently closed for this hub
  ocs_closed_time: "The last cycle closed %{time} ago."
  ocs_closed_contact: "Please contact your hub directly to see if they accept late orders, or wait until the next cycle opens."
  ocs_closed_opens: "The next order cycle opens in %{time}"
  ocs_closed_email: "Email: %{email}"
  ocs_closed_phone: "Phone: %{phone}"
  ocs_pickup_time: "Your order will be ready on %{pickup_time}"
  ocs_change_date: "Change Collection Date"
  ocs_change_date_notice: "(This will reset your cart)"
  ocs_close_time: "ORDERS CLOSE"
  ocs_when_headline: When do you want your order?
  ocs_when_text: No products are displayed until you select a date.
  ocs_when_closing: "Closing On"
  ocs_when_choose: "Choose Order Cycle"
  ocs_list: "List View"

  producers_about: About us
  producers_buy: Shop for
  producers_contact: Contact
  producers_contact_phone: Call
  producers_contact_social: Follow
  producers_buy_at_html: "Shop for %{enterprise} products at:"
  producers_filter: Filter by
  producers_filter_type: Type
  producers_title: Producers
  producers_headline: Find local producers
  producers_signup_title: Sign up as a producer
  producers_signup_headline: Food producers, empowered.
  producers_signup_motivation: Sell your food and tell your stories to diverse new markets. Save time and money on every overhead. We support innovation without the risk. We've levelled the playing field.
  producers_signup_send: Join now
  producers_signup_enterprise: Enterprise Accounts
  producers_signup_studies: Stories from our producers.
  producers_signup_cta_headline: Join now!
  producers_signup_cta_action: Join now
  producers_signup_detail: Here's the detail.
  producer: Producer

  products_item: Item
  products_description: Description
  products_variant: Variant
  products_quantity: Quantity
  products_availabel: Available?
  products_producer: "Producer"
  products_price: "Price"
  products_sku: "SKU"
  products_name: "name"
  products_unit: "unit"
  products_on_hand: "on hand"
  products_on_demand: "On demand?"
  products_category: "Category"
  products_tax_category: "tax category"
  products_available_on: "Available On"
  products_inherit: "Inherit?"
  products_inherits_properties: "Inherits Properties?"
  products_stock_level_reset: "Enable Stock Level Reset?"

  register_title: Register

  shops_title: Shops
  shops_headline: Shopping, transformed.
  shops_text: Food grows in cycles, farmers harvest in cycles, and we order food in cycles. If you find an order cycle closed, check back soon.
  shops_signup_title: Sign up as a hub
  shops_signup_headline: Food hubs, unlimited.
  shops_signup_motivation: Whatever your model, we support you. However you change, we're with you. We're non-profit, independent, and open-sourced. We're the software partners you've dreamed of.
  shops_signup_action: Join now
  shops_signup_pricing: Enterprise Accounts
  shops_signup_stories: Stories from our hubs.
  shops_signup_help: We're ready to help.
  shops_signup_help_text: You need a better return. You need new buyers and logistics partners. You need your story told across wholesale, retail, and the kitchen table.
  shops_signup_detail: Here's the detail.

  orders_fees: Fees...
  orders_edit_title: Shopping Cart
  orders_edit_headline: Your shopping cart
  orders_edit_time: Order ready for
  orders_edit_continue: Continue shopping
  orders_edit_checkout: Checkout
  orders_form_empty_cart: "Empty cart"
  orders_form_subtotal: Produce subtotal
  orders_form_admin: Admin and handling
  orders_form_total: Total
  orders_oc_expired_headline: Orders have closed for this order cycle
  orders_oc_expired_text: "Sorry, orders for this order cycle closed %{time} ago! Please contact your hub directly to see if they can accept late orders."
  orders_oc_expired_text_others_html: "Sorry, orders for this order cycle closed %{time} ago! Please contact your hub directly to see if they can accept late orders <strong>%{link}</strong>."
  orders_oc_expired_text_link: "or see the other order cycles available at this hub"
  orders_oc_expired_email: "Email:"
  orders_oc_expired_phone: "Phone:"
  orders_show_title: Order Confirmation
  orders_show_time: Order ready on
  orders_show_number: Order confirmation

  products_cart_distributor_choice: "Distributor for your order:"
  products_cart_distributor_change: "Your distributor for this order will be changed to %{name} if you add this product to your cart."
  products_cart_distributor_is: "Your distributor for this order is %{name}."
  products_distributor_error: "Please complete your order at %{link} before shopping with another distributor."
  products_oc: "Order cycle for your order:"
  products_oc_change: "Your order cycle for this order will be changed to %{name} if you add this product to your cart."
  products_oc_is: "Your order cycle for this order is %{name}."
  products_oc_error: "Please complete your order from %{link} before shopping in a different order cycle."
  products_oc_current: "your current order cycle"
  products_quantity: Quantity
  products_max_quantity: Max quantity
  products_distributor: Distributor
  products_distributor_info: When you select a distributor for your order, their address and pickup times will be displayed here.

  # keys used in javascript
  password: Password
  remember_me: Remember Me
  are_you_sure: "Are you sure?"
  orders_open: Orders open
  closing: "Closing "
  going_back_to_home_page: "Taking you back to the home page"
  creating: Creating
  updating: Updating
  failed_to_create_enterprise: "Failed to create your enterprise."
  failed_to_create_enterprise_unknown: "Failed to create your enterprise.\nPlease ensure all fields are completely filled out."
  failed_to_update_enterprise_unknown: "Failed to update your enterprise.\nPlease ensure all fields are completely filled out."
  order_not_saved_yet: "Your order hasn't been saved yet. Give us a few seconds to finish!"
  filter_by: "Filter by"
  hide_filters: "Hide filters"
  one_filter_applied: "1 filter applied"
  x_filters_applied: " filters applied"
  submitting_order: "Submitting your order: please wait"
  confirm_hub_change: "Are you sure? This will change your selected hub and remove any items in your shopping cart."
  confirm_oc_change: "Are you sure? This will change your selected order cycle and remove any items in your shopping cart."
  location_placeholder: "Type in a location..."
  error_required: "can't be blank"
  error_number: "must be number"
  error_email: "must be email address"
  item_handling_fees: "Item Handling Fees (included in item totals)"
  january: "January"
  february: "February"
  march: "March"
  april: "April"
  may: "May"
  june: "June"
  july: "July"
  august: "August"
  september: "September"
  october: "October"
  november: "November"
  december: "December"
  email_not_found: "Email address not found"
  email_required: "You must provide an email address"
  logging_in: "Hold on a moment, we're logging you in"
  signup_email: "Your email"
  choose_password: "Choose a password"
  confirm_password: "Confirm password"
  action_signup: "Sign up now"
  welcome_to_ofn: "Welcome to the Open Food Network!"
  signup_or_login: "Start By Signing Up (or logging in)"
  have_an_account: "Already have an account?"
  action_login: "Log in now."
  forgot_password: "Forgot Password?"
  password_reset_sent: "An email with instructions on resetting your password has been sent!"
  reset_password: "Reset password"
  registration_greeting: "Greetings!"
  who_is_managing_enterprise: "Who is responsible for managing %{enterprise}?"
  enterprise_contact: "Primary Contact"
  enterprise_contact_required: "You need to enter a primary contact."
  enterprise_email_address: "Email address"
  enterprise_phone: "Phone number"
  back: "Back"
  continue: "Continue"
  limit_reached_headline: "Oh no!"
  limit_reached_message: "You have reached the limit!"
  limit_reached_text: "You have reached the limit for the number of enterprises you are allowed to own on the"
  limit_reached_action: "Return to the homepage"
  select_promo_image: "Step 3. Select Promo Image"
  promo_image_tip: "Tip: Shown as a banner, preferred size is 1200×260px"
  promo_image_label: "Choose a promo image"
  action_or: "OR"
  promo_image_drag: "Drag and drop your promo here"
  review_promo_image: "Step 4. Review Your Promo Banner"
  review_promo_image_tip: "Tip: for best results, your promo image should fill the available space"
  promo_image_placeholder: "Your logo will appear here for review once uploaded"
  uploading: "Uploading..."
  select_logo: "Step 1. Select Logo Image"
  logo_tip: "Tip: Square images will work best, preferably at least 300×300px"
  logo_label: "Choose a logo image"
  logo_drag: "Drag and drop your logo here"
  review_logo: "Step 2. Review Your Logo"
  review_logo_tip: "Tip: for best results, your logo should fill the available space"
  logo_placeholder: "Your logo will appear here for review once uploaded"
  enterprise_about_headline: "Nice one!"
  enterprise_about_message: "Now let's flesh out the details about"
  enterprise_success: "Success! %{enterprise} added to the Open Food Network "
  enterprise_registration_exit_message: "If you exit this wizard at any stage, you need to click the confirmation link in the email you have received. This will take you to your admin interface where you can continue setting up your profile."
  enterprise_description: "Short Description"
  enterprise_description_placeholder: "A short sentence describing your enterprise"
  enterprise_long_desc: "Long Description"
  enterprise_long_desc_placeholder: "This is your opportunity to tell the story of your enterprise - what makes you different and wonderful? We'd suggest keeping your description to under 600 characters or 150 words."
  enterprise_long_desc_length: "%{num} characters / up to 600 recommended"
  enterprise_abn: "ABN"
  enterprise_abn_placeholder: "eg. 99 123 456 789"
  enterprise_acn: "ACN"
  enterprise_acn_placeholder: "eg. 123 456 789"
  enterprise_tax_required: "You need to make a selection."
  enterprise_final_step: "Final step!"
  enterprise_social_text: "How can people find %{enterprise} online?"
  website: "Website"
  website_placeholder: "eg. openfoodnetwork.org.au"
  facebook: "Facebook"
  facebook_placeholder: "eg. www.facebook.com/PageNameHere"
  linkedin: "LinkedIn"
  linkedin_placeholder: "eg. www.linkedin.com/YourNameHere"
  twitter: "Twitter"
  twitter_placeholder: "eg. @twitter_handle"
  instagram: "Instagram"
  instagram_placeholder: "eg. @instagram_handle"
  registration_greeting: "Hi there!"
  registration_intro: "You can now create a profile for your Producer or Hub"
  registration_action: "Let's get started!"
  registration_checklist: "You'll need"
  registration_time: "5-10 minutes"
  registration_enterprise_address: "Enterprise address"
  registration_contact_details: "Primary contact details"
  registration_logo: "Your logo image"
  registration_promo_image: "Landscape image for your profile"
  registration_about_us: "'About Us' text"
  registration_outcome_headline: "What do I get?"
  registration_outcome1_html: "Your profile helps people <strong>find</strong> and <strong>contact</strong> you on the Open Food Network."
  registration_outcome2: "Use this space to tell the story of your enterprise, to help drive connections to your social and online presence. "
  registration_outcome3: "It's also the first step towards trading on the Open Food Network, or opening an online store."
  registration_finished_headline: "Finished!"
  registration_finished_thanks: "Thanks for filling out the details for %{enterprise}."
  registration_finished_login: "You can change or update your enterprise at any stage by logging into Open Food Network and going to Admin."
  registration_finished_activate: "Activate %{enterprise}."
  registration_finished_activate_instruction_html: "We've sent a confirmation email to <strong>%{email}</strong> if it hasn't been activated before.<br/>
Please follow the instructions there to make your enterprise visible on the Open Food Network."
  registration_finished_action: "Open Food Network home"
  registration_type_headline: "Last step to add %{enterprise}!"
  registration_type_question: "Are you a producer?"
  registration_type_producer: "Yes, I'm a producer"
  registration_type_no_producer: "No, I'm not a producer"
  registration_type_error: "Please choose one. Are you are producer?"
  registration_type_producer_help: "Producers make yummy things to eat and/or drink. You're a producer if you grow it, raise it, brew it, bake it, ferment it, milk it or mould it."
  registration_type_no_producer_help: "If you’re not a producer, you’re probably someone who sells and distributes food. You might be a hub, coop, buying group, retailer, wholesaler or other."
  create_profile: "Create Profile"
  registration_images_headline: "Thanks!"
  registration_images_description: "Let's upload some pretty pictures so your profile looks great! :)"
  registration_detail_headline: "Let's Get Started"
  registration_detail_enterprise: "Woot! First we need to know a little bit about your enterprise:"
  registration_detail_producer: "Woot! First we need to know a little bit about your farm:"
  registration_detail_name_enterprise: "Enterprise Name:"
  registration_detail_name_producer: "Farm Name:"
  registration_detail_name_placeholder: "e.g. Charlie's Awesome Farm"
  registration_detail_name_error: "Please choose a unique name for your enterprise"
  registration_detail_address1: "Address line 1:"
  registration_detail_address1_placeholder: "e.g. 123 Cranberry Drive"
  registration_detail_address1_error: "Please enter an address"
  registration_detail_address2: "Address line 2:"
  registration_detail_suburb: "Suburb:"
  registration_detail_suburb_placeholder: "e.g. Northcote"
  registration_detail_suburb_error: "Please enter a suburb"
  registration_detail_postcode: "Postcode:"
  registration_detail_postcode_placeholder: "e.g. 3070"
  registration_detail_postcode_error: "Postcode required"
  registration_detail_state: "State:"
  registration_detail_state_error: "State required"
  registration_detail_country: "Country:"
  registration_detail_country_error: "Please select a country"
  fees: "Fees"
  item_cost: "Item cost"
  bulk: "Bulk"
  shop_variant_quantity_min: "min"
  shop_variant_quantity_max: "max"
  contact: "Contact"
  follow: "Follow"
  shop_for_products_html: "Shop for <span class=\"turquoise\">%{enterprise}</span> products at:"
  change_shop: "Change shop to:"
  shop_at: "Shop now at:"
  price_breakdown: "Full price breakdown"
  admin_fee: "Admin fee"
  sales_fee: "Sales fee"
  packing_fee: "Packing fee"
  transport_fee: "Transport fee"
  fundraising_fee: "Fundraising fee"
  price_graph: "Price graph"
  included_tax: "Included tax"
  remove_tax: "Remove tax"
<<<<<<< HEAD
=======
  balance: "Balance"
  transaction: "Transaction"
  transaction_date: "Date" #Transaction is only in key to avoid conflict with :date
  payment_state: "Payment status"
  shipping_state: "Shipping status"
  value: "Value"
  balance_due: "Balance due"
  credit: "Credit"
  Paid: "Paid"
  Ready: "Ready"
  you_have_no_orders_yet: "You have no orders yet"
  running_balance: "Running balance"
  outstanding_balance: "Outstanding balance"
  admin_entreprise_relationships: "Enterprise Relationships"
  admin_entreprise_relationships_everything: "Everything"
  admin_entreprise_relationships_permits: "permits"
  admin_entreprise_relationships_seach_placeholder: "Search"
  admin_entreprise_relationships_button_create: "Create"
  admin_entreprise_groups: "Enterprise Groups"
  admin_entreprise_groups_name: "Name"
  admin_entreprise_groups_owner: "Owner"
  admin_entreprise_groups_on_front_page: "On front page ?"
  admin_entreprise_groups_entreprise: "Enterprises"
  admin_entreprise_groups_primary_details: "Primary Details"
  admin_entreprise_groups_data_powertip: "The primary user responsible for this group."
  admin_entreprise_groups_data_powertip_logo: "This is the logo for the group"
  admin_entreprise_groups_data_powertip_promo_image: "This image is displayed at the top of the Group profile"
  admin_entreprise_groups_about: "About"
  admin_entreprise_groups_images: "Images"
  admin_entreprise_groups_contact: "Contact"
  admin_entreprise_groups_contact_phone_placeholder: "eg. 98 7654 3210"
  admin_entreprise_groups_contact_address1_placeholder: "eg. 123 High Street"
  admin_entreprise_groups_contact_city: "Suburb"
  admin_entreprise_groups_contact_city_placeholder: "eg. Northcote"
  admin_entreprise_groups_contact_zipcode: "Postcode"
  admin_entreprise_groups_contact_zipcode_placeholder: "eg. 3070"
  admin_entreprise_groups_contact_state_id: "State"
  admin_entreprise_groups_contact_country_id: "Country"
  admin_entreprise_groups_web: "Web Resources"
  admin_entreprise_groups_web_twitter: "eg. @the_prof"
  admin_entreprise_groups_web_website_placeholder: "eg. www.truffles.com"
  admin_order_cycles: "Admin Order Cycles"
  open: "Open"
  close: "Close"
  supplier: "Supplier"
  coordinator: "Coordinator"
  distributor: "Distributor"
  product: "Products"
  enterprise_fees: "Enterprise Fees"
  fee_type: "Fee Type"
  tax_category: "Tax Category"
  calculator: "Calculator"
  calculator_values: "Calculator values"
  new_order_cycles: "New Order Cycles"
  select_a_coordinator_for_your_order_cycle: "select a coordinator for your order cycle"
  edit_order_cycle: "Edit Order Cycle"
  roles: "Roles"
  update: "Update"
  add_producer_property: "Add producer property"
  admin_settings: "Settings"
  update_invoice: "Update Invoices"
  finalise_invoice: "Finalise Invoices"
  finalise_user_invoices: "Finalise User Invoices"
  finalise_user_invoice_explained: "Use this button to finalize all invoices in the system for the previous calendar month. This task can be set up to run automatically once a month."
  manually_run_task: "Manually Run Task "
  update_user_invoices: "Update User Invoices"
  update_user_invoice_explained: "Use this button to immediately update invoices for the month to date for each enterprise user in the system. This task can be set up to run automatically every night."
  auto_finalise_invoices: "Auto-finalise invoices monthly on the 2nd at 1:30am"
  auto_update_invoices: "Auto-update invoices nightly at 1:00am"
  in_progress: "In Progress"
  started_at: "Started at"
  queued: "Queued"
  scheduled_for: "Scheduled for"
  customers: "Customers"
  please_select_hub: "Please select a Hub"
  loading_customers: "Loading Customers"
  no_customers_found: "No customers found"
  go: "Go"
  hub: "Hub"
  accounts_administration_distributor: "accounts administration distributor"
  accounts_and_billing: "Accounts & Billing"
  producer: "Producer"
  product: "Product"
  price: "Price"
  on_hand: "On hand"
  save_changes: "Save Changes"
  spree_admin_overview_enterprises_header: "My Enterprises"
  spree_admin_overview_enterprises_footer: "MANAGE MY ENTERPRISES"
  spree_admin_enterprises_hubs_name: "Name"
  spree_admin_enterprises_create_new: "CREATE NEW"
  spree_admin_enterprises_shipping_methods: "Shipping Methods"
  spree_admin_enterprises_fees: "Enterprise Fees"
  spree_admin_enterprises_none_create_a_new_enterprise: "CREATE A NEW ENTERPRISE"
  spree_admin_enterprises_none_text: "You don't have any enterprises yet"
  spree_admin_enterprises_producers_name: "Name"
  spree_admin_enterprises_producers_total_products: "Total Products"
  spree_admin_enterprises_producers_active_products: "Active Products"
  spree_admin_enterprises_producers_order_cycles: "Products in OCs"
  spree_admin_enterprises_producers_order_cycles_title: ""
  spree_admin_enterprises_tabs_hubs: "HUBS"
  spree_admin_enterprises_tabs_producers: "PRODUCERS"
  spree_admin_enterprises_producers_manage_order_cycles: "MANAGE ORDER CYCLES"
  spree_admin_enterprises_producers_manage_products: "MANAGE PRODUCTS"
  spree_admin_enterprises_producers_orders_cycle_text: "You don't have any active order cycles."
  spree_admin_enterprises_any_active_products_text: "You don't have any active products."
  spree_admin_enterprises_create_new_product: "CREATE A NEW PRODUCT"
  spree_admin_order_cycles: "Order Cycles"
  spree_admin_order_cycles_tip: "Order cycles determine when and where your products are available to customers."
  dashbord: "Dashboard"
  spree_admin_single_enterprise_alert_mail_confirmation: "Please confirm the email address for"
  spree_admin_single_enterprise_alert_mail_sent: "We've sent an email to"
  spree_admin_overview_action_required: "Action Required"
  spree_admin_overview_check_your_inbox: "Please check you inbox for furher instructions. Thanks!"
  change_package: "Change Package"
  spree_admin_single_enterprise_hint: "Hint: To allow people to find you, turn on your visibility under"
  your_profil_live: "Your profile live"
  on_ofn_map: "on the Open Food Network map"
  see: "See"
  live: "live"
  manage: "Manage"
  resend: "Resend"
  add_and_manage_products: "Add & manage products"
  add_and_manage_order_cycles: "Add & manage order cycles"
  manage_order_cycles: "Manage order cycles"
  manage_products: "Manage products"
  edit_profile_details: "Edit profile details"
  edit_profile_details_etc: "Change your profile description, images, etc."
  start_date: "Start Date"
  end_date: "End Date"
  order_cycle: "Order Cycle"
  group_buy_unit_size: "Group Buy Unit Size"
  total_qtt_ordered: "Total Quantity Ordered"
  max_qtt_ordered: "Max Quantity Ordered"
  current_fulfilled_units: "Current Fulfilled Units"
  max_fulfilled_units: "Max Fulfilled Units"
  bulk_management_warning: "WARNING: Some variants do not have a unit value"
  ask: "Ask?"
  no_orders_found: "No orders found."
  order_no: "Order No."
  weight_volume: "Weight/Volume"
  remove_tax: "Remove tax"
  tax_settings: "Tax Settings"
  products_require_tax_category: "products require tax category"
  admin_shared_address_1: "Address"
  admin_shared_address_2: "Address (cont.)"
  admin_share_city: "City"
  admin_share_zipcode: "Postcode"
  admin_share_country: "Country"
  admin_share_state: "State"
  hub_sidebar_hubs: "Hubs"
  hub_sidebar_none_available: "None Available"
  hub_sidebar_manage: "Manage"
  hub_sidebar_at_least: "At least one hub must be selected"
  hub_sidebar_blue: "blue"
  hub_sidebar_red: "red"
  shop_trial_in_progress: "Your shopfront trial expires in %{days}."
  shop_trial_expired: "Good news! We have decided to extend shopfront trials until further notice (probably around March 2015)." #FIXME
  report_customers_distributor: "Distributor"
  report_customers_supplier: "Supplier"
  report_customers_cycle: "Order Cycle"
  report_customers_type: "Report Type"
  report_customers_csv: "Download as csv"
  report_producers: "Producers: "
  report_type: "Report Type: "
  report_hubs: "Hubs: "
  report_payment: "Payment Methods: "
  report_distributor: "Distributor: "
  report_payment_by: 'Payments By Type'
  report_itemised_payment: 'Itemised Payment Totals'
  report_payment_totals: 'Payment Totals'
  report_all: 'all'
  report_order_cycle: "Order Cycle: "
  report_entreprises: "Enterprises: "
  report_users: "Users: "
  initial_invoice_number: "Initial invoice number:"
  invoice_date: "Invoice date:"
  due_date: "Due date:"
  account_code: "Account code:"
  equals: "Equals"
  contains: "contains"
  discount: "Discount"
  filter_products: "Filter Products"
  delete_product_variant: "The last variant cannot be deleted!"
  progress: "progress"
  saving: "Saving.."
  success: "success"
  failure: "failure"
  unsaved_changes_confirmation: "Unsaved changes will be lost. Continue anyway?"
  one_product_unsaved: "Changes to one product remain unsaved."
  products_unsaved: "Changes to %{n} products remain unsaved."
  add_manager: "Add a manager"
  is_already_manager: "is already a manager!"
  no_change_to_save: " No change to save"
  add_manager: "Add a manager"
  users:  "Users"
  about: "About"
  images: "Images"
  contact: "Contact"
  web: "Web"
  primary_details: "Primary Details"
  adrdress: "Address"
  contact: "Contact"
  social: "Social"
  business_details: "Business Details"
  properties: "Properties"
  shipping_methods: "Shipping Methods"
  payment_methods: "Payment Methods"
  enterprise_fees: "Enterprise Fees"
  inventory_settings: "Inventory Settings"
  tag_rules: "Tag Rules"
  shop_preferences: "Shop Preferences"
  validation_msg_relationship_already_established: "^That relationship is already established."
  validation_msg_at_least_one_hub: "^At least one hub must be selected"
  validation_msg_product_category_cant_be_blank: "^Product Category cant be blank"
  validation_msg_tax_category_cant_be_blank: "^Tax Category can't be blank"
  validation_msg_is_associated_with_an_exising_customer: "is associated with an existing customer"

>>>>>>> 2367b73d
  spree:
    shipment_states:
      backorder: backorder
      partial: partial
      pending: pending
      ready: ready
      shipped: shipped
    payment_states:
      balance_due: balance due
      completed: completed
      checkout: checkout
      credit_owed: credit owed
      failed: failed
      paid: paid
      pending: pending
      processing: processing
      void: void
<<<<<<< HEAD
      invalid: invalid
=======
>>>>>>> 2367b73d
    order_state:
      address: address
      adjustments: adjustments
      awaiting_return: awaiting return
      canceled: canceled
      cart: cart
      complete: complete
      confirm: confirm
      delivery: delivery
      payment: payment
      resumed: resumed
      returned: returned
      skrill: skrill<|MERGE_RESOLUTION|>--- conflicted
+++ resolved
@@ -790,8 +790,6 @@
   price_graph: "Price graph"
   included_tax: "Included tax"
   remove_tax: "Remove tax"
-<<<<<<< HEAD
-=======
   balance: "Balance"
   transaction: "Transaction"
   transaction_date: "Date" #Transaction is only in key to avoid conflict with :date
@@ -1008,8 +1006,6 @@
   validation_msg_product_category_cant_be_blank: "^Product Category cant be blank"
   validation_msg_tax_category_cant_be_blank: "^Tax Category can't be blank"
   validation_msg_is_associated_with_an_exising_customer: "is associated with an existing customer"
-
->>>>>>> 2367b73d
   spree:
     shipment_states:
       backorder: backorder
@@ -1027,10 +1023,7 @@
       pending: pending
       processing: processing
       void: void
-<<<<<<< HEAD
       invalid: invalid
-=======
->>>>>>> 2367b73d
     order_state:
       address: address
       adjustments: adjustments
