module.exports = function(config) {
  config.set({
    basePath: '../',

    frameworks: ['jasmine'],

    files: [
      'app/assets/javascripts/shared/jquery-1.8.0.js', // TODO: Can we link to Rails' jquery?
      'app/assets/javascripts/shared/angular.js',
      'app/assets/javascripts/shared/angular-*.js',

      'app/assets/javascripts/admin/order_cycle.js.erb.coffee',
<<<<<<< HEAD
      'app/assets/javascripts/admin/bulk_product_update.js',
      'app/assets/javascripts/darkswarm/*.js*',
      'app/assets/javascripts/darkswarm/**/*.js*',
=======
      'app/assets/javascripts/admin/bulk_product_update.js.coffee',
>>>>>>> ac175020

      'spec/javascripts/unit/**/*.js*'
    ],

    exclude: [
      '**/.#*',
      'app/assets/javascripts/darkswarm/all.js.coffee',
      'app/assets/javascripts/darkswarm/overrides.js.coffee'
    ],

    coffeePreprocessor: {
      options: {
        sourceMap: true
      }
    },

    autoWatch: true,

    browsers: ['Chrome'],

    junitReporter: {
      outputFile: 'log/testacular-unit.xml',
      suite: 'unit'
    }
  });
};<|MERGE_RESOLUTION|>--- conflicted
+++ resolved
@@ -10,13 +10,9 @@
       'app/assets/javascripts/shared/angular-*.js',
 
       'app/assets/javascripts/admin/order_cycle.js.erb.coffee',
-<<<<<<< HEAD
-      'app/assets/javascripts/admin/bulk_product_update.js',
+      'app/assets/javascripts/admin/bulk_product_update.js.coffee',
       'app/assets/javascripts/darkswarm/*.js*',
       'app/assets/javascripts/darkswarm/**/*.js*',
-=======
-      'app/assets/javascripts/admin/bulk_product_update.js.coffee',
->>>>>>> ac175020
 
       'spec/javascripts/unit/**/*.js*'
     ],
