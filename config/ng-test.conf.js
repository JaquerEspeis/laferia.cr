--- conflicted
+++ resolved
@@ -11,11 +11,8 @@
 
       'app/assets/javascripts/admin/order_cycle.js.erb.coffee',
       'app/assets/javascripts/admin/bulk_product_update.js.coffee',
-<<<<<<< HEAD
-=======
       'app/assets/javascripts/darkswarm/*.js*',
       'app/assets/javascripts/darkswarm/**/*.js*',
->>>>>>> aff35e57
 
       'spec/javascripts/unit/**/*.js*'
     ],
