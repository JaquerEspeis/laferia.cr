--- conflicted
+++ resolved
@@ -89,17 +89,15 @@
       end
     end
 
-<<<<<<< HEAD
     resources :tax_rates
     resource  :tax_settings
     resources :tax_categories
-=======
+
     resources :zones
     resources :countries do
       resources :states
     end
     resources :states
->>>>>>> 2be1c231
   end
 
   resources :orders do
