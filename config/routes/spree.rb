# Overriding Devise routes to use our own controller
Spree::Core::Engine.routes.draw do
  devise_for :spree_user,
             :class_name => 'Spree::User',
             :controllers => { :sessions => 'spree/user_sessions',
                               :registrations => 'user_registrations',
                               :passwords => 'user_passwords',
                               :confirmations => 'user_confirmations'},
             :skip => [:unlocks, :omniauth_callbacks],
             :path_names => { :sign_out => 'logout' },
             :path_prefix => :user

  resources :users, :only => [:edit, :update]

  devise_scope :spree_user do
    get '/login' => 'user_sessions#new', :as => :login
    post '/login' => 'user_sessions#create', :as => :create_new_session
    get '/logout' => 'user_sessions#destroy', :as => :logout
    get '/signup' => 'user_registrations#new', :as => :signup
    post '/signup' => 'user_registrations#create', :as => :registration
    get '/password/recover' => 'user_passwords#new', :as => :recover_password
    post '/password/recover' => 'user_passwords#create', :as => :reset_password
    get '/password/change' => 'user_passwords#edit', :as => :edit_password
    put '/password/change' => 'user_passwords#update', :as => :update_password
  end

  resource :account, :controller => 'users'

  namespace :admin do
    resources :users
  end
end

Spree::Core::Engine.routes.prepend do
  match '/admin/reports/orders_and_distributors' => 'admin/reports#orders_and_distributors', :as => "orders_and_distributors_admin_reports",  :via  => [:get, :post]
  match '/admin/reports/order_cycle_management' => 'admin/reports#order_cycle_management', :as => "order_cycle_management_admin_reports",  :via  => [:get, :post]
  match '/admin/reports/packing' => 'admin/reports#packing', :as => "packing_admin_reports",  :via  => [:get, :post]
  match '/admin/reports/group_buys' => 'admin/reports#group_buys', :as => "group_buys_admin_reports",  :via  => [:get, :post]
  match '/admin/reports/bulk_coop' => 'admin/reports#bulk_coop', :as => "bulk_coop_admin_reports",  :via  => [:get, :post]
  match '/admin/reports/payments' => 'admin/reports#payments', :as => "payments_admin_reports",  :via  => [:get, :post]
  match '/admin/reports/orders_and_fulfillment' => 'admin/reports#orders_and_fulfillment', :as => "orders_and_fulfillment_admin_reports",  :via  => [:get, :post]
  match '/admin/reports/users_and_enterprises' => 'admin/reports#users_and_enterprises', :as => "users_and_enterprises_admin_reports",  :via => [:get, :post]
  match '/admin/reports/sales_tax' => 'admin/reports#sales_tax', :as => "sales_tax_admin_reports",  :via  => [:get, :post]
  match '/admin/orders/bulk_management' => 'admin/orders#bulk_management', :as => "admin_bulk_order_management"
  match '/admin/reports/products_and_inventory' => 'admin/reports#products_and_inventory', :as => "products_and_inventory_admin_reports",  :via  => [:get, :post]
  match '/admin/reports/customers' => 'admin/reports#customers', :as => "customers_admin_reports",  :via  => [:get, :post]
  match '/admin/reports/xero_invoices' => 'admin/reports#xero_invoices', :as => "xero_invoices_admin_reports",  :via  => [:get, :post]
  match '/admin', :to => 'admin/overview#index', :as => :admin
  match '/admin/payment_methods/show_provider_preferences' => 'admin/payment_methods#show_provider_preferences', :via => :get
  put 'credit_cards/new_from_token', to: 'credit_cards#new_from_token'

  resources :credit_cards

  namespace :api, :defaults => { :format => 'json' } do
    resources :users do
      get :authorise_api, on: :collection
    end
  end

  namespace :admin do
    get '/search/known_users' => "search#known_users", :as => :search_known_users
    get '/search/customers' => 'search#customers', :as => :search_customers
    get '/search/customer_addresses' => 'search#customer_addresses', :as => :search_customer_addresses

    resources :products do
      get :group_buy_options, on: :member
      get :seo, on: :member

      post :bulk_update, :on => :collection, :as => :bulk_update
    end

    resources :orders do
      get :invoice, on: :member
      get :print, on: :member
      get :print_ticket, on: :member
      get :managed, on: :collection

      collection do
        resources :invoices, only: [:create, :show] do
          get :poll
        end
      end
    end

    resources :users do
      member do
        put :generate_api_key
        put :clear_api_key
      end
    end

<<<<<<< HEAD
    # Configuration section
    resources :taxonomies do
      collection do
        post :update_positions
      end
      member do
        get :get_children
      end
      resources :taxons
    end

    resources :taxons, :only => [] do
      collection do
        get :search
      end
    end
=======
    resources :tax_rates
    resource  :tax_settings
    resources :tax_categories

    resources :zones
    resources :countries do
      resources :states
    end
    resources :states
>>>>>>> 9f8d2fdd
  end

  resources :orders do
    get :clear, :on => :collection
    get :order_cycle_expired, :on => :collection
    put :cancel, on: :member
  end

  resources :products

  # Used by spree_paypal_express
  get '/checkout/:state', :to => 'checkout#edit', :as => :checkout_state

  get '/unauthorized', :to => 'home#unauthorized', :as => :unauthorized
  get '/content/cvv', :to => 'content#cvv', :as => :cvv
  get '/content/*path', :to => 'content#show', :as => :content
end<|MERGE_RESOLUTION|>--- conflicted
+++ resolved
@@ -89,7 +89,6 @@
       end
     end
 
-<<<<<<< HEAD
     # Configuration section
     resources :taxonomies do
       collection do
@@ -106,7 +105,7 @@
         get :search
       end
     end
-=======
+
     resources :tax_rates
     resource  :tax_settings
     resources :tax_categories
@@ -116,7 +115,6 @@
       resources :states
     end
     resources :states
->>>>>>> 9f8d2fdd
   end
 
   resources :orders do
