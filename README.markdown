[![Build Status](http://ci.openfood.com.au:8080/buildStatus/icon?job=openfoodweb - tests)](http://ci.openfood.com.au:8080/job/openfoodweb%20-%20tests/)
[![Code Climate](https://codeclimate.com/github/openfoodfoundation/openfoodnetwork.png)](https://codeclimate.com/github/openfoodfoundation/openfoodnetwork)

# Open Food Network

The Open Food Network is an online marketplace for local food. It enables a network of independent online food stores that connect farmers and food hubs (including coops, online farmers' markets, independent food businesses etc);  with individuals and local businesses. It gives farmers and food hubs an easier and fairer way to distribute their food.

Supported by the Open Food Foundation, we are proudly open source and not-for-profit - we're trying to seriously disrupt the concentration of power in global agri-food systems, and we need as many smart people working together on this as possible.

We're part of global movement - get involved!

* Fill in this short survey to tell us who you are and what you want to do with OFN: https://docs.google.com/a/eaterprises.com.au/forms/d/1zxR5vSiU9CigJ9cEaC8-eJLgYid8CR8er7PPH9Mc-30/edit#
* Find out more and join in the conversation - http://openfoodnetwork.org


## Dependencies

* Rails 3.2.x
* Ruby >= 1.9.3
* PostgreSQL database
* PhantomJS (for testing)
* See Gemfile for a list of gems required


## Get it

The source code is managed with Git (a version control system) and
hosted at GitHub.

You can view the code at:

    https://github.com/openfoodfoundation/openfoodnetwork

You can download the source with the command:

    git clone git@github.com:openfoodfoundation/openfoodnetwork


## Get it running

For those new to Rails, the following tutorial will help get you up to speed with configuring a Rails environment: http://guides.rubyonrails.org/getting_started.html .

First, check your dependencies: Ensure that you have Ruby 1.9.x installed:

    ruby --version

Install the project's gem dependencies:

    bundle install

Configure the site:

    cp config/application.yml.example config/application.yml
    edit config/application.yml

<<<<<<< HEAD
Create the development and test databases, using the settings specified in `config/database.yml`
and load data from `db/seeds.rb`:
=======
Create the development and test databases, using the settings specified in `config/database.yml`, and populate them with a schema and seed data:
>>>>>>> 32a898b6

    rake db:setup

Load some default data for your environment:

    rake openfoodnetwork:dev:load_sample_data

At long last, your dreams of spinning up a development server can be realised:

    rails server


## Testing

Tests, both unit and integration, are based on RSpec. To run the test suite, first prepare the test database:

    bundle exec rake db:test:prepare

Then the tests can be run with:

    bundle exec rspec spec

The site is configured to use
[Zeus](https://github.com/burke/zeus) to reduce the pre-test
startup time while Rails loads. See the Zeus github page for
usage instructions.


## Credits

* Andrew Spinks (http://github.com/andrewspinks)
* Rohan Mitchell (http://github.com/rohanm)
* Rob Harrington (http://github.com/oeoeaio)
* Alex Serdyuk (http://github.com/alexs333)
* David Cook (http://github.com/dacook)
* Will Marshall (http://soundcloud.com/willmarshall)
* Laura Summers (https://github.com/summerscope)
* Maikel Linke (https://github.com/mkllnk)

## Licence

Copyright (c) 2012 - 2015 Open Food Foundation, released under the AGPL licence.<|MERGE_RESOLUTION|>--- conflicted
+++ resolved
@@ -53,12 +53,7 @@
     cp config/application.yml.example config/application.yml
     edit config/application.yml
 
-<<<<<<< HEAD
-Create the development and test databases, using the settings specified in `config/database.yml`
-and load data from `db/seeds.rb`:
-=======
 Create the development and test databases, using the settings specified in `config/database.yml`, and populate them with a schema and seed data:
->>>>>>> 32a898b6
 
     rake db:setup
 
