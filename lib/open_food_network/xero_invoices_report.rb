module OpenFoodNetwork
  class XeroInvoicesReport
    def initialize(user, opts={})
      @user = user

      @opts = opts.
              reject { |k, v| v.blank? }.
              reverse_merge({report_type: 'summary',
<<<<<<< HEAD
                             invoice_date: Date.current,
                             due_date: 2.weeks.from_now.to_date,
=======
                             invoice_date: Time.zone.today,
                             due_date: Time.zone.today + 1.month,
>>>>>>> 81f24402
                             account_code: 'food sales'})
    end

    def header
      %w(*ContactName EmailAddress POAddressLine1 POAddressLine2 POAddressLine3 POAddressLine4 POCity PORegion POPostalCode POCountry *InvoiceNumber Reference *InvoiceDate *DueDate InventoryItemCode *Description *Quantity *UnitAmount Discount *AccountCode *TaxType TrackingName1 TrackingOption1 TrackingName2 TrackingOption2 Currency BrandingTheme Paid?)
    end

    def search
      permissions = OpenFoodNetwork::Permissions.new(@user)
      permissions.editable_orders.complete.not_state(:canceled).search(@opts[:q])
    end

    def orders
      search.result.reorder('id DESC')
    end

    def table
      rows = []

      orders.each_with_index do |order, i|
        invoice_number = invoice_number_for(order, i)
        rows += detail_rows_for_order(order, invoice_number, @opts) if detail?
        rows += summary_rows_for_order(order, invoice_number, @opts)
      end

      rows.compact
    end


    private

    def detail_rows_for_order(order, invoice_number, opts)
      rows = []

      rows += line_item_detail_rows(order, invoice_number, opts)
      rows += adjustment_detail_rows(order, invoice_number, opts)

      rows
    end

    def line_item_detail_rows(order, invoice_number, opts)
      order.line_items.map do |line_item|
        line_item_detail_row(line_item, invoice_number, opts)
      end
    end

    def line_item_detail_row(line_item, invoice_number, opts)
      row(line_item.order,
          line_item.product.sku,
          line_item.product_and_full_name,
          line_item.quantity.to_s,
          line_item.price.to_s,
          invoice_number,
          tax_type(line_item),
          opts)
    end

    def adjustment_detail_rows(order, invoice_number, opts)
      adjustments(order).map do |adjustment|
        adjustment_detail_row(adjustment, invoice_number, opts)
      end
    end

    def adjustment_detail_row(adjustment, invoice_number, opts)
      row(adjustment_order(adjustment),
          '',
          adjustment.label,
          1,
          adjustment.amount,
          invoice_number,
          tax_type(adjustment),
          opts)
    end

    def summary_rows_for_order(order, invoice_number, opts)
      rows = []

      rows += produce_summary_rows(order, invoice_number, opts)  unless detail?
      rows += fee_summary_rows(order, invoice_number, opts)      unless detail? && order.account_invoice?
      rows += shipping_summary_rows(order, invoice_number, opts)
      rows += admin_adjustment_summary_rows(order, invoice_number, opts) unless detail?

      rows
    end

    def produce_summary_rows(order, invoice_number, opts)
      [summary_row(order, 'Total untaxable produce (no tax)',       total_untaxable_products(order), invoice_number, 'GST Free Income',        opts),
       summary_row(order, 'Total taxable produce (tax inclusive)',  total_taxable_products(order),   invoice_number, 'GST on Income',          opts)]
    end

    def fee_summary_rows(order, invoice_number, opts)
      [summary_row(order, 'Total untaxable fees (no tax)',          total_untaxable_fees(order),     invoice_number, 'GST Free Income',        opts),
       summary_row(order, 'Total taxable fees (tax inclusive)',     total_taxable_fees(order),       invoice_number, 'GST on Income',          opts)]
    end

    def shipping_summary_rows(order, invoice_number, opts)
      [summary_row(order, 'Delivery Shipping Cost (tax inclusive)', total_shipping(order),           invoice_number, tax_on_shipping_s(order), opts)]
    end

    def admin_adjustment_summary_rows(order, invoice_number, opts)
      [summary_row(order, 'Total untaxable admin adjustments (no tax)',      total_untaxable_admin_adjustments(order), invoice_number, 'GST Free Income', opts),
       summary_row(order, 'Total taxable admin adjustments (tax inclusive)', total_taxable_admin_adjustments(order),   invoice_number, 'GST on Income',   opts)]
    end

    def summary_row(order, description, amount, invoice_number, tax_type, opts={})
      row order, '', description, '1', amount, invoice_number, tax_type, opts
    end

    def row(order, sku, description, quantity, amount, invoice_number, tax_type, opts={})
      return nil if amount == 0

      [order.bill_address.andand.full_name,
       order.email,
       order.bill_address.andand.address1,
       order.bill_address.andand.address2,
       '',
       '',
       order.bill_address.andand.city,
       order.bill_address.andand.state,
       order.bill_address.andand.zipcode,
       order.bill_address.andand.country.andand.name,
       invoice_number,
       order.number,
       opts[:invoice_date],
       opts[:due_date],
       sku,
       description,
       quantity,
       amount,
       '',
       opts[:account_code],
       tax_type,
       '',
       '',
       '',
       '',
       Spree::Config.currency,
       '',
       order.paid? ? 'Y' : 'N'
      ]
    end

    def adjustments(order)
      account_invoice_adjustments(order) + order.adjustments.admin
    end

    def account_invoice_adjustments(order)
      order.adjustments.
        billable_period.
        select { |a| a.source.present? }
    end

    def adjustment_order(adjustment)
      adjustment.source.andand.account_invoice.andand.order ||
        (adjustment.adjustable.is_a?(Spree::Order) ? adjustment.adjustable : nil)
    end

    def invoice_number_for(order, i)
      @opts[:initial_invoice_number] ? @opts[:initial_invoice_number].to_i+i : order.number
    end

    def total_untaxable_products(order)
      order.line_items.without_tax.sum &:amount
    end

    def total_taxable_products(order)
      order.line_items.with_tax.sum &:amount
    end

    def total_untaxable_fees(order)
      order.adjustments.enterprise_fee.without_tax.sum &:amount
    end

    def total_taxable_fees(order)
      order.adjustments.enterprise_fee.with_tax.sum &:amount
    end

    def total_shipping(order)
      order.adjustments.shipping.sum &:amount
    end

    def tax_on_shipping_s(order)
      tax_on_shipping = order.adjustments.shipping.sum(&:included_tax) > 0
      tax_on_shipping ? 'GST on Income' : 'GST Free Income'
    end

    def total_untaxable_admin_adjustments(order)
      order.adjustments.admin.without_tax.sum &:amount
    end

    def total_taxable_admin_adjustments(order)
      order.adjustments.admin.with_tax.sum &:amount
    end

    def detail?
      @opts[:report_type] == 'detailed'
    end

    def tax_type(taxable)
      taxable.has_tax? ? 'GST on Income' : 'GST Free Income'
    end
  end
end<|MERGE_RESOLUTION|>--- conflicted
+++ resolved
@@ -6,13 +6,8 @@
       @opts = opts.
               reject { |k, v| v.blank? }.
               reverse_merge({report_type: 'summary',
-<<<<<<< HEAD
-                             invoice_date: Date.current,
-                             due_date: 2.weeks.from_now.to_date,
-=======
                              invoice_date: Time.zone.today,
                              due_date: Time.zone.today + 1.month,
->>>>>>> 81f24402
                              account_code: 'food sales'})
     end
 
