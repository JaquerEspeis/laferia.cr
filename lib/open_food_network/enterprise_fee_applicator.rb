--- conflicted
+++ resolved
@@ -40,13 +40,8 @@
       I18n.t(:enterprise_fee_by, type: enterprise_fee.fee_type, role: role, enterprise_name: enterprise_fee.enterprise.name)
     end
 
-<<<<<<< HEAD
     def adjustment_tax(adjustment)
-      tax_rates = adjustment.tax_rates
-=======
-    def adjustment_tax(adjustable, adjustment)
       tax_rates = TaxRateFinder.tax_rates_of(adjustment)
->>>>>>> 49207827
 
       tax_rates.select(&:included_in_price).sum do |rate|
         rate.compute_tax adjustment.amount
