--- conflicted
+++ resolved
@@ -312,11 +312,7 @@
 
       CreateOrderCycle.new(enterprise2, variants).call
 
-<<<<<<< HEAD
       unless EnterpriseRole.where( user_id: Spree::User.first, enterprise_id: enterprise2 ).any?
-=======
-      if EnterpriseRole.count < 1
->>>>>>> 605f84d3
         EnterpriseRole.create!(user: Spree::User.first, enterprise: enterprise2)
       end
     end
